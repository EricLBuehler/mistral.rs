--- conflicted
+++ resolved
@@ -122,11 +122,8 @@
 accelerate = ["candle-core/accelerate", "candle-nn/accelerate", "mistralrs-quant/accelerate"]
 mkl = ["candle-core/mkl", "candle-nn/mkl"]
 nccl = ["cuda", "mistralrs-quant/nccl"]
-<<<<<<< HEAD
+utoipa = ["dep:utoipa"]
 ring = ["mistralrs-quant/ring"]
-=======
-utoipa = ["dep:utoipa"]
->>>>>>> ddcaca17
 
 [build-dependencies]
 bindgen_cuda = { version = "0.1.5", optional = true }