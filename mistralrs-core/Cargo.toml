--- conflicted
+++ resolved
@@ -54,11 +54,8 @@
 once_cell.workspace = true
 toml = "0.8.12"
 strum = { version = "0.26", features = ["derive"] }
-<<<<<<< HEAD
 image = "0.25.1"
-=======
 derive_more = { version = "0.99.17", default-features = false, features = ["from"] }
->>>>>>> 05f6ab89
 
 [features]
 pyo3_macros = ["pyo3"]
