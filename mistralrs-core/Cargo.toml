[package]
name = "mistralrs-core"
readme = "README.md"
authors = ["Eric Buehler"]
version.workspace = true
edition.workspace = true
description.workspace = true
repository.workspace = true
keywords.workspace = true
categories.workspace = true
license.workspace = true
homepage.workspace = true

[dependencies]
anyhow.workspace = true
candle-core.workspace = true
candle-nn.workspace = true
serde.workspace = true
serde_json.workspace = true
candle-flash-attn = { git = "https://github.com/EricLBuehler/candle.git", version = "0.6.0", rev = "9c62368", optional = true }
dirs = "5.0.1"
hf-hub = "0.3.2"
thiserror = "1.0.57"
tokenizers = "0.19.1"
tqdm = "0.7.0"
chrono = "0.4.34"
minijinja = { version = "2.0.2", features = ["builtins", "json"] }
minijinja-contrib = { version = "2.0.2", features = ["pycompat"] }
either.workspace = true
indexmap.workspace = true
half.workspace = true
accelerate-src = { workspace = true, optional = true }
intel-mkl-src = { workspace = true, optional = true }
tracing.workspace = true
rand = "0.8.5"
regex-automata = { version = "0.4.6", features = ["meta"] }
rustc-hash = "2.0.0"
vob = "3.0.3"
cfgrammar = "0.13.3"
lrtable = "0.13.3"
galil-seiferas = "0.1.5"
clap.workspace = true
radix_trie = "0.2.1"
bytemuck = "1.15.0"
rayon.workspace = true
tokio.workspace = true
tokio-rayon = "2.1.0"
rand_isaac = "0.3.0"
futures.workspace = true
pyo3 = { workspace = true, optional = true }
indicatif = { version = "0.17.8", features = ["rayon"] }
async-trait = "0.1.80"
once_cell.workspace = true
toml = "0.8.12"
strum = { version = "0.26", features = ["derive"] }
image.workspace = true
derive_more = { version = "0.99.17", default-features = false, features = [
    "from",
] }
akin = "0.4.0"
variantly = "0.4.0"
buildstructor.workspace = true
tracing-subscriber.workspace = true
derive-new = "0.6.0"
itertools = "0.13.0"
sysinfo = "0.30.12"
mistralrs-vision = { version = "0.3.1", path = "../mistralrs-vision" }
csv = "1.3.0"
reqwest.workspace = true
base64.workspace = true
bytemuck_derive = "1.7.0"
mistralrs-paged-attn = { version = "0.3.1", path = "../mistralrs-paged-attn", optional = true }
mistralrs-quant = { version = "0.3.1", path = "../mistralrs-quant" }
uuid = { version = "1.10.0", features = ["v4"] }
schemars = "0.8.21"
serde_yaml = "0.9.34"
regex = "1.10.6"
safetensors = "0.4.5"
<<<<<<< HEAD
kbnf = "0.5.1"
ahash = "0.8.11"
=======
serde_plain = "1.0.2"
as-any = "0.3.1"
>>>>>>> ced6fc0f

[features]
pyo3_macros = ["pyo3"]
cuda = ["candle-core/cuda", "candle-nn/cuda", "dep:bindgen_cuda", "mistralrs-quant/cuda", "dep:mistralrs-paged-attn", "mistralrs-paged-attn/cuda"]
cudnn = ["candle-core/cudnn"]
metal = ["candle-core/metal", "candle-nn/metal"]
flash-attn = ["cuda", "dep:candle-flash-attn"]
accelerate = ["candle-core/accelerate", "candle-nn/accelerate"]
mkl = ["candle-core/mkl", "candle-nn/mkl"]

[build-dependencies]
bindgen_cuda = { version = "0.1.5", optional = true }<|MERGE_RESOLUTION|>--- conflicted
+++ resolved
@@ -76,13 +76,10 @@
 serde_yaml = "0.9.34"
 regex = "1.10.6"
 safetensors = "0.4.5"
-<<<<<<< HEAD
+serde_plain = "1.0.2"
+as-any = "0.3.1"
 kbnf = "0.5.1"
 ahash = "0.8.11"
-=======
-serde_plain = "1.0.2"
-as-any = "0.3.1"
->>>>>>> ced6fc0f
 
 [features]
 pyo3_macros = ["pyo3"]
