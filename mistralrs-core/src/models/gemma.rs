--- conflicted
+++ resolved
@@ -7,11 +7,7 @@
 
 use crate::pipeline::GEMMA_IS_GPTX;
 
-<<<<<<< HEAD
-use super::{flash_attn, Cache};
-=======
-use super::{Cache, RmsNorm};
->>>>>>> 75c35d9e
+use super::{flash_attn, Cache, RmsNorm};
 
 fn default_max_position_embeddings() -> usize {
     4096
