#![allow(clippy::cast_possible_truncation, clippy::cast_precision_loss)]

use std::{collections::HashMap, sync::Arc};

use candle_core::{Context, DType, Device, IndexOp, Result, Tensor, D};
use candle_nn::{Embedding, Linear, Module};
use mistralrs_quant::{
<<<<<<< HEAD
    ColumnParallelLayer, QuantMethod, QuantMethodConfig, QuantizedConfig, ReplicatedLayer,
    RowParallelLayer, ShardedVarBuilder, SumAllReduce, UnquantLinear,
=======
    distributed::DistributedOperation, ColumnParallelLayer, QuantMethod, QuantizedConfig,
    ReplicatedLayer, RowParallelLayer, ShardedVarBuilder, SumAllReduce,
>>>>>>> 27ca27f4
};
use serde::Deserialize;

use crate::{
    amoe::AnyMoeBaseModelMixin,
    attention::SdpaParams,
    device_map::DeviceMapper,
    layers::{
        embedding, Activation, CausalMasker, DeepSeekV2RopeConfig, DeepSeekV2RopeScaling,
        DeepSeekV2RotaryEmbedding, Mlp, RmsNorm, Sdpa,
    },
    layers_masker::{masked_fill, PastKvLenCache},
    ops::{BincountOp, NonZeroOp, SplitOp, TopKLastDimOp, TopKOutput},
    paged_attention::{AttentionImplementation, ModelConfigMetadata, PagedAttention},
    pipeline::{
        extract_logits,
        text_models_inputs_processor::{FlashParams, PagedAttentionInputMetadata},
        EitherCache, IsqModel, KvCache, NormalCache, NormalLoadingMetadata, NormalModel,
    },
    serde_default_fn,
    utils::{progress::NiceProgressBar, unvarbuilder::UnVarBuilder},
};

serde_default_fn!(f64, routed_scaling_factor, 1.0);
serde_default_fn!(TopkMethod, topk_method, TopkMethod::Greedy);
serde_default_fn!(usize, moe_layer_freq, 1);
serde_default_fn!(usize, first_k_dense_replace, 0);
serde_default_fn!(bool, norm_topk_prob, false);
serde_default_fn!(ScoringFunc, scoring_func, ScoringFunc::Softmax);
serde_default_fn!(Activation, hidden_act, Activation::Silu);
serde_default_fn!(bool, tie_word_embeddings, false);
serde_default_fn!(bool, use_flash_attn_default, false);

#[derive(Deserialize, Clone, Debug)]
enum TopkMethod {
    #[serde(rename = "greedy")]
    Greedy,
    #[serde(rename = "group_limited_greedy")]
    GroupLimitedGreedy,
}

#[derive(Deserialize, Clone, Debug)]
enum ScoringFunc {
    #[serde(rename = "softmax")]
    Softmax,
}

#[derive(Deserialize, Clone, Debug)]
pub struct DeepSeekV2Config {
    pub(crate) vocab_size: usize,
    pub(crate) hidden_size: usize,
    pub(crate) intermediate_size: usize,
    pub(crate) moe_intermediate_size: usize,
    pub(crate) num_hidden_layers: usize,
    pub(crate) num_attention_heads: usize,
    pub(crate) n_shared_experts: Option<usize>,
    pub(crate) n_routed_experts: Option<usize>,
    #[serde(default = "routed_scaling_factor")]
    pub(crate) routed_scaling_factor: f64,
    #[serde(default = "topk_method")]
    topk_method: TopkMethod,
    pub(crate) num_experts_per_tok: Option<usize>,
    #[serde(default = "moe_layer_freq")]
    pub(crate) moe_layer_freq: usize,
    #[serde(default = "first_k_dense_replace")]
    pub(crate) first_k_dense_replace: usize,
    // k dense layers
    #[serde(default = "norm_topk_prob")]
    pub(crate) norm_topk_prob: bool,
    #[serde(default = "scoring_func")]
    scoring_func: ScoringFunc,
    #[serde(default = "hidden_act")]
    pub(crate) hidden_act: Activation,
    pub(crate) max_position_embeddings: usize,
    pub(crate) rms_norm_eps: f64,
    #[serde(default = "tie_word_embeddings")]
    pub(crate) tie_word_embeddings: bool,
    pub(crate) rope_theta: f32,
    pub(crate) rope_scaling: Option<DeepSeekV2RopeScaling>,
    pub(crate) attention_bias: bool,
    pub(crate) q_lora_rank: Option<usize>,
    pub(crate) qk_rope_head_dim: usize,
    pub(crate) kv_lora_rank: usize,
    pub(crate) v_head_dim: usize,
    pub(crate) qk_nope_head_dim: usize,
    #[serde(default = "use_flash_attn_default")]
    pub(crate) use_flash_attn: bool,
    pub(crate) quantization_config: Option<QuantizedConfig>,
    pub(crate) n_group: usize,
    pub(crate) topk_group: usize,
}

impl DeepSeekV2Config {
    pub(crate) fn q_head_dim(&self) -> usize {
        self.qk_rope_head_dim + self.qk_nope_head_dim
    }

    fn softmax_scale(&self) -> f32 {
        let mut softmax_scale = 1.0 / (self.q_head_dim() as f32).sqrt();
        if let Some(DeepSeekV2RopeScaling::Yarn {
            mscale_all_dim,
            factor,
            ..
        }) = self.rope_scaling
        {
            let mscale = DeepSeekV2RotaryEmbedding::yarn_get_mscale(factor, mscale_all_dim);
            softmax_scale = softmax_scale * mscale * mscale;
        }
        softmax_scale
    }
}

enum QProj {
    Plain(Arc<dyn QuantMethod>),
    Lora {
        a: Arc<dyn QuantMethod>,
        norm: RmsNorm,
        b: Arc<dyn QuantMethod>,
    },
}

impl QProj {
    fn forward(&self, xs: &Tensor) -> Result<Tensor> {
        match self {
            Self::Lora { a, norm, b } => {
                b.forward_autocast(&norm.forward(&a.forward_autocast(xs)?)?)
            }
            Self::Plain(lin) => lin.forward_autocast(xs),
        }
    }
}

// struct Attention {
//     q: QProj,
//     kv_a_proj_with_mqa: Arc<dyn QuantMethod>,
//     kv_a_layernorm: RmsNorm,
//     kv_b_proj: Arc<dyn QuantMethod>,
//     o_proj: Arc<dyn QuantMethod>,
//     rotary_emb: Arc<DeepSeekV2RotaryEmbedding>,
//     cfg: DeepSeekV2Config,
//     q_head_dim: usize,
//     paged_attn: Option<PagedAttention>,
//     sdpa_params: SdpaParams,
//     num_attention_heads: usize,
// }

// impl Attention {
//     #[allow(clippy::too_many_arguments)]
//     fn new(
//         rotary_emb: Arc<DeepSeekV2RotaryEmbedding>,
//         cfg: &DeepSeekV2Config,
//         vb: ShardedVarBuilder,
//         mapper: &dyn DeviceMapper,
//         layer_idx: usize,
//         loading_isq: bool,
//         paged_attn: Option<PagedAttention>,
//         comm: &Arc<mistralrs_quant::Comm>,
//     ) -> Result<Self> {
//         let q_head_dim = cfg.q_head_dim();
//         let q = match cfg.q_lora_rank {
//             Some(lora_rank) => {
//                 let a = ReplicatedLayer::new(
//                     cfg.hidden_size,
//                     lora_rank,
//                     &cfg.quantization_config,
//                     cfg.attention_bias,
//                     mapper.set_device(layer_idx, vb.pp("q_a_proj"), loading_isq),
//                 )?;
//                 let norm = RmsNorm::new(
//                     lora_rank,
//                     cfg.rms_norm_eps,
//                     mapper.set_device(layer_idx, vb.pp("q_a_layernorm"), false),
//                 )?;
//                 let b = ColumnParallelLayer::new(
//                     lora_rank,
//                     cfg.num_attention_heads * q_head_dim,
//                     &cfg.quantization_config,
//                     false,
//                     comm,
//                     mapper.set_device(layer_idx, vb.pp("q_b_proj"), loading_isq),
//                 )?;
//                 QProj::Lora { a, norm, b }
//             }
//             None => QProj::Plain(ColumnParallelLayer::new(
//                 cfg.hidden_size,
//                 cfg.num_attention_heads * q_head_dim,
//                 &cfg.quantization_config,
//                 false,
//                 comm,
//                 mapper.set_device(layer_idx, vb.pp("q_proj"), loading_isq),
//             )?),
//         };

//         let kv_a_proj_with_mqa = ReplicatedLayer::new(
//             cfg.hidden_size,
//             cfg.kv_lora_rank + cfg.qk_rope_head_dim,
//             &cfg.quantization_config,
//             cfg.attention_bias,
//             mapper.set_device(layer_idx, vb.pp("kv_a_proj_with_mqa"), loading_isq),
//         )?;
//         let kv_a_layernorm = RmsNorm::new(
//             cfg.kv_lora_rank,
//             cfg.rms_norm_eps,
//             mapper.set_device(layer_idx, vb.pp("kv_a_layernorm"), false),
//         )?;
//         let kv_b_proj = ColumnParallelLayer::new(
//             cfg.kv_lora_rank,
//             cfg.num_attention_heads * (q_head_dim - cfg.qk_rope_head_dim + cfg.v_head_dim),
//             &cfg.quantization_config,
//             false,
//             comm,
//             mapper.set_device(layer_idx, vb.pp("kv_b_proj"), loading_isq),
//         )?;

//         let o_proj = RowParallelLayer::new(
//             cfg.num_attention_heads * cfg.v_head_dim,
//             cfg.hidden_size,
//             &cfg.quantization_config,
//             cfg.attention_bias,
//             comm,
//             mapper.set_device(layer_idx, vb.pp("o_proj"), loading_isq),
//         )?;

//         Ok(Self {
//             q,
//             kv_a_proj_with_mqa,
//             kv_a_layernorm,
//             kv_b_proj,
//             o_proj,
//             rotary_emb,
//             cfg: cfg.clone(),
//             q_head_dim,
//             paged_attn,
//             num_attention_heads: cfg.num_attention_heads / comm.world_size(),
//             sdpa_params: SdpaParams {
//                 n_kv_groups: 1,
//                 use_flash_attn: cfg.use_flash_attn,
//                 softcap: None,
//                 softmax_scale: cfg.softmax_scale(),
//                 sliding_window: None,
//             },
//         })
//     }

//     fn forward(
//         &self,
//         xs: &Tensor,
//         attention_mask: Option<&Tensor>,
//         seqlen_offsets: &[usize],
//         kv_cache: &mut KvCache,
//         metadata: Option<((Tensor, Tensor), &PagedAttentionInputMetadata)>,
//         flash_params: &FlashParams,
//     ) -> Result<Tensor> {
//         let (bs, seq_len, _) = xs.dims3()?;

//         let mut q = self.q.forward(xs)?;
//         q = q
//             .reshape((bs, seq_len, self.num_attention_heads, self.q_head_dim))?
//             .transpose(1, 2)?;
//         let q_split = q.split(
//             &[self.cfg.qk_nope_head_dim, self.cfg.qk_rope_head_dim],
//             D::Minus1,
//         )?;
//         let q_nope = q_split[0].clone();
//         let mut q_pe = q_split[1].clone();

//         let mut compressed_kv = self.kv_a_proj_with_mqa.forward_autocast(xs)?;
//         let ckv_split = compressed_kv.split(
//             &[self.cfg.kv_lora_rank, self.cfg.qk_rope_head_dim],
//             D::Minus1,
//         )?;
//         compressed_kv = ckv_split[0].clone();
//         let mut k_pe = ckv_split[1].clone();
//         k_pe = k_pe
//             .reshape((bs, seq_len, 1, self.cfg.qk_rope_head_dim))?
//             .transpose(1, 2)?;
//         let mut kv = self
//             .kv_b_proj
//             .forward_autocast(&self.kv_a_layernorm.forward(&compressed_kv)?)?;
//         kv = kv
//             .reshape((
//                 bs,
//                 seq_len,
//                 self.num_attention_heads,
//                 self.cfg.qk_nope_head_dim + self.cfg.v_head_dim,
//             ))?
//             .transpose(1, 2)?;

//         let kv_split = kv.split(&[self.cfg.qk_nope_head_dim, self.cfg.v_head_dim], D::Minus1)?;
//         let k_nope = kv_split[0].clone();
//         let mut v = kv_split[1].clone();

//         (q_pe, k_pe) = self.rotary_emb.forward(&q_pe, &k_pe, seqlen_offsets)?;

//         let mut q = Tensor::zeros(
//             (bs, self.num_attention_heads, seq_len, self.q_head_dim),
//             q_pe.dtype(),
//             q_pe.device(),
//         )?;
//         q = q.slice_assign(&[&.., &.., &.., &(..self.cfg.qk_nope_head_dim)], &q_nope)?;
//         q = q.slice_assign(&[&.., &.., &.., &(self.cfg.qk_nope_head_dim..)], &q_pe)?;

//         let mut k = Tensor::zeros(
//             (bs, self.num_attention_heads, seq_len, self.q_head_dim),
//             k_pe.dtype(),
//             k_pe.device(),
//         )?;
//         k = k.slice_assign(&[&.., &.., &.., &(..self.cfg.qk_nope_head_dim)], &k_nope)?;
//         let k_pe = k_pe.repeat((1, k.dim(1)?, 1, 1))?;
//         k = k.slice_assign(&[&.., &.., &.., &(self.cfg.qk_nope_head_dim..)], &k_pe)?;

//         let mut attn_out = match &self.paged_attn {
//             Some(paged_attn) => match metadata {
//                 Some(((key_cache, value_cache), input_metadata)) => {
//                     let v = v
//                         .pad_with_zeros(D::Minus1, 0, self.q_head_dim - self.cfg.v_head_dim)?
//                         .contiguous()?;
//                     paged_attn
//                         .forward(
//                             &q,
//                             &k,
//                             &v,
//                             attention_mask,
//                             Some(key_cache),
//                             Some(value_cache),
//                             input_metadata,
//                             &self.sdpa_params,
//                             Some(flash_params),
//                         )?
//                         .narrow(D::Minus1, 0, self.cfg.v_head_dim)?
//                 }
//                 None => {
//                     // If we don't have metadata, we are most likely generating an imatrix so we don't want to populate that.
//                     // Generating the dummy metadata with the assumption that we are not generating text (only processing prompts).
//                     let input_metadata = PagedAttentionInputMetadata::dummy(q.device())?;
//                     // Sanity check.
//                     assert!(attention_mask.is_some());
//                     let v = v
//                         .pad_with_zeros(D::Minus1, 0, self.q_head_dim - self.cfg.v_head_dim)?
//                         .contiguous()?;
//                     paged_attn
//                         .forward(
//                             &q,
//                             &k,
//                             &v,
//                             attention_mask,
//                             None,
//                             None,
//                             &input_metadata,
//                             &self.sdpa_params,
//                             Some(flash_params),
//                         )?
//                         .narrow(D::Minus1, 0, self.cfg.v_head_dim)?
//                 }
//             },
//             None => {
//                 (k, v) = kv_cache.append(&k, &v)?;

//                 Sdpa.run_attention(
//                     &q,
//                     &k,
//                     &v,
//                     attention_mask,
//                     Some(flash_params),
//                     &self.sdpa_params,
//                 )?
//             }
//         };

//         attn_out = if attention_mask.is_some() {
//             attn_out.transpose(1, 2)?.reshape((bs, seq_len, ()))?
//         } else {
//             attn_out.reshape((bs, seq_len, ()))?
//         };

//         self.o_proj.forward_autocast(&attn_out)
//     }
// }

struct MLAAttention {
    w_q_uk: Arc<dyn QuantMethod>,
    w_uv_o: Arc<dyn QuantMethod>,
    w_qr: Arc<dyn QuantMethod>,
    comm: Arc<mistralrs_quant::Comm>,

    q: QProj,
    kv_a_proj_with_mqa: Arc<dyn QuantMethod>,
    kv_a_layernorm: RmsNorm,
    kv_b_proj: Arc<dyn QuantMethod>,
    o_proj: Arc<dyn QuantMethod>,
    rotary_emb: Arc<DeepSeekV2RotaryEmbedding>,
    cfg: DeepSeekV2Config,
    q_head_dim: usize,
    paged_attn: Option<PagedAttention>,
    sdpa_params: SdpaParams,
    num_attention_heads: usize,
}

impl MLAAttention {
    #[allow(clippy::too_many_arguments)]
    fn new(
        rotary_emb: Arc<DeepSeekV2RotaryEmbedding>,
        cfg: &DeepSeekV2Config,
        vb: ShardedVarBuilder,
        mapper: &dyn DeviceMapper,
        layer_idx: usize,
        loading_isq: bool,
        paged_attn: Option<PagedAttention>,
        comm: &Arc<mistralrs_quant::Comm>,
    ) -> Result<Self> {
        let q_head_dim = cfg.q_head_dim();
        let q = match cfg.q_lora_rank {
            Some(lora_rank) => {
                let a = ReplicatedLayer::new(
                    cfg.hidden_size,
                    lora_rank,
                    &cfg.quantization_config,
                    cfg.attention_bias,
                    mapper.set_device(layer_idx, vb.pp("q_a_proj"), loading_isq),
                )?;
                let norm = RmsNorm::new(
                    lora_rank,
                    cfg.rms_norm_eps,
                    mapper.set_device(layer_idx, vb.pp("q_a_layernorm"), false),
                )?;
                let b = ColumnParallelLayer::new(
                    lora_rank,
                    cfg.num_attention_heads * q_head_dim,
                    &cfg.quantization_config,
                    false,
                    comm,
                    mapper.set_device(layer_idx, vb.pp("q_b_proj"), loading_isq),
                )?;
                QProj::Lora { a, norm, b }
            }
            None => QProj::Plain(ColumnParallelLayer::new(
                cfg.hidden_size,
                cfg.num_attention_heads * q_head_dim,
                &cfg.quantization_config,
                false,
                comm,
                mapper.set_device(layer_idx, vb.pp("q_proj"), loading_isq),
            )?),
        };

        let kv_a_proj_with_mqa = ReplicatedLayer::new(
            cfg.hidden_size,
            cfg.kv_lora_rank + cfg.qk_rope_head_dim,
            &cfg.quantization_config,
            cfg.attention_bias,
            mapper.set_device(layer_idx, vb.pp("kv_a_proj_with_mqa"), loading_isq),
        )?;
        let kv_a_layernorm = RmsNorm::new(
            cfg.kv_lora_rank,
            cfg.rms_norm_eps,
            mapper.set_device(layer_idx, vb.pp("kv_a_layernorm"), false),
        )?;
        let kv_b_proj = ColumnParallelLayer::new(
            cfg.kv_lora_rank,
            cfg.num_attention_heads * (q_head_dim - cfg.qk_rope_head_dim + cfg.v_head_dim),
            &cfg.quantization_config,
            false,
            comm,
            mapper.set_device(layer_idx, vb.pp("kv_b_proj"), loading_isq),
        )?;

        let o_proj = RowParallelLayer::new(
            cfg.num_attention_heads * cfg.v_head_dim,
            cfg.hidden_size,
            &cfg.quantization_config,
            cfg.attention_bias,
            comm,
            mapper.set_device(layer_idx, vb.pp("o_proj"), loading_isq),
        )?;

        let (w_uk, w_uv) = {
            let kv_b_proj_weight = kv_b_proj.dequantize_w()?.t()?;
            let split = kv_b_proj_weight
                .reshape((
                    cfg.kv_lora_rank,
                    cfg.num_attention_heads,
                    cfg.qk_nope_head_dim + cfg.v_head_dim,
                ))?
                .split(&[cfg.qk_nope_head_dim, cfg.v_head_dim], D::Minus1)?;
            (split[0].clone(), split[1].clone())
        };

        let (w_q, w_qr) = {
            let q_proj_weight = match &q {
                QProj::Lora { a: _, norm: _, b } => b.dequantize_w()?.t()?,
                QProj::Plain(q) => q.dequantize_w()?.t()?,
            };
            let q_proj_weight =
                q_proj_weight.reshape(((), cfg.num_attention_heads, cfg.q_head_dim()))?;
            (
                q_proj_weight.i((.., .., ..cfg.qk_nope_head_dim))?,
                q_proj_weight
                    .i((.., .., cfg.qk_nope_head_dim..))?
                    .flatten_from(1)?
                    .contiguous()?,
            )
        };

        // Matrix absorbtion: https://github.com/flashinfer-ai/flashinfer/pull/551
        // We absorb `W_UK` into `W_Q` resulting in W_Q_UK
        let w_q_uk = w_q
            .permute((1, 0, 2))?
            .contiguous()?
            .matmul(&w_uk.permute((1, 0, 2))?.t()?.contiguous()?)?
            .permute((1, 0, 2))?
            .flatten_from(1)?
            .contiguous()?;

        let w_o = o_proj
            .dequantize_w()?
            .reshape(((), cfg.num_attention_heads, cfg.v_head_dim))?;
        let w_uv_o = w_uv
            .permute((1, 0, 2))?
            .contiguous()?
            .matmul(&w_o.permute((1, 0, 2))?.t()?.contiguous()?)?
            .flatten(0, 1)?
            .contiguous()?;

        Ok(Self {
            w_q_uk: Arc::new(UnquantLinear::new(QuantMethodConfig::Unquantized(
                Linear::new(w_q_uk.t()?, None),
            ))?),
            w_qr: Arc::new(UnquantLinear::new(QuantMethodConfig::Unquantized(
                Linear::new(w_qr.t()?, None),
            ))?),
            w_uv_o: Arc::new(UnquantLinear::new(QuantMethodConfig::Unquantized(
                Linear::new(w_uv_o.t()?, None),
            ))?),
            q,
            kv_a_proj_with_mqa,
            kv_a_layernorm,
            kv_b_proj,
            o_proj,
            rotary_emb,
            cfg: cfg.clone(),
            q_head_dim,
            paged_attn,
            num_attention_heads: cfg.num_attention_heads / comm.world_size(),
            sdpa_params: SdpaParams {
                n_kv_groups: 1,
                use_flash_attn: cfg.use_flash_attn,
                softcap: None,
                softmax_scale: cfg.softmax_scale(),
                sliding_window: None,
            },
            comm: comm.clone(),
        })
    }

    fn forward(
        &self,
        xs: &Tensor,
        attention_mask: Option<&Tensor>,
        seqlen_offsets: &[usize],
        kv_cache: &mut KvCache,
        metadata: Option<((Tensor, Tensor), &PagedAttentionInputMetadata)>,
        flash_params: &FlashParams,
    ) -> Result<Tensor> {
        let (bs, seq_len, _) = xs.dims3()?;

        let hidden_states_or_q_c = match &self.q {
            QProj::Lora { a, norm, b: _ } => a.forward_autocast(xs)?.apply(norm)?,
            QProj::Plain(_) => xs.clone(),
        };

        let kv_a = self.kv_a_proj_with_mqa.forward_autocast(xs)?;
        let kv_split = kv_a.split(
            &[self.cfg.kv_lora_rank, self.cfg.qk_rope_head_dim],
            D::Minus1,
        )?;
        let kv_c = kv_split[0].clone();
        let k_pe = kv_split[1].clone();
        let kv_c_normed = kv_c.apply(&self.kv_a_layernorm)?;

        let Some((kv_cache, metadata)) = metadata else {
            candle_core::bail!("Expected pagedattn metadata")
        };
        let kv_cache = kv_cache.1;
        // We have (num_blocks, num_heads_k, head_dim, page_block_size)
        // We want (num_blocks, page_block_size, num_heads_k, head_dim)
        // TODO! the contiguous is evil
        let kv_cache = kv_cache.permute((0, 3, 1, 2))?.contiguous()?;
        let block_size = kv_cache.dim(1)?;
        let num_heads_cache = kv_cache.dim(3)?;
        assert_eq!(block_size, 64);
        assert_eq!(
            num_heads_cache,
            self.cfg.kv_lora_rank + self.cfg.qk_rope_head_dim
        );

        let slot_mapping = metadata
            .slot_mappings
            .get(&xs.device().location())
            .unwrap()
            .flatten_all()?;

        if attention_mask.is_none() {
            let q_nope = self
                .w_q_uk
                .forward_autocast(&hidden_states_or_q_c)?
                .reshape((
                    bs,
                    seq_len,
                    self.cfg.num_attention_heads,
                    self.cfg.kv_lora_rank,
                ))?;
            let q_pe = self.w_qr.forward(&hidden_states_or_q_c)?.reshape((
                bs,
                seq_len,
                self.cfg.num_attention_heads,
                self.cfg.qk_rope_head_dim,
            ))?;

            let (q_pe, k_pe) =
                self.rotary_emb
                    .forward(&q_pe, &k_pe.unsqueeze(1)?, seqlen_offsets)?;

            mistralrs_paged_attn::concat_and_cache_mla(
                &kv_c_normed.reshape(((), self.cfg.kv_lora_rank))?,
                &k_pe.squeeze(1)?.reshape(((), self.cfg.qk_rope_head_dim))?,
                &kv_cache.squeeze(D::Minus2)?,
                &slot_mapping,
            )?;

            let block_tables = metadata
                .block_tables
                .as_ref()
                .unwrap()
                .get(&xs.device().location())
                .unwrap();
            let context_lens = metadata
                .context_lens
                .as_ref()
                .unwrap()
                .get(&xs.device().location())
                .unwrap();

            let q = Tensor::cat(&[q_nope, q_pe], D::Minus1)?;

            let output = candle_flash_mla::flash_attn_mla(
                &q,
                &kv_cache,
                block_tables.to_dtype(DType::I32)?,
                context_lens.to_dtype(DType::I32)?,
                self.sdpa_params.softmax_scale,
                self.cfg.kv_lora_rank,
            )?
            .reshape((bs, seq_len, ()))?;

            let out = self.w_uv_o.forward_autocast(&output)?;

            if self.comm.world_size() > 1 {
                mistralrs_quant::distributed::SumAllReduce::new(&self.comm).apply(&out)
            } else {
                Ok(out)
            }
        } else {
            let q = match &self.q {
                QProj::Lora { a: _, norm: _, b } => b.forward_autocast(&hidden_states_or_q_c)?,
                QProj::Plain(q) => q.forward(&hidden_states_or_q_c)?,
            };
            let q = q.reshape((
                bs,
                seq_len,
                self.cfg.num_attention_heads,
                self.cfg.q_head_dim(),
            ))?;

            let q_pe = q.i((.., self.cfg.qk_nope_head_dim..))?;
            let (q_pe, k_pe) = self.rotary_emb.forward(&q_pe, &k_pe, seqlen_offsets)?;
            let q = q.slice_assign(&[&.., &(self.cfg.qk_nope_head_dim..)], &q_pe)?;

            mistralrs_paged_attn::concat_and_cache_mla(
                &kv_c_normed.reshape(((), self.cfg.kv_lora_rank))?,
                &k_pe.squeeze(1)?.reshape(((), self.cfg.qk_rope_head_dim))?,
                &kv_cache.squeeze(D::Minus2)?,
                &slot_mapping,
            )?;

            let kv = self.kv_b_proj.forward_autocast(&kv_c_normed)?.reshape((
                bs,
                seq_len,
                self.num_attention_heads,
                self.cfg.qk_nope_head_dim + self.cfg.v_head_dim,
            ))?;

            let kv_split =
                kv.split(&[self.cfg.qk_nope_head_dim, self.cfg.v_head_dim], D::Minus1)?;
            let k_nope = kv_split[0].clone();
            let v = kv_split[1].clone();

            let k = Tensor::cat(&[k_nope, k_pe.repeat((1, q.dim(1)?, 1, 1))?], D::Minus1)?;

<<<<<<< HEAD
            let v = v
                .pad_with_zeros(D::Minus1, 0, self.q_head_dim - self.cfg.v_head_dim)?
                .contiguous()?;

            let output = Sdpa
                .run_attention(
=======
        let q = Tensor::cat(&[&q_nope, &q_pe], D::Minus1)?.contiguous()?;
        let mut k = Tensor::cat(
            &[&k_nope, &k_pe.repeat((1, self.num_attention_heads, 1, 1))?],
            D::Minus1,
        )?
        .contiguous()?;

        let mut attn_out = match &self.paged_attn {
            Some(paged_attn) => match metadata {
                Some(((key_cache, value_cache), input_metadata)) => {
                    let v = v
                        .pad_with_zeros(D::Minus1, 0, self.q_head_dim - self.cfg.v_head_dim)?
                        .contiguous()?;
                    paged_attn
                        .forward(
                            &q,
                            &k,
                            &v,
                            attention_mask,
                            Some(key_cache),
                            Some(value_cache),
                            input_metadata,
                            &self.sdpa_params,
                            Some(flash_params),
                        )?
                        .narrow(D::Minus1, 0, self.cfg.v_head_dim)?
                }
                None => {
                    // If we don't have metadata, we are most likely generating an imatrix so we don't want to populate that.
                    // Generating the dummy metadata with the assumption that we are not generating text (only processing prompts).
                    let input_metadata = PagedAttentionInputMetadata::dummy(q.device())?;
                    // Sanity check.
                    assert!(attention_mask.is_some());
                    let v = v
                        .pad_with_zeros(D::Minus1, 0, self.q_head_dim - self.cfg.v_head_dim)?
                        .contiguous()?;
                    paged_attn
                        .forward(
                            &q,
                            &k,
                            &v,
                            attention_mask,
                            None,
                            None,
                            &input_metadata,
                            &self.sdpa_params,
                            Some(flash_params),
                        )?
                        .narrow(D::Minus1, 0, self.cfg.v_head_dim)?
                }
            },
            None => {
                (k, v) = kv_cache.append(&k, &v)?;

                Sdpa.run_attention(
>>>>>>> 27ca27f4
                    &q,
                    &k,
                    &v,
                    attention_mask,
                    Some(flash_params),
                    &self.sdpa_params,
                )?
                .narrow(D::Minus1, 0, self.cfg.v_head_dim)?
                .reshape((bs, seq_len, ()))?;

            self.o_proj.forward_autocast(&output)
        }
    }
}

struct Expert {
    gate: Arc<dyn QuantMethod>,
    up: Arc<dyn QuantMethod>,
    down: Arc<dyn QuantMethod>,
    act: Activation,
}

impl Expert {
    fn new(
        cfg: &DeepSeekV2Config,
        vb: ShardedVarBuilder,
        hidden_size: Option<usize>,
        intermediate_size: Option<usize>,
    ) -> Result<Self> {
        let hidden_size = hidden_size.unwrap_or(cfg.hidden_size);
        let intermediate_size = intermediate_size.unwrap_or(cfg.intermediate_size);

        Ok(Self {
            gate: ReplicatedLayer::new(
                hidden_size,
                intermediate_size,
                &cfg.quantization_config,
                false,
                vb.pp("gate_proj"),
            )?,
            up: ReplicatedLayer::new(
                hidden_size,
                intermediate_size,
                &cfg.quantization_config,
                false,
                vb.pp("up_proj"),
            )?,
            down: ReplicatedLayer::new(
                intermediate_size,
                hidden_size,
                &cfg.quantization_config,
                false,
                vb.pp("down_proj"),
            )?,
            act: cfg.hidden_act,
        })
    }

    fn forward(&self, xs: &Tensor) -> Result<Tensor> {
        let original_dtype = xs.dtype();
        let mut xs = xs.clone();
        if let Some(t) = self.gate.quantized_act_type() {
            xs = xs.to_dtype(t)?;
        }
        let lhs = self.gate.forward(&xs)?;
        let rhs = self.up.forward(&xs)?;
        let mut res = self.down.forward(&candle_nn::ops::mul_and_act(
            &lhs,
            &rhs,
            self.act.try_into()?,
        )?)?;
        if self.gate.quantized_act_type().is_some() {
            res = res.to_dtype(original_dtype)?;
        }
        Ok(res)
    }
}

struct MoeGate {
    weight: Tensor,
    cfg: DeepSeekV2Config,
    top_k: usize,
    n_routed_experts: usize,
}

impl MoeGate {
    fn new(cfg: &DeepSeekV2Config, vb: ShardedVarBuilder, n_routed_experts: usize) -> Result<Self> {
        let weight = vb.get((n_routed_experts, cfg.hidden_size), "weight")?;
        Ok(Self {
            weight,
            cfg: cfg.clone(),
            top_k: cfg.num_experts_per_tok.unwrap(),
            n_routed_experts,
        })
    }

    /// (topk_idx, topk_weight)
    fn forward(&self, xs: &Tensor) -> Result<(Tensor, Tensor)> {
        let (bs, seq_len, h) = xs.dims3()?;
        // Compute gating score
        let xs = xs.reshape(((), h))?;
        let logits = xs
            .to_dtype(DType::F32)?
            .broadcast_matmul(&self.weight.t()?.to_dtype(DType::F32)?)?;
        let scores = match self.cfg.scoring_func {
            ScoringFunc::Softmax => candle_nn::ops::softmax_last_dim(&logits)?,
        };

        // Select top-k experts
        let (mut topk_weight, topk_idx) = match self.cfg.topk_method {
            TopkMethod::Greedy => {
                let TopKOutput { values, indices } = scores.topk_unsorted(self.top_k)?;
                (values, indices)
            }
            TopkMethod::GroupLimitedGreedy => {
                // (n, n_group)
                let group_scores = scores
                    .reshape((bs * seq_len, self.cfg.n_group, ()))?
                    .max(D::Minus1)?;
                // (n, topk_group)
                let group_idx = scores.topk_unsorted(self.cfg.topk_group)?.indices;
                // (n, n_group)
                let mut group_mask = group_scores.zeros_like()?;
                // (n, n_group)
                group_mask = group_mask.scatter_add(
                    &group_idx,
                    &group_idx.ones_like()?.to_dtype(group_mask.dtype())?,
                    1,
                )?;
                // (n, e)
                let score_mask = group_mask
                    .unsqueeze(D::Minus1)?
                    .expand((
                        bs * seq_len,
                        self.cfg.n_group,
                        self.n_routed_experts / self.cfg.n_group,
                    ))?
                    .reshape((bs, seq_len, ()))?;
                // (n, e)
                // Invert the mask
                let tmp_scores = masked_fill(&score_mask, &(1. - &score_mask.ne(0.)?)?, 0.)?;
                let TopKOutput { values, indices } = tmp_scores.topk_unsorted(self.top_k)?;
                (values, indices)
            }
        };

        if self.top_k > 1 && self.cfg.norm_topk_prob {
            let denmoninator = (topk_weight.sum_keepdim(D::Minus1)? + 1e-20)?;
            topk_weight = (topk_weight / denmoninator)?;
        } else {
            topk_weight = (topk_weight * self.cfg.routed_scaling_factor)?;
        }
        Ok((topk_idx, topk_weight))
    }
}

struct Moe {
    experts: Vec<Option<Expert>>,
    shared_experts: Option<Mlp>,
    gate: MoeGate,
    all_reduce: SumAllReduce,
    experts_start_idx: usize,
    experts_end_idx: usize,
    world_size: usize,
}

impl Moe {
    #[allow(clippy::too_many_arguments)]
    fn new(
        cfg: &DeepSeekV2Config,
        vb: ShardedVarBuilder,
        mapper: &dyn DeviceMapper,
        layer_idx: usize,
        loading_isq: bool,
        n_shared_experts: Option<usize>,
        n_routed_experts: usize,
        comm: &Arc<mistralrs_quant::Comm>,
    ) -> Result<Self> {
        let mut experts = Vec::with_capacity(n_routed_experts);
        let n_local_experts = n_routed_experts / comm.world_size();
        let experts_start_idx = comm.rank() * n_local_experts;
        let experts_end_idx = experts_start_idx + n_local_experts;
        for i in 0..n_routed_experts {
            if i >= experts_start_idx && i < experts_end_idx {
                let vb_e = vb.pp("experts").pp(i);
                experts.push(Some(Expert::new(
                    cfg,
                    mapper.set_device(layer_idx, vb_e, loading_isq),
                    None,
                    Some(cfg.moe_intermediate_size),
                )?));
            } else {
                experts.push(None);
            }
        }
        let shared_experts = if let Some(n_shared_experts) = n_shared_experts {
            let intermediate_size = cfg.moe_intermediate_size * n_shared_experts;
            Some(Mlp::new(
                mapper.set_device(layer_idx, vb.pp("shared_experts"), loading_isq),
                cfg.hidden_size,
                intermediate_size,
                &cfg.quantization_config,
                cfg.hidden_act,
                comm,
            )?)
        } else {
            None
        };
        let gate = MoeGate::new(
            cfg,
            mapper.set_device(layer_idx, vb.pp("gate"), false),
            n_routed_experts,
        )?;
        Ok(Self {
            experts,
            shared_experts,
            gate,
            all_reduce: SumAllReduce::new(comm),
            experts_end_idx,
            experts_start_idx,
            world_size: comm.world_size(),
        })
    }

    fn moe_infer(&self, xs: &Tensor, topk_ids: &Tensor, topk_weight: &Tensor) -> Result<Tensor> {
        let mut y = xs.zeros_like()?;
        let counts = topk_ids
            .flatten_all()?
            .bincount(self.experts.len() as u32)?;
        for (i, count) in counts
            .iter()
            .enumerate()
            .take(self.experts_end_idx)
            .skip(self.experts_start_idx)
        {
            if *count == 0 {
                continue;
            }
            let idx_top = topk_ids.eq(i as f64)?.nonzero()?.t()?;
            let idx = &idx_top.i(0)?.contiguous()?;
            let top = &idx_top.i(1)?.contiguous()?;

            let expert = self.experts[i]
                .as_ref()
                .context("Expert is not present for this rank.")?;

            y = y.index_add(
                idx,
                &expert.forward(&xs.index_select(idx, 0)?)?.broadcast_mul(
                    &topk_weight
                        .index_select(idx, 0)?
                        .gather(&top.unsqueeze(1)?, 1)?
                        .squeeze(1)?
                        .unsqueeze(D::Minus1)?
                        .to_dtype(xs.dtype())?,
                )?,
                0,
            )?;
        }

        if self.world_size > 1 {
            y = self.all_reduce.sum_all_reduce(&y)?;
        }

        Ok(y)
    }

    fn forward(&self, xs: &Tensor) -> Result<Tensor> {
        let identity = xs.clone();
        let orig_shape = xs.shape();
        let (topk_idx, topk_weight) = self.gate.forward(xs)?;
        let xs = xs.reshape(((), xs.dim(D::Minus1)?))?;

        let mut y = self
            .moe_infer(&xs, &topk_idx, &topk_weight)?
            .reshape(orig_shape)?;
        if let Some(ref shared_experts) = self.shared_experts {
            y = (y + shared_experts.forward(&identity)?)?;
        }
        Ok(y)
    }
}

enum MoeOrMlp {
    Moe(Moe),
    Mlp(Mlp),
}

impl MoeOrMlp {
    fn forward(&self, xs: &Tensor) -> Result<Tensor> {
        match self {
            Self::Mlp(mlp) => mlp.forward(xs),
            Self::Moe(moe) => moe.forward(xs),
        }
    }
}

struct DecoderLayer {
    input_layernorm: RmsNorm,
    post_attention_layernorm: RmsNorm,
    attn: MLAAttention,
    moe_or_mlp: MoeOrMlp,
}

impl DecoderLayer {
    #[allow(clippy::too_many_arguments)]
    fn new(
        rotary_emb: Arc<DeepSeekV2RotaryEmbedding>,
        cfg: &DeepSeekV2Config,
        vb: ShardedVarBuilder,
        mapper: &dyn DeviceMapper,
        layer_idx: usize,
        loading_isq: bool,
        paged_attn: Option<PagedAttention>,
        comm: &Arc<mistralrs_quant::Comm>,
    ) -> Result<Self> {
        let attn = MLAAttention::new(
            rotary_emb,
            cfg,
            vb.pp("self_attn"),
            mapper,
            layer_idx,
            loading_isq,
            paged_attn,
            comm,
        )?;
        let input_layernorm = RmsNorm::new(
            cfg.hidden_size,
            cfg.rms_norm_eps,
            mapper.set_device(layer_idx, vb.pp("input_layernorm"), false),
        )?;
        let post_attention_layernorm = RmsNorm::new(
            cfg.hidden_size,
            cfg.rms_norm_eps,
            mapper.set_device(layer_idx, vb.pp("post_attention_layernorm"), false),
        )?;
        let moe_or_mlp = if cfg.n_routed_experts.is_some()
            && layer_idx >= cfg.first_k_dense_replace
            && layer_idx % cfg.moe_layer_freq == 0
        {
            MoeOrMlp::Moe(Moe::new(
                cfg,
                vb.pp("mlp"),
                mapper,
                layer_idx,
                loading_isq,
                cfg.n_shared_experts,
                cfg.n_routed_experts.unwrap(),
                comm,
            )?)
        } else {
            MoeOrMlp::Mlp(Mlp::new(
                mapper.set_device(layer_idx, vb.pp("mlp"), loading_isq),
                cfg.hidden_size,
                cfg.intermediate_size,
                &cfg.quantization_config,
                cfg.hidden_act,
                comm,
            )?)
        };

        Ok(Self {
            input_layernorm,
            post_attention_layernorm,
            attn,
            moe_or_mlp,
        })
    }

    fn forward(
        &self,
        xs: &Tensor,
        attention_mask: Option<&Tensor>,
        seqlen_offsets: &[usize],
        kv_cache: &mut KvCache,
        metadata: Option<((Tensor, Tensor), &PagedAttentionInputMetadata)>,
        flash_params: &FlashParams,
    ) -> Result<Tensor> {
        let residual = xs;
        let xs = self.input_layernorm.forward(xs)?;
        let xs = self.attn.forward(
            &xs,
            attention_mask,
            seqlen_offsets,
            kv_cache,
            metadata,
            flash_params,
        )?;
        let xs = (xs + residual)?;
        let residual = &xs;
        let xs = self
            .moe_or_mlp
            .forward(&xs.apply(&self.post_attention_layernorm)?)?;
        residual + xs
    }
}

pub struct DeepSeekV2 {
    lm_head: Arc<dyn QuantMethod>,
    embed_tokens: Embedding,
    norm: RmsNorm,
    layers: Vec<DecoderLayer>,
    cache: EitherCache,
    device: Device,
    max_seq_len: usize,
    cfg: ModelConfigMetadata,
    mapper: Box<dyn DeviceMapper + Send + Sync>,
}

impl DeepSeekV2 {
    pub fn new(
        cfg: &DeepSeekV2Config,
        vb: ShardedVarBuilder,
        _is_gptx: bool,
        normal_loading_metadata: NormalLoadingMetadata,
        attention_mechanism: AttentionImplementation,
    ) -> Result<Self> {
        let vb_m = vb.pp("model");

        let mapper = normal_loading_metadata.mapper;

        let embed_tokens = embedding(
            cfg.vocab_size,
            cfg.hidden_size,
            mapper.set_nm_device(vb_m.pp("embed_tokens"), false),
        )?;
        let lm_head = if !cfg.tie_word_embeddings {
            ReplicatedLayer::new(
                cfg.hidden_size,
                cfg.vocab_size,
                &None,
                false,
                mapper.set_nm_device(vb.pp("lm_head"), normal_loading_metadata.loading_isq),
            )?
        } else {
            ReplicatedLayer::from_linear(candle_nn::Linear::new(
                mapper.cast_nm_device(
                    embed_tokens.embeddings(),
                    normal_loading_metadata.loading_isq,
                )?,
                None,
            ))?
        };
        let norm = RmsNorm::new(
            cfg.hidden_size,
            cfg.rms_norm_eps,
            mapper.set_nm_device(vb_m.pp("norm"), false),
        )?;

        let mut ropes = HashMap::new();
        let rope_cfg = DeepSeekV2RopeConfig {
            rope_scaling: cfg.rope_scaling.clone(),
            max_position_embeddings: cfg.max_position_embeddings,
            rope_theta: cfg.rope_theta,
            qk_rope_head_dim: cfg.qk_rope_head_dim,
        };
        for i in 0..cfg.num_hidden_layers {
            let device = mapper
                .device_for(i, false)
                .unwrap_or(&normal_loading_metadata.real_device);
            ropes.insert(
                device.location(),
                Arc::new(DeepSeekV2RotaryEmbedding::new(
                    &rope_cfg,
                    vb.dtype(),
                    device,
                )?),
            );
        }

        let mut layers = Vec::with_capacity(cfg.num_hidden_layers);
        let vb_l = vb_m.pp("layers");
        for layer_idx in NiceProgressBar::<_, 'b'>(
            0..cfg.num_hidden_layers,
            "Loading repeating layers",
            &normal_loading_metadata.multi_progress,
        ) {
            let device = mapper
                .device_for(layer_idx, false)
                .unwrap_or(&normal_loading_metadata.real_device);
            let rotary_emb = ropes
                .get(&device.location())
                .expect("No RoPE for device location!")
                .clone();
            let paged_attn = match &attention_mechanism {
                AttentionImplementation::Eager => None,
                AttentionImplementation::PagedAttention => Some(
                    PagedAttention::new(cfg.v_head_dim, device, None)
                        .expect("Failed to create PagedAttention"),
                ),
            };
            let comm = mapper.get_comm_for(layer_idx)?;
            let layer = DecoderLayer::new(
                rotary_emb.clone(),
                cfg,
                vb_l.pp(layer_idx),
                &*mapper,
                layer_idx,
                normal_loading_metadata.loading_isq,
                paged_attn,
                &comm,
            )?;
            layers.push(layer)
        }

        Ok(Self {
            lm_head,
            embed_tokens,
            norm,
            layers,
            cache: EitherCache::Normal(NormalCache::new(
                cfg.num_hidden_layers,
                cfg.max_position_embeddings,
            )),
            device: normal_loading_metadata.real_device.clone(),
            max_seq_len: cfg.max_position_embeddings,
            cfg: ModelConfigMetadata {
                max_seq_len: cfg.max_position_embeddings,
                num_layers: cfg.num_hidden_layers,
                hidden_size: cfg.hidden_size,
                // num_kv_heads: (cfg.num_attention_heads / mapper.get_comm_for(0)?.world_size())
                //     .max(1),
                num_kv_heads: 1, // TODO
                num_attn_heads: (cfg.num_attention_heads / mapper.get_comm_for(0)?.world_size())
                    .max(1),
                sliding_window: None,
                k_head_dim: cfg.q_head_dim(),
                // v_head_dim: if matches!(
                //     attention_mechanism,
                //     AttentionImplementation::PagedAttention
                // ) {
                //     cfg.q_head_dim()
                // } else {
                //     cfg.v_head_dim
                // },
                v_head_dim: cfg.kv_lora_rank + cfg.qk_rope_head_dim, // TODO
            },
            mapper,
        })
    }

    #[allow(clippy::too_many_arguments)]
    pub fn forward(
        &self,
        input_ids: &Tensor,
        seqlen_offsets: &[usize],
        context_lens: Vec<(usize, usize)>,
        metadata: Option<(Vec<(Tensor, Tensor)>, &PagedAttentionInputMetadata)>,
        flash_params: &FlashParams,
    ) -> Result<Tensor> {
        let mut xs = self.embed_tokens.forward(input_ids)?;
        let cache = &mut self.cache.normal().0;
        let attention_mask = CausalMasker.make_causal_mask_matrix(
            input_ids,
            metadata
                .as_ref()
                .map(|(_, _)| &seqlen_offsets as &dyn PastKvLenCache)
                .unwrap_or(cache as &dyn PastKvLenCache),
            xs.dtype(),
            self.cfg.num_attn_heads,
        )?;
        // PagedAttention prompt chunking
        let attention_mask = attention_mask.filter(|_| {
            metadata
                .as_ref()
                .map(|(_, meta)| meta.is_first_prompt_chunk)
                .unwrap_or(true)
        });
        for (i, layer) in self.layers.iter().enumerate() {
            xs = self.mapper.map(xs, i)?;
            xs = layer.forward(
                &xs,
                attention_mask
                    .as_ref()
                    .map(|m| m.to_device(xs.device()).unwrap())
                    .as_ref(),
                seqlen_offsets,
                &mut cache[i],
                metadata
                    .as_ref()
                    .map(|(kv_cache, metadata)| (kv_cache[i].clone(), *metadata)),
                flash_params,
            )?;
        }
        let xs = xs.to_device(&self.device)?;
        let xs = xs.apply(&self.norm)?;
        extract_logits(&self.lm_head.forward_autocast(&xs)?, context_lens)
    }
}

impl IsqModel for DeepSeekV2 {
    fn get_layers(
        &mut self,
    ) -> (
        Vec<(&mut Arc<dyn QuantMethod>, Option<usize>)>,
        &dyn DeviceMapper,
    ) {
        let mut tensors = Vec::new();
        tensors.push((&mut self.lm_head, None));
        for (i, layer) in self.layers.iter_mut().enumerate() {
            match &mut layer.attn.q {
                QProj::Plain(q) => {
                    tensors.push((q, Some(i)));
                }
                QProj::Lora { a, norm: _, b } => {
                    tensors.push((a, Some(i)));
                    tensors.push((b, Some(i)));
                }
            }
            tensors.push((&mut layer.attn.kv_a_proj_with_mqa, Some(i)));
            tensors.push((&mut layer.attn.kv_b_proj, Some(i)));
            tensors.push((&mut layer.attn.o_proj, Some(i)));
            match &mut layer.moe_or_mlp {
                MoeOrMlp::Mlp(mlp) => {
                    tensors.push((&mut mlp.gate, Some(i)));
                    tensors.push((&mut mlp.up, Some(i)));
                    tensors.push((&mut mlp.down, Some(i)));
                }
                MoeOrMlp::Moe(moe) => {
                    for mlp in moe.experts.iter_mut().filter_map(|e| e.as_mut()) {
                        tensors.push((&mut mlp.gate, Some(i)));
                        tensors.push((&mut mlp.up, Some(i)));
                        tensors.push((&mut mlp.down, Some(i)));
                    }
                    if let Some(mlp) = &mut moe.shared_experts {
                        tensors.push((&mut mlp.gate, Some(i)));
                        tensors.push((&mut mlp.up, Some(i)));
                        tensors.push((&mut mlp.down, Some(i)));
                    }
                }
            }
        }
        (tensors, &*self.mapper)
    }

    fn get_layers_moe_experts_only(
        &mut self,
    ) -> (
        Vec<(&mut Arc<dyn QuantMethod>, Option<usize>)>,
        &dyn DeviceMapper,
    ) {
        let mut tensors = Vec::new();
        tensors.push((&mut self.lm_head, None));
        for (i, layer) in self.layers.iter_mut().enumerate() {
            match &mut layer.moe_or_mlp {
                MoeOrMlp::Mlp(mlp) => {
                    tensors.push((&mut mlp.gate, Some(i)));
                    tensors.push((&mut mlp.up, Some(i)));
                    tensors.push((&mut mlp.down, Some(i)));
                }
                MoeOrMlp::Moe(moe) => {
                    for mlp in moe.experts.iter_mut().filter_map(|e| e.as_mut()) {
                        tensors.push((&mut mlp.gate, Some(i)));
                        tensors.push((&mut mlp.up, Some(i)));
                        tensors.push((&mut mlp.down, Some(i)));
                    }
                    if let Some(mlp) = &mut moe.shared_experts {
                        tensors.push((&mut mlp.gate, Some(i)));
                        tensors.push((&mut mlp.up, Some(i)));
                        tensors.push((&mut mlp.down, Some(i)));
                    }
                }
            }
        }
        (tensors, &*self.mapper)
    }

    fn residual_tensors(&self) -> Vec<(String, Tensor)> {
        let uvb = UnVarBuilder::new();

        let uvb_m = uvb.pp("model");
        uvb_m.pp("embed_tokens").add(&self.embed_tokens);
        uvb_m.pp("norm").add(&self.norm);

        for (layer_idx, layer) in self.layers.iter().enumerate() {
            let uvb_l = uvb_m.pp("layers").pp(layer_idx);
            uvb_l.pp("input_layernorm").add(&layer.input_layernorm);
            uvb_l
                .pp("post_attention_layernorm")
                .add(&layer.post_attention_layernorm);

            uvb_l
                .pp("self_attn")
                .pp("kv_a_layernorm")
                .add(&layer.attn.kv_a_layernorm);

            match &layer.moe_or_mlp {
                MoeOrMlp::Moe(moe) => {
                    uvb_l
                        .pp("mlp")
                        .pp("gate")
                        .add_tensor("weight", moe.gate.weight.clone());
                }
                MoeOrMlp::Mlp(_) => (),
            }

            match &layer.attn.q {
                QProj::Plain(_) => (),
                QProj::Lora { a: _, norm, b: _ } => {
                    uvb_l.pp("self_attn").pp("q_a_layernorm").add(norm);
                }
            }
        }

        uvb.to_safetensors()
    }

    fn residual_tensors_moe_experts_only(&self) -> Option<Vec<(String, Tensor)>> {
        let uvb = UnVarBuilder::new();

        let uvb_m = uvb.pp("model");
        uvb_m.pp("embed_tokens").add(&self.embed_tokens);
        uvb_m.pp("norm").add(&self.norm);

        for (layer_idx, layer) in self.layers.iter().enumerate() {
            let uvb_l = uvb_m.pp("layers").pp(layer_idx);
            uvb_l.pp("input_layernorm").add(&layer.input_layernorm);
            uvb_l
                .pp("post_attention_layernorm")
                .add(&layer.post_attention_layernorm);

            uvb_l
                .pp("self_attn")
                .pp("kv_a_layernorm")
                .add(&layer.attn.kv_a_layernorm);

            match &layer.moe_or_mlp {
                MoeOrMlp::Moe(moe) => {
                    uvb_l
                        .pp("mlp")
                        .pp("gate")
                        .add_tensor("weight", moe.gate.weight.clone());
                }
                MoeOrMlp::Mlp(_) => (),
            }

            match &layer.attn.q {
                QProj::Plain(q) => {
                    uvb_l.pp("self_attn").pp("q_proj").add(q);
                }
                QProj::Lora { a, norm, b } => {
                    uvb_l.pp("self_attn").pp("q_a_proj").add(a);
                    uvb_l.pp("self_attn").pp("q_a_layernorm").add(norm);
                    uvb_l.pp("self_attn").pp("q_b_proj").add(b);
                }
            }
            uvb_l
                .pp("self_attn")
                .pp("kv_a_proj_with_mqa")
                .add(&layer.attn.kv_a_proj_with_mqa);
            uvb_l
                .pp("self_attn")
                .pp("kv_b_proj")
                .add(&layer.attn.kv_b_proj);
            uvb_l.pp("self_attn").pp("o_proj").add(&layer.attn.o_proj);
        }

        Some(uvb.to_safetensors())
    }
}

impl NormalModel for DeepSeekV2 {
    fn forward(
        &self,
        input_ids: &Tensor,
        seqlen_offsets: &[usize],
        context_lens: Vec<(usize, usize)>,
        _position_ids: Vec<usize>,
        metadata: Option<(Vec<(Tensor, Tensor)>, &PagedAttentionInputMetadata)>,
        flash_params: &FlashParams,
    ) -> Result<Tensor> {
        self.forward(
            input_ids,
            seqlen_offsets,
            context_lens,
            metadata,
            flash_params,
        )
    }
    fn xlora_forward(
        &self,
        _input_ids: &Tensor,
        _input_ids_full: &Tensor,
        _seqlen_offsets: &[usize],
        _seqlen_offsets_full: &[usize],
        _no_kv_cache: bool,
        _non_granular_state: &Option<crate::xlora_models::NonGranularState>,
        _context_lens: Vec<(usize, usize)>,
        _position_ids: Vec<usize>,
        _flash_params: &FlashParams,
        _flash_params_full: &FlashParams,
    ) -> Result<Tensor> {
        unimplemented!()
    }
    fn cache(&self) -> &EitherCache {
        &self.cache
    }
    fn cache_mut(&mut self) -> &mut EitherCache {
        &mut self.cache
    }
    fn device(&self) -> &Device {
        &self.device
    }
    fn is_xlora(&self) -> bool {
        false
    }
    fn max_seq_len(&self) -> usize {
        self.max_seq_len
    }
    fn config(&self) -> &ModelConfigMetadata {
        &self.cfg
    }
}

impl AnyMoeBaseModelMixin for DeepSeekV2 {}<|MERGE_RESOLUTION|>--- conflicted
+++ resolved
@@ -5,13 +5,8 @@
 use candle_core::{Context, DType, Device, IndexOp, Result, Tensor, D};
 use candle_nn::{Embedding, Linear, Module};
 use mistralrs_quant::{
-<<<<<<< HEAD
-    ColumnParallelLayer, QuantMethod, QuantMethodConfig, QuantizedConfig, ReplicatedLayer,
-    RowParallelLayer, ShardedVarBuilder, SumAllReduce, UnquantLinear,
-=======
     distributed::DistributedOperation, ColumnParallelLayer, QuantMethod, QuantizedConfig,
-    ReplicatedLayer, RowParallelLayer, ShardedVarBuilder, SumAllReduce,
->>>>>>> 27ca27f4
+    ReplicatedLayer, RowParallelLayer, ShardedVarBuilder, SumAllReduce, QuantMethodConfig, UnquantLinear
 };
 use serde::Deserialize;
 
@@ -710,70 +705,12 @@
 
             let k = Tensor::cat(&[k_nope, k_pe.repeat((1, q.dim(1)?, 1, 1))?], D::Minus1)?;
 
-<<<<<<< HEAD
             let v = v
                 .pad_with_zeros(D::Minus1, 0, self.q_head_dim - self.cfg.v_head_dim)?
                 .contiguous()?;
 
             let output = Sdpa
                 .run_attention(
-=======
-        let q = Tensor::cat(&[&q_nope, &q_pe], D::Minus1)?.contiguous()?;
-        let mut k = Tensor::cat(
-            &[&k_nope, &k_pe.repeat((1, self.num_attention_heads, 1, 1))?],
-            D::Minus1,
-        )?
-        .contiguous()?;
-
-        let mut attn_out = match &self.paged_attn {
-            Some(paged_attn) => match metadata {
-                Some(((key_cache, value_cache), input_metadata)) => {
-                    let v = v
-                        .pad_with_zeros(D::Minus1, 0, self.q_head_dim - self.cfg.v_head_dim)?
-                        .contiguous()?;
-                    paged_attn
-                        .forward(
-                            &q,
-                            &k,
-                            &v,
-                            attention_mask,
-                            Some(key_cache),
-                            Some(value_cache),
-                            input_metadata,
-                            &self.sdpa_params,
-                            Some(flash_params),
-                        )?
-                        .narrow(D::Minus1, 0, self.cfg.v_head_dim)?
-                }
-                None => {
-                    // If we don't have metadata, we are most likely generating an imatrix so we don't want to populate that.
-                    // Generating the dummy metadata with the assumption that we are not generating text (only processing prompts).
-                    let input_metadata = PagedAttentionInputMetadata::dummy(q.device())?;
-                    // Sanity check.
-                    assert!(attention_mask.is_some());
-                    let v = v
-                        .pad_with_zeros(D::Minus1, 0, self.q_head_dim - self.cfg.v_head_dim)?
-                        .contiguous()?;
-                    paged_attn
-                        .forward(
-                            &q,
-                            &k,
-                            &v,
-                            attention_mask,
-                            None,
-                            None,
-                            &input_metadata,
-                            &self.sdpa_params,
-                            Some(flash_params),
-                        )?
-                        .narrow(D::Minus1, 0, self.cfg.v_head_dim)?
-                }
-            },
-            None => {
-                (k, v) = kv_cache.append(&k, &v)?;
-
-                Sdpa.run_attention(
->>>>>>> 27ca27f4
                     &q,
                     &k,
                     &v,
