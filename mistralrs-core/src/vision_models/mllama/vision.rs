--- conflicted
+++ resolved
@@ -229,48 +229,6 @@
             .reshape((bs, k_sq, self.num_heads, self.head_dim))?
             .transpose(1, 2)?;
 
-<<<<<<< HEAD
-        let attn_output = {
-            let q = q.to_dtype(DType::F32)?.to_device(&Device::Cpu)?;
-            let k = k.to_dtype(DType::F32)?.to_device(&Device::Cpu)?;
-            let att = match attention_mask {
-                Some(m) => {
-                    let mut out = m.copy()?;
-                    // let mut out = m.to_dtype(q.dtype())?;//.to_device(&Device::Cpu)?;
-                    q.contiguous()?.matmul_with_alpha_beta(
-                        &k.t()?.contiguous()?,
-                        &mut out,
-                        Some(1. / (self.head_dim as f64).sqrt()),
-                    )?;
-                    out.to_device(hidden_state.device())?
-                        .to_dtype(hidden_state.dtype())?
-                }
-                None => MatMul.matmul_affine_div(
-                    &q.contiguous()?,
-                    &k.t()?.contiguous()?,
-                    (self.head_dim as f64).sqrt(),
-                )?,
-            };
-            // let att = MatMul.matmul_affine_div(
-            //     &q.contiguous()?,
-            //     &k.t()?.contiguous()?,
-            //     (self.head_dim as f64).sqrt(),
-            // )?;
-
-            // let att = match attention_mask {
-            //     Some(m) => att.broadcast_add(m)?,
-            //     None => att,
-            // };
-            let att = candle_nn::ops::softmax_last_dim(&att)?;
-            // Convert to contiguous as matmul doesn't support strided vs for now.
-            MatMul
-                .matmul(&att, &v.contiguous()?)?
-                .transpose(1, 2)?
-                .reshape((bs, q_sq, ()))?
-            // .to_dtype(hidden_state.dtype())?
-            // .to_device(hidden_state.device())?
-        };
-=======
         let attn_output = Sdpa
             .run_attention(
                 &q.contiguous()?.to_dtype(DType::F32)?,
@@ -286,7 +244,6 @@
             .contiguous()?
             .reshape((bs, q_sq, ()))?
             .to_dtype(q.dtype())?;
->>>>>>> 6aa2a511
 
         self.o_proj.forward(&attn_output)
     }
