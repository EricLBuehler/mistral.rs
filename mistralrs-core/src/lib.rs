#![deny(clippy::cast_possible_truncation, clippy::cast_precision_loss)]

use cublaslt::setup_cublas_lt_wrapper;
use engine::Engine;
pub use engine::TERMINATE_ALL_NEXT_STEP;
pub use lora::Ordering;
use pipeline::ModelCategory;
pub use pipeline::Pipeline;
#[cfg(feature = "pyo3_macros")]
use pyo3::exceptions::PyValueError;
use std::{
    cell::RefCell,
    error::Error,
    fs::OpenOptions,
    io::Write,
    sync::{atomic::AtomicBool, Arc, Mutex, RwLock},
    thread::{self, JoinHandle},
    time::{SystemTime, UNIX_EPOCH},
};
use tokio::sync::mpsc::{channel, Sender};

mod aici;
mod cuda;
mod device_map;
mod engine;
mod lora;
mod model_loader;
mod ops;
pub use model_loader::{get_model_dtype, get_tgt_non_granular_index, LoaderBuilder};

mod model_selected;
pub use model_selected::ModelSelected;
pub use toml_selector::get_toml_selected_model_dtype;

mod amoe;
mod cublaslt;
#[cfg(not(all(feature = "cuda", target_family = "unix")))]
mod dummy_paged_attention;
mod gguf;
pub mod layers;
mod layers_masker;
mod layers_utils;
mod models;
#[cfg(all(feature = "cuda", target_family = "unix"))]
mod paged_attention;
#[cfg(not(all(feature = "cuda", target_family = "unix")))]
use dummy_paged_attention as paged_attention;
mod pipeline;
mod prefix_cacher;
mod request;
mod response;
mod sampler;
mod scheduler;
mod sequence;
mod toml_selector;
mod tools;
mod utils;
mod vision_models;
mod xlora_models;

pub use amoe::{AnyMoeConfig, AnyMoeExpertType};
pub use device_map::{DeviceLayerMapMetadata, DeviceMapMetadata, LayerDeviceMapper};
pub use paged_attention::{MemoryGpuConfig, PagedAttentionConfig};
pub use pipeline::{
<<<<<<< HEAD
    chat_template::ChatTemplate, AnyMoeLoader, AnyMoePipeline, GGMLLoader, GGMLLoaderBuilder,
    GGMLSpecificConfig, GGUFArchitecture, GGUFLoader, GGUFLoaderBuilder, GGUFSpecificConfig,
    GemmaLoader, GptqLoader, GptqLoaderBuilder, GptqSpecificConfig, Idefics2Loader, LLaVALoader,
    LLaVANextLoader, LlamaLoader, Loader, LocalModelPaths, MistralLoader, MixtralLoader, ModelKind,
    ModelPaths, NormalLoader, NormalLoaderBuilder, NormalLoaderType, NormalSpecificConfig,
    Phi2Loader, Phi3Loader, Phi3VLoader, Qwen2Loader, SpeculativeConfig, SpeculativeLoader,
    SpeculativePipeline, Starcoder2Loader, TokenSource, VisionLoader, VisionLoaderBuilder,
    VisionLoaderType, VisionModelLoader, VisionSpecificConfig,
=======
    chat_template::ChatTemplate, parse_isq_value, AnyMoeLoader, AnyMoePipeline, GGMLLoader,
    GGMLLoaderBuilder, GGMLSpecificConfig, GGUFArchitecture, GGUFLoader, GGUFLoaderBuilder,
    GemmaLoader, Idefics2Loader, LLaVALoader, LLaVANextLoader, LlamaLoader, Loader,
    LocalModelPaths, MistralLoader, MixtralLoader, ModelKind, ModelPaths, NormalLoader,
    NormalLoaderBuilder, NormalLoaderType, NormalSpecificConfig, Phi2Loader, Phi3Loader,
    Phi3VLoader, Qwen2Loader, SpeculativeConfig, SpeculativeLoader, SpeculativePipeline,
    Starcoder2Loader, TokenSource, VisionLoader, VisionLoaderBuilder, VisionLoaderType,
    VisionModelLoader, VisionSpecificConfig,
>>>>>>> 249299bd
};
pub use request::{Constraint, MessageContent, NormalRequest, Request, RequestMessage};
pub use response::Response;
pub use response::*;
pub use sampler::{SamplingParams, StopTokens, TopLogprob};
pub use scheduler::{DefaultSchedulerMethod, SchedulerConfig};
use serde::Serialize;
use tokio::runtime::Runtime;
use toml_selector::{TomlLoaderArgs, TomlSelector};
pub use tools::{
    CalledFunction, Function, Tool, ToolCallResponse, ToolCallType, ToolChoice, ToolType,
};
pub use utils::debug::initialize_logging;
pub use utils::memory_usage::MemoryUsage;
pub use utils::normal::{ModelDType, TryIntoDType};
pub use utils::paged_attn_supported;

/// `true` if `MISTRALRS_DEBUG=1`
pub(crate) static DEBUG: AtomicBool = AtomicBool::new(false);

/// The MistralRs struct handles sending requests to the engine.
/// It is the core multi-threaded component of mistral.rs, and uses `mspc`
/// `Sender` and `Receiver` primitives to send and receive requests to the
/// engine.
pub struct MistralRs {
    sender: RwLock<Sender<Request>>,
    log: Option<String>,
    id: String,
    creation_time: u64,
    next_request_id: Mutex<RefCell<usize>>,
    reboot_state: RebootState,
    engine_handler: RwLock<JoinHandle<()>>,
}

#[derive(Clone)]
struct RebootState {
    pipeline: Arc<tokio::sync::Mutex<dyn Pipeline>>,
    method: SchedulerConfig,
    truncate_sequence: bool,
    no_kv_cache: bool,
    no_prefix_cache: bool,
    prefix_cache_n: usize,
    disable_eos_stop: bool,
    throughput_logging_enabled: bool,
}

#[derive(Debug)]
pub enum MistralRsError {
    EnginePoisoned,
    SenderPoisoned,
}

impl std::fmt::Display for MistralRsError {
    fn fmt(&self, f: &mut std::fmt::Formatter<'_>) -> std::fmt::Result {
        write!(f, "{:?}", &self)
    }
}

impl std::error::Error for MistralRsError {}

#[cfg(feature = "pyo3_macros")]
impl From<MistralRsError> for pyo3::PyErr {
    fn from(value: MistralRsError) -> Self {
        PyValueError::new_err(format!("{:?}", value))
    }
}

/// The MistralRsBuilder takes the pipeline and a scheduler method and constructs
/// an Engine and a MistralRs instance. The Engine runs on a separate thread, and the MistralRs
/// instance stays on the calling thread.
pub struct MistralRsBuilder {
    pipeline: Arc<tokio::sync::Mutex<dyn Pipeline>>,
    method: SchedulerConfig,
    log: Option<String>,
    truncate_sequence: Option<bool>,
    no_kv_cache: Option<bool>,
    no_prefix_cache: Option<bool>,
    prefix_cache_n: Option<usize>,
    disable_eos_stop: Option<bool>,
    gemm_full_precision_f16: Option<bool>,
    throughput_logging_enabled: Option<()>,
}

impl MistralRsBuilder {
    pub fn new(pipeline: Arc<tokio::sync::Mutex<dyn Pipeline>>, method: SchedulerConfig) -> Self {
        Self {
            pipeline,
            method,
            log: None,
            truncate_sequence: None,
            no_kv_cache: None,
            no_prefix_cache: None,
            prefix_cache_n: None,
            disable_eos_stop: None,
            gemm_full_precision_f16: None,
            throughput_logging_enabled: None,
        }
    }
    pub fn with_log(mut self, log: String) -> Self {
        self.log = Some(log);
        self
    }
    pub fn with_opt_log(mut self, log: Option<String>) -> Self {
        self.log = log;
        self
    }
    pub fn with_truncate_sequence(mut self, truncate_sequence: bool) -> Self {
        self.truncate_sequence = Some(truncate_sequence);
        self
    }
    pub fn with_no_kv_cache(mut self, no_kv_cache: bool) -> Self {
        self.no_kv_cache = Some(no_kv_cache);
        self
    }
    pub fn with_no_prefix_cache(mut self, no_prefix_cache: bool) -> Self {
        self.no_prefix_cache = Some(no_prefix_cache);
        self
    }
    pub fn with_prefix_cache_n(mut self, prefix_cache_n: usize) -> Self {
        self.prefix_cache_n = Some(prefix_cache_n);
        self
    }
    pub fn with_disable_eos_stop(mut self, disable_eos_stop: bool) -> Self {
        self.disable_eos_stop = Some(disable_eos_stop);
        self
    }
    pub fn with_gemm_full_precision_f16(mut self, gemm_full_precision: bool) -> Self {
        self.gemm_full_precision_f16 = Some(gemm_full_precision);
        self
    }
    pub fn with_throughput_logging(mut self) -> Self {
        self.throughput_logging_enabled = Some(());
        self
    }

    pub fn build(self) -> Arc<MistralRs> {
        MistralRs::new(self)
    }
}

pub(crate) static INHIBIT_GEMM_F16: AtomicBool = AtomicBool::new(false);

#[cfg(feature = "cuda")]
fn set_gemm_reduced_precision_f16() {
    use candle_core::{DType, Device, Tensor};

    // NOTE(EricLBuehler): When we support multi-GPU inference, we should check for each gpu here
    let a = Tensor::zeros((2, 2), DType::BF16, &Device::new_cuda(0).unwrap()).unwrap();
    candle_core::cuda::set_gemm_reduced_precision_bf16(true);
    match a.matmul(&a) {
        Ok(_) => tracing::info!("Enabling GEMM reduced precision in BF16."),
        Err(e) => {
            if format!("{e:?}").contains("CUBLAS_STATUS_NOT_SUPPORTED") {
                tracing::info!("GEMM reduced precision in BF16 not supported.");
                candle_core::cuda::set_gemm_reduced_precision_bf16(false);
                INHIBIT_GEMM_F16.store(true, std::sync::atomic::Ordering::Relaxed);
            }
        }
    }

    let a = Tensor::zeros((2, 2), DType::F16, &Device::new_cuda(0).unwrap()).unwrap();
    candle_core::cuda::set_gemm_reduced_precision_f16(true);
    match a.matmul(&a) {
        Ok(_) => tracing::info!("Enabling GEMM reduced precision in F16."),
        Err(e) => {
            if format!("{e:?}").contains("CUBLAS_STATUS_NOT_SUPPORTED") {
                tracing::info!("GEMM reduced precision in F16 not supported.");
                candle_core::cuda::set_gemm_reduced_precision_f16(false);
                INHIBIT_GEMM_F16.store(true, std::sync::atomic::Ordering::Relaxed);
            }
        }
    }
}

#[cfg(not(feature = "cuda"))]
fn set_gemm_reduced_precision_f16() {}

impl MistralRs {
    fn new(config: MistralRsBuilder) -> Arc<Self> {
        let MistralRsBuilder {
            pipeline,
            method,
            log,
            truncate_sequence,
            no_kv_cache,
            no_prefix_cache,
            prefix_cache_n,
            disable_eos_stop,
            gemm_full_precision_f16,
            throughput_logging_enabled,
        } = config;

        let model_supports_reduced_gemm = match pipeline.try_lock().unwrap().category() {
            ModelCategory::Text => true,
            ModelCategory::Vision { has_conv2d } => !has_conv2d,
        };
        if !gemm_full_precision_f16.unwrap_or(false) && model_supports_reduced_gemm {
            set_gemm_reduced_precision_f16();
        }
        setup_cublas_lt_wrapper();

        let truncate_sequence = truncate_sequence.unwrap_or(false);
        let no_kv_cache = no_kv_cache.unwrap_or(false);
        let no_prefix_cache = no_prefix_cache.unwrap_or(false);
        let prefix_cache_n = prefix_cache_n.unwrap_or(16);
        let disable_eos_stop = disable_eos_stop.unwrap_or(false);

        let reboot_state = RebootState {
            pipeline: pipeline.clone(),
            method: method.clone(),
            truncate_sequence,
            no_kv_cache,
            no_prefix_cache,
            prefix_cache_n,
            disable_eos_stop,
            throughput_logging_enabled: throughput_logging_enabled.is_some(),
        };

        let (tx, rx) = channel(10_000);

        let sender = RwLock::new(tx);
        let id = pipeline.try_lock().unwrap().name();

        let engine_handler = thread::spawn(move || {
            let rt = Runtime::new().unwrap();
            rt.block_on(async move {
                let mut engine = Engine::new(
                    rx,
                    pipeline,
                    method,
                    truncate_sequence,
                    no_kv_cache,
                    no_prefix_cache,
                    prefix_cache_n,
                    disable_eos_stop,
                );
                if throughput_logging_enabled.is_some() {
                    engine.enable_throughput_logging();
                }
                engine.run().await;
            });
        });

        Arc::new(Self {
            sender,
            log,
            id,
            creation_time: SystemTime::now()
                .duration_since(UNIX_EPOCH)
                .expect("Time travel has occurred!")
                .as_secs(),
            next_request_id: Mutex::new(RefCell::new(0)),
            reboot_state,
            engine_handler: RwLock::new(engine_handler),
        })
    }

    /// attempts to reboot the engine, if the sender (only way to communicate with
    /// the engine) is closed
    fn reboot_engine(&self) -> Result<(), MistralRsError> {
        let (new_sender, rx) = channel(10_000);
        let reboot_state = self.reboot_state.clone();
        let mut sender_lock = self.sender.write().map_err(|_| {
            tracing::warn!("Couldn't get write lock on the sender during reboot attempt");
            MistralRsError::SenderPoisoned
        })?;
        let mut engine_lock = self.engine_handler.write().map_err(|_| {
            tracing::warn!("Couldn't get write lock on the engine during reboot attempt");
            MistralRsError::EnginePoisoned
        })?;

        if !engine_lock.is_finished() {
            tracing::info!("Engine already running, returning ok");
            Ok(())
        } else {
            // critical section. A panic here could lead to poisoned locks
            let new_engine_handler = thread::spawn(move || {
                let rt = Runtime::new().unwrap();
                rt.block_on(async move {
                    let mut engine = Engine::new(
                        rx,
                        reboot_state.pipeline.clone(),
                        reboot_state.method,
                        reboot_state.truncate_sequence,
                        reboot_state.no_kv_cache,
                        reboot_state.no_prefix_cache,
                        reboot_state.prefix_cache_n,
                        reboot_state.disable_eos_stop,
                    );
                    if reboot_state.throughput_logging_enabled {
                        engine.enable_throughput_logging();
                    }
                    engine.run().await;
                });
            });
            *sender_lock = new_sender;
            *engine_lock = new_engine_handler;
            tracing::info!("Successfully rebooted engine and updated sender + engine handler");
            Ok(())
        }
    }

    fn engine_dead(&self) -> Result<bool, MistralRsError> {
        match self.engine_handler.read() {
            Ok(handler) => Ok(handler.is_finished()),
            Err(_) => {
                tracing::warn!("Couldn't get read lock on engine!");
                Err(MistralRsError::EnginePoisoned)
            }
        }
    }

    pub fn get_sender(&self) -> Result<Sender<Request>, MistralRsError> {
        if self.engine_dead()? {
            tracing::warn!("Engine is dead, rebooting");
            self.reboot_engine()?
        }
        match self.sender.read() {
            Ok(sender) => Ok(sender.clone()),
            Err(_) => Err(MistralRsError::SenderPoisoned),
        }
    }

    pub fn get_id(&self) -> String {
        self.id.clone()
    }

    pub fn get_creation_time(&self) -> u64 {
        self.creation_time
    }

    pub fn next_request_id(&self) -> usize {
        let l = self.next_request_id.lock().unwrap();
        let last = &mut *l.borrow_mut();
        let last_v = *last;
        *last += 1;
        last_v
    }

    pub fn maybe_log_request(this: Arc<Self>, repr: String) {
        if let Some(file) = &this.log {
            let mut f = OpenOptions::new()
                .append(true)
                .create(true) // Optionally create the file if it doesn't already exist
                .open(file)
                .expect("Unable to open file");
            let time = chrono::offset::Local::now();
            f.write_all(format!("Request at {time}: {repr}\n\n").as_bytes())
                .expect("Unable to write data");
        }
    }

    pub fn maybe_log_response<T: Serialize>(this: Arc<Self>, resp: &T) {
        if let Some(file) = &this.log {
            let mut f = OpenOptions::new()
                .append(true)
                .create(true) // Optionally create the file if it doesn't already exist
                .open(file)
                .expect("Unable to open file");
            let time = chrono::offset::Local::now();
            let repr = serde_json::to_string(resp).expect("Serialization of response failed.");
            f.write_all(format!("Response at {time}: {repr}\n\n").as_bytes())
                .expect("Unable to write data");
        }
    }

    pub fn maybe_log_error(this: Arc<Self>, err: &dyn Error) {
        if let Some(file) = &this.log {
            let mut f = OpenOptions::new()
                .append(true)
                .create(true) // Optionally create the file if it doesn't already exist
                .open(file)
                .expect("Unable to open file");
            let time = chrono::offset::Local::now();
            f.write_all(format!("Error response at {time}: {err}\n\n").as_bytes())
                .expect("Unable to write data");
        }
    }
}<|MERGE_RESOLUTION|>--- conflicted
+++ resolved
@@ -62,25 +62,14 @@
 pub use device_map::{DeviceLayerMapMetadata, DeviceMapMetadata, LayerDeviceMapper};
 pub use paged_attention::{MemoryGpuConfig, PagedAttentionConfig};
 pub use pipeline::{
-<<<<<<< HEAD
-    chat_template::ChatTemplate, AnyMoeLoader, AnyMoePipeline, GGMLLoader, GGMLLoaderBuilder,
-    GGMLSpecificConfig, GGUFArchitecture, GGUFLoader, GGUFLoaderBuilder, GGUFSpecificConfig,
+    chat_template::ChatTemplate, parse_isq_value, AnyMoeLoader, AnyMoePipeline, GGMLLoader,
+    GGMLLoaderBuilder, GGMLSpecificConfig, GGUFArchitecture, GGUFLoader, GGUFLoaderBuilder,
     GemmaLoader, GptqLoader, GptqLoaderBuilder, GptqSpecificConfig, Idefics2Loader, LLaVALoader,
     LLaVANextLoader, LlamaLoader, Loader, LocalModelPaths, MistralLoader, MixtralLoader, ModelKind,
     ModelPaths, NormalLoader, NormalLoaderBuilder, NormalLoaderType, NormalSpecificConfig,
     Phi2Loader, Phi3Loader, Phi3VLoader, Qwen2Loader, SpeculativeConfig, SpeculativeLoader,
     SpeculativePipeline, Starcoder2Loader, TokenSource, VisionLoader, VisionLoaderBuilder,
     VisionLoaderType, VisionModelLoader, VisionSpecificConfig,
-=======
-    chat_template::ChatTemplate, parse_isq_value, AnyMoeLoader, AnyMoePipeline, GGMLLoader,
-    GGMLLoaderBuilder, GGMLSpecificConfig, GGUFArchitecture, GGUFLoader, GGUFLoaderBuilder,
-    GemmaLoader, Idefics2Loader, LLaVALoader, LLaVANextLoader, LlamaLoader, Loader,
-    LocalModelPaths, MistralLoader, MixtralLoader, ModelKind, ModelPaths, NormalLoader,
-    NormalLoaderBuilder, NormalLoaderType, NormalSpecificConfig, Phi2Loader, Phi3Loader,
-    Phi3VLoader, Qwen2Loader, SpeculativeConfig, SpeculativeLoader, SpeculativePipeline,
-    Starcoder2Loader, TokenSource, VisionLoader, VisionLoaderBuilder, VisionLoaderType,
-    VisionModelLoader, VisionSpecificConfig,
->>>>>>> 249299bd
 };
 pub use request::{Constraint, MessageContent, NormalRequest, Request, RequestMessage};
 pub use response::Response;
