#![deny(clippy::cast_possible_truncation, clippy::cast_precision_loss)]
use candle_core::Device;
use engine::Engine;
pub use engine::{
    BertEmbeddingModel, EngineInstruction, ENGINE_INSTRUCTIONS, TERMINATE_ALL_NEXT_STEP,
};
use hf_hub::Cache;
pub use lora::Ordering;
pub use pipeline::ModelCategory;
pub use pipeline::Pipeline;
#[cfg(feature = "pyo3_macros")]
use pyo3::exceptions::PyValueError;
use std::io::BufRead;
use std::io::BufReader;
use std::sync::OnceLock;
use std::time::Instant;
use std::{
    cell::RefCell,
    error::Error,
    fs::OpenOptions,
    io::Write,
    sync::{
        atomic::{self, AtomicBool, AtomicUsize},
        Arc, Mutex, RwLock,
    },
    thread::{self, JoinHandle},
    time::{SystemTime, UNIX_EPOCH},
};
use tokio::sync::mpsc::{channel, Sender};
use tracing::info;
use tracing::warn;

mod cuda;
mod device_map;
mod engine;
mod lora;
mod model_loader;
mod ops;
pub use model_loader::{
    get_auto_device_map_params, get_model_dtype, get_tgt_non_granular_index, LoaderBuilder,
};
mod kv_cache;
mod search;

mod model_selected;
pub use model_selected::ModelSelected;
pub use toml_selector::{get_toml_selected_model_device_map_params, get_toml_selected_model_dtype};

mod amoe;
#[cfg(not(any(all(feature = "cuda", target_family = "unix"), feature = "metal")))]
mod dummy_paged_attention;
mod embedding;
mod gguf;
pub mod layers;
mod layers_masker;
mod layers_utils;
mod models;
#[cfg(any(all(feature = "cuda", target_family = "unix"), feature = "metal"))]
mod paged_attention;
#[cfg(not(any(all(feature = "cuda", target_family = "unix"), feature = "metal")))]
use dummy_paged_attention as paged_attention;
mod attention;
mod diffusion_models;
pub mod distributed;
mod pipeline;
mod prefix_cacher;
mod request;
mod response;
mod sampler;
mod scheduler;
mod sequence;
mod speech_models;
mod toml_selector;
mod tools;
mod topology;
mod utils;
mod vision_models;
mod xlora_models;

pub use amoe::{AnyMoeConfig, AnyMoeExpertType};
pub use device_map::{
    DeviceLayerMapMetadata, DeviceMapMetadata, DeviceMapSetting, LayerDeviceMapper,
};
pub use gguf::{GGUFArchitecture, GGUF_MULTI_FILE_DELIMITER};
pub use mistralrs_quant::{IsqType, MULTI_LORA_DELIMITER};
pub use paged_attention::{MemoryGpuConfig, PagedAttentionConfig};
pub use pipeline::{
    chat_template::ChatTemplate, parse_isq_value, AdapterPaths, AnyMoeLoader, AnyMoePipeline,
    AutoDeviceMapParams, DiffusionGenerationParams, DiffusionLoader, DiffusionLoaderBuilder,
<<<<<<< HEAD
    DiffusionLoaderType, DiffusionSpecificConfig, GGMLLoader, GGMLLoaderBuilder,
    GGMLSpecificConfig, GGUFLoader, GGUFLoaderBuilder, GGUFSpecificConfig, GemmaLoader,
    Idefics2Loader, IsqOrganization, LLaVALoader, LLaVANextLoader, LlamaLoader, Loader,
    LocalModelPaths, MistralLoader, MixtralLoader, ModelKind, ModelPaths, NormalLoader,
    NormalLoaderBuilder, NormalLoaderType, NormalSpecificConfig, Phi2Loader, Phi3Loader,
    Phi3VLoader, Qwen2Loader, SpeculativeConfig, SpeculativeLoader, SpeculativePipeline,
    SpeechLoader, SpeechPipeline, Starcoder2Loader, TokenSource, VisionLoader, VisionLoaderBuilder,
    VisionLoaderType, VisionPromptPrefixer, VisionSpecificConfig, UQFF_MULTI_FILE_DELIMITER,
=======
    DiffusionLoaderType, GGMLLoader, GGMLLoaderBuilder, GGMLSpecificConfig, GGUFLoader,
    GGUFLoaderBuilder, GGUFSpecificConfig, GemmaLoader, Idefics2Loader, IsqOrganization,
    LLaVALoader, LLaVANextLoader, LlamaLoader, Loader, LocalModelPaths, LoraAdapterPaths,
    MistralLoader, MixtralLoader, ModelKind, ModelPaths, NormalLoader, NormalLoaderBuilder,
    NormalLoaderType, NormalSpecificConfig, Phi2Loader, Phi3Loader, Phi3VLoader, Qwen2Loader,
    SpeculativeConfig, SpeculativeLoader, SpeculativePipeline, Starcoder2Loader, TokenSource,
    VisionLoader, VisionLoaderBuilder, VisionLoaderType, VisionPromptPrefixer,
    VisionSpecificConfig, UQFF_MULTI_FILE_DELIMITER,
>>>>>>> 380da230
};
pub use request::{
    ApproximateUserLocation, Constraint, DetokenizationRequest, ImageGenerationResponseFormat,
    LlguidanceGrammar, MessageContent, NormalRequest, Request, RequestMessage, TokenizationRequest,
    WebSearchOptions, WebSearchUserLocation,
};
pub use response::*;
pub use sampler::{
    CustomLogitsProcessor, DrySamplingParams, SamplingParams, StopTokens, TopLogprob,
};
pub use scheduler::{DefaultSchedulerMethod, SchedulerConfig};
use serde::Serialize;
use tokio::runtime::Runtime;
use toml_selector::{TomlLoaderArgs, TomlSelector};
pub use tools::{
    CalledFunction, Function, Tool, ToolCallResponse, ToolCallType, ToolChoice, ToolType,
};
pub use topology::{LayerTopology, Topology};
pub use utils::debug::initialize_logging;
pub use utils::memory_usage::MemoryUsage;
pub use utils::normal::{ModelDType, TryIntoDType};
pub use utils::{paged_attn_supported, using_flash_attn};

// re-export llguidance for easier LlguidanceGrammar construction
pub use llguidance;

/// `true` if `MISTRALRS_DEBUG=1`
pub(crate) static DEBUG: AtomicBool = AtomicBool::new(false);
pub static GLOBAL_HF_CACHE: OnceLock<Cache> = OnceLock::new();
static ENGINE_ID: AtomicUsize = AtomicUsize::new(0);

pub struct MistralRsConfig {
    pub kind: ModelKind,
    pub device: Device,
    pub category: ModelCategory,
}

/// The MistralRs struct handles sending requests to the engine.
/// It is the core multi-threaded component of mistral.rs, and uses `mpsc`
/// `Sender` and `Receiver` primitives to send and receive requests to the
/// engine.
pub struct MistralRs {
    sender: RwLock<Sender<Request>>,
    log: Option<String>,
    id: String,
    creation_time: u64,
    next_request_id: Mutex<RefCell<usize>>,
    reboot_state: RebootState,
    engine_handler: RwLock<JoinHandle<()>>,
    engine_id: usize,
    category: ModelCategory,
    config: MistralRsConfig,
}

#[derive(Clone)]
struct RebootState {
    pipeline: Arc<tokio::sync::Mutex<dyn Pipeline>>,
    method: SchedulerConfig,
    truncate_sequence: bool,
    no_kv_cache: bool,
    no_prefix_cache: bool,
    prefix_cache_n: usize,
    disable_eos_stop: bool,
    throughput_logging_enabled: bool,
    search_embedding_model: Option<BertEmbeddingModel>,
}

#[derive(Debug)]
pub enum MistralRsError {
    EnginePoisoned,
    SenderPoisoned,
}

impl std::fmt::Display for MistralRsError {
    fn fmt(&self, f: &mut std::fmt::Formatter<'_>) -> std::fmt::Result {
        write!(f, "{:?}", &self)
    }
}

impl std::error::Error for MistralRsError {}

#[cfg(feature = "pyo3_macros")]
impl From<MistralRsError> for pyo3::PyErr {
    fn from(value: MistralRsError) -> Self {
        PyValueError::new_err(format!("{:?}", value))
    }
}

/// The MistralRsBuilder takes the pipeline and a scheduler method and constructs
/// an Engine and a MistralRs instance. The Engine runs on a separate thread, and the MistralRs
/// instance stays on the calling thread.
pub struct MistralRsBuilder {
    pipeline: Arc<tokio::sync::Mutex<dyn Pipeline>>,
    method: SchedulerConfig,
    log: Option<String>,
    truncate_sequence: Option<bool>,
    no_kv_cache: Option<bool>,
    no_prefix_cache: Option<bool>,
    prefix_cache_n: Option<usize>,
    disable_eos_stop: Option<bool>,
    throughput_logging_enabled: bool,
    search_embedding_model: Option<BertEmbeddingModel>,
}

impl MistralRsBuilder {
    pub fn new(
        pipeline: Arc<tokio::sync::Mutex<dyn Pipeline>>,
        method: SchedulerConfig,
        throughput_logging: bool,
        search_embedding_model: Option<BertEmbeddingModel>,
    ) -> Self {
        Self {
            pipeline,
            method,
            log: None,
            truncate_sequence: None,
            no_kv_cache: None,
            no_prefix_cache: None,
            prefix_cache_n: None,
            disable_eos_stop: None,
            throughput_logging_enabled: throughput_logging,
            search_embedding_model,
        }
    }
    pub fn with_log(mut self, log: String) -> Self {
        self.log = Some(log);
        self
    }
    pub fn with_opt_log(mut self, log: Option<String>) -> Self {
        self.log = log;
        self
    }
    pub fn with_truncate_sequence(mut self, truncate_sequence: bool) -> Self {
        self.truncate_sequence = Some(truncate_sequence);
        self
    }
    pub fn with_no_kv_cache(mut self, no_kv_cache: bool) -> Self {
        self.no_kv_cache = Some(no_kv_cache);
        self
    }
    pub fn with_no_prefix_cache(mut self, no_prefix_cache: bool) -> Self {
        self.no_prefix_cache = Some(no_prefix_cache);
        self
    }
    pub fn with_prefix_cache_n(mut self, prefix_cache_n: usize) -> Self {
        self.prefix_cache_n = Some(prefix_cache_n);
        self
    }
    pub fn with_disable_eos_stop(mut self, disable_eos_stop: bool) -> Self {
        self.disable_eos_stop = Some(disable_eos_stop);
        self
    }

    pub fn build(self) -> Arc<MistralRs> {
        MistralRs::new(self)
    }
}

impl Drop for MistralRs {
    fn drop(&mut self) {
        ENGINE_INSTRUCTIONS
            .lock()
            .expect("`ENGINE_INSTRUCTIONS` was poisioned")
            .insert(self.engine_id, Some(EngineInstruction::Terminate));
    }
}

impl MistralRs {
    fn new(config: MistralRsBuilder) -> Arc<Self> {
        let MistralRsBuilder {
            pipeline,
            method,
            log,
            truncate_sequence,
            no_kv_cache,
            no_prefix_cache,
            prefix_cache_n,
            disable_eos_stop,
            throughput_logging_enabled,
            search_embedding_model,
        } = config;

        let category = pipeline.try_lock().unwrap().category();
        mistralrs_quant::cublaslt::maybe_init_cublas_lt_wrapper(
            get_mut_arcmutex!(pipeline).device(),
        );

        let truncate_sequence = truncate_sequence.unwrap_or(false);
        let no_kv_cache = no_kv_cache.unwrap_or(false);
        let no_prefix_cache = no_prefix_cache.unwrap_or(false);
        let prefix_cache_n = prefix_cache_n.unwrap_or(16);
        let disable_eos_stop = disable_eos_stop.unwrap_or(false);

        let reboot_state = RebootState {
            pipeline: pipeline.clone(),
            method: method.clone(),
            truncate_sequence,
            no_kv_cache,
            no_prefix_cache,
            prefix_cache_n,
            disable_eos_stop,
            throughput_logging_enabled,
            search_embedding_model: search_embedding_model.clone(),
        };

        let (tx, rx) = channel(10_000);

        let sender = RwLock::new(tx);
        let id = pipeline.try_lock().unwrap().name();

        let kind = pipeline.try_lock().unwrap().get_metadata().kind.clone();
        let device = pipeline.try_lock().unwrap().device();
        let config = MistralRsConfig {
            kind,
            device,
            category: category.clone(),
        };

        let engine_handler = thread::spawn(move || {
            #[cfg(feature = "metal")]
            objc::rc::autoreleasepool(move || {
                let rt = Runtime::new().unwrap();
                rt.block_on(async move {
                    let engine = Engine::new(
                        rx,
                        pipeline,
                        method,
                        truncate_sequence,
                        no_kv_cache,
                        no_prefix_cache,
                        prefix_cache_n,
                        disable_eos_stop,
                        throughput_logging_enabled,
                        search_embedding_model,
                    )
                    .expect("Engine creation failed.");
                    Arc::new(engine).run().await;
                })
            });

            #[cfg(not(feature = "metal"))]
            {
                let rt = Runtime::new().unwrap();
                rt.block_on(async move {
                    let engine = Engine::new(
                        rx,
                        pipeline,
                        method,
                        truncate_sequence,
                        no_kv_cache,
                        no_prefix_cache,
                        prefix_cache_n,
                        disable_eos_stop,
                        throughput_logging_enabled,
                        search_embedding_model,
                    )
                    .expect("Engine creation failed.");
                    Arc::new(engine).run().await;
                })
            }
        });

        let engine_id = ENGINE_ID.fetch_add(1, atomic::Ordering::SeqCst);

        if distributed::is_daemon() {
            let request_sender = sender.write().unwrap().clone();
            thread::spawn(move || {
                let rt = Runtime::new().unwrap();
                rt.block_on(async move {
                    use interprocess::local_socket::traits::Stream;
                    use interprocess::local_socket::Stream as LocalStream;

                    loop {
                        let name = distributed::ipc_name().unwrap();
                        if let Ok(stream) = LocalStream::connect(name) {
                            let mut reader = BufReader::new(stream);
                            let mut buf = String::new();
                            reader.read_line(&mut buf).unwrap();
                            let mut req: Request = serde_json::from_str(&buf).unwrap();

                            req = match req {
                                Request::ReIsq(x) => Request::ReIsq(x),
                                Request::Terminate => Request::Terminate,
                                Request::Detokenize(mut x) => {
                                    let (sender, mut receiver) = tokio::sync::mpsc::channel(1);
                                    x.response = sender;
                                    let req = Request::Detokenize(x);

                                    request_sender.send(req).await.unwrap();
                                    let resp = receiver.recv().await.unwrap();
                                    resp.unwrap();
                                    continue;
                                }
                                Request::Tokenize(mut x) => {
                                    let (sender, mut receiver) = tokio::sync::mpsc::channel(1);
                                    x.response = sender;
                                    let req = Request::Tokenize(x);

                                    request_sender.send(req).await.unwrap();
                                    let resp = receiver.recv().await.unwrap();
                                    resp.unwrap();
                                    continue;
                                }
                                Request::Normal(mut x) => {
                                    let (sender, mut receiver) = tokio::sync::mpsc::channel(1);
                                    x.is_streaming = false;
                                    x.response = sender;
                                    let req = Request::Normal(x);

                                    request_sender.send(req).await.unwrap();
                                    let resp = receiver.recv().await.unwrap();
                                    resp.as_result().unwrap();
                                    continue;
                                }
                                Request::TerminateAllSeqsNextStep => {
                                    Request::TerminateAllSeqsNextStep
                                }
                            };

                            request_sender.send(req).await.unwrap();
                        }
                    }
                });
            });

            #[allow(clippy::empty_loop)]
            loop {}
        }

        // Determine if the current runtime is multi-threaded, as blocking operations are not allowed in single-threaded mode
        let is_multi_threaded = tokio::runtime::Handle::try_current()
            .is_ok_and(|h| h.runtime_flavor() != tokio::runtime::RuntimeFlavor::CurrentThread);

        // Do a dummy run
        if !distributed::is_daemon()
            && is_multi_threaded
            && matches!(category, ModelCategory::Text | ModelCategory::Vision { .. })
        {
            let clone_sender = sender.read().unwrap().clone();
            tokio::task::block_in_place(|| {
                let (tx, mut rx) = channel(1);
                let req = Request::Normal(NormalRequest {
                    id: 0,
                    messages: RequestMessage::Completion {
                        text: "hello".to_string(),
                        echo_prompt: false,
                        best_of: None,
                    },
                    sampling_params: SamplingParams {
                        max_len: Some(1),
                        ..SamplingParams::deterministic()
                    },
                    response: tx,
                    return_logprobs: false,
                    is_streaming: false,
                    constraint: Constraint::None,
                    suffix: None,
                    tool_choice: None,
                    tools: None,
                    logits_processors: None,
                    return_raw_logits: false,
                    web_search_options: None,
                });
                info!("Beginning dummy run.");
                let start = Instant::now();
                clone_sender.blocking_send(req).unwrap();

                if let Some(_resp) = rx.blocking_recv() {
                    let end = Instant::now();
                    info!(
                        "Dummy run completed in {}s.",
                        end.duration_since(start).as_secs_f64()
                    );
                } else {
                    warn!("Dummy run failed!");
                }
            });
        }

        Arc::new(Self {
            engine_id,
            sender,
            log,
            id,
            creation_time: SystemTime::now()
                .duration_since(UNIX_EPOCH)
                .expect("Time travel has occurred!")
                .as_secs(),
            next_request_id: Mutex::new(RefCell::new(1)),
            reboot_state,
            engine_handler: RwLock::new(engine_handler),
            category,
            config,
        })
    }

    /// attempts to reboot the engine, if the sender (only way to communicate with
    /// the engine) is closed
    fn reboot_engine(&self) -> Result<(), MistralRsError> {
        let (new_sender, rx) = channel(10_000);
        let reboot_state = self.reboot_state.clone();
        let mut sender_lock = self.sender.write().map_err(|_| {
            tracing::warn!("Couldn't get write lock on the sender during reboot attempt");
            MistralRsError::SenderPoisoned
        })?;
        let mut engine_lock = self.engine_handler.write().map_err(|_| {
            tracing::warn!("Couldn't get write lock on the engine during reboot attempt");
            MistralRsError::EnginePoisoned
        })?;

        if !engine_lock.is_finished() {
            tracing::info!("Engine already running, returning ok");
            Ok(())
        } else {
            // critical section. A panic here could lead to poisoned locks
            let new_engine_handler = thread::spawn(move || {
                let rt = Runtime::new().unwrap();
                rt.block_on(async move {
                    let engine = Engine::new(
                        rx,
                        reboot_state.pipeline.clone(),
                        reboot_state.method,
                        reboot_state.truncate_sequence,
                        reboot_state.no_kv_cache,
                        reboot_state.no_prefix_cache,
                        reboot_state.prefix_cache_n,
                        reboot_state.disable_eos_stop,
                        reboot_state.throughput_logging_enabled,
                        reboot_state.search_embedding_model,
                    )
                    .expect("Engine creation failed");
                    Arc::new(engine).run().await;
                });
            });
            *sender_lock = new_sender;
            *engine_lock = new_engine_handler;
            tracing::info!("Successfully rebooted engine and updated sender + engine handler");
            Ok(())
        }
    }

    fn engine_dead(&self) -> Result<bool, MistralRsError> {
        match self.engine_handler.read() {
            Ok(handler) => Ok(handler.is_finished()),
            Err(_) => {
                tracing::warn!("Couldn't get read lock on engine!");
                Err(MistralRsError::EnginePoisoned)
            }
        }
    }

    pub fn get_sender(&self) -> Result<Sender<Request>, MistralRsError> {
        if self.engine_dead()? {
            tracing::warn!("Engine is dead, rebooting");
            self.reboot_engine()?
        }
        match self.sender.read() {
            Ok(sender) => Ok(sender.clone()),
            Err(_) => Err(MistralRsError::SenderPoisoned),
        }
    }

    pub fn get_id(&self) -> String {
        self.id.clone()
    }

    pub fn get_creation_time(&self) -> u64 {
        self.creation_time
    }

    pub fn get_model_category(&self) -> ModelCategory {
        self.category.clone()
    }

    pub fn next_request_id(&self) -> usize {
        let l = self.next_request_id.lock().unwrap();
        let last = &mut *l.borrow_mut();
        let last_v = *last;
        *last += 1;
        last_v
    }

    pub fn maybe_log_request(this: Arc<Self>, repr: String) {
        if let Some(file) = &this.log {
            let mut f = OpenOptions::new()
                .append(true)
                .create(true) // Optionally create the file if it doesn't already exist
                .open(file)
                .expect("Unable to open file");
            let time = chrono::offset::Local::now();
            f.write_all(format!("Request at {time}: {repr}\n\n").as_bytes())
                .expect("Unable to write data");
        }
    }

    pub fn maybe_log_response<T: Serialize>(this: Arc<Self>, resp: &T) {
        if let Some(file) = &this.log {
            let mut f = OpenOptions::new()
                .append(true)
                .create(true) // Optionally create the file if it doesn't already exist
                .open(file)
                .expect("Unable to open file");
            let time = chrono::offset::Local::now();
            let repr = serde_json::to_string(resp).expect("Serialization of response failed.");
            f.write_all(format!("Response at {time}: {repr}\n\n").as_bytes())
                .expect("Unable to write data");
        }
    }

    pub fn maybe_log_error(this: Arc<Self>, err: &dyn Error) {
        if let Some(file) = &this.log {
            let mut f = OpenOptions::new()
                .append(true)
                .create(true) // Optionally create the file if it doesn't already exist
                .open(file)
                .expect("Unable to open file");
            let time = chrono::offset::Local::now();
            f.write_all(format!("Error response at {time}: {err}\n\n").as_bytes())
                .expect("Unable to write data");
        }
    }

    pub fn config(&self) -> &MistralRsConfig {
        &self.config
    }
}<|MERGE_RESOLUTION|>--- conflicted
+++ resolved
@@ -87,16 +87,6 @@
 pub use pipeline::{
     chat_template::ChatTemplate, parse_isq_value, AdapterPaths, AnyMoeLoader, AnyMoePipeline,
     AutoDeviceMapParams, DiffusionGenerationParams, DiffusionLoader, DiffusionLoaderBuilder,
-<<<<<<< HEAD
-    DiffusionLoaderType, DiffusionSpecificConfig, GGMLLoader, GGMLLoaderBuilder,
-    GGMLSpecificConfig, GGUFLoader, GGUFLoaderBuilder, GGUFSpecificConfig, GemmaLoader,
-    Idefics2Loader, IsqOrganization, LLaVALoader, LLaVANextLoader, LlamaLoader, Loader,
-    LocalModelPaths, MistralLoader, MixtralLoader, ModelKind, ModelPaths, NormalLoader,
-    NormalLoaderBuilder, NormalLoaderType, NormalSpecificConfig, Phi2Loader, Phi3Loader,
-    Phi3VLoader, Qwen2Loader, SpeculativeConfig, SpeculativeLoader, SpeculativePipeline,
-    SpeechLoader, SpeechPipeline, Starcoder2Loader, TokenSource, VisionLoader, VisionLoaderBuilder,
-    VisionLoaderType, VisionPromptPrefixer, VisionSpecificConfig, UQFF_MULTI_FILE_DELIMITER,
-=======
     DiffusionLoaderType, GGMLLoader, GGMLLoaderBuilder, GGMLSpecificConfig, GGUFLoader,
     GGUFLoaderBuilder, GGUFSpecificConfig, GemmaLoader, Idefics2Loader, IsqOrganization,
     LLaVALoader, LLaVANextLoader, LlamaLoader, Loader, LocalModelPaths, LoraAdapterPaths,
@@ -104,8 +94,7 @@
     NormalLoaderType, NormalSpecificConfig, Phi2Loader, Phi3Loader, Phi3VLoader, Qwen2Loader,
     SpeculativeConfig, SpeculativeLoader, SpeculativePipeline, Starcoder2Loader, TokenSource,
     VisionLoader, VisionLoaderBuilder, VisionLoaderType, VisionPromptPrefixer,
-    VisionSpecificConfig, UQFF_MULTI_FILE_DELIMITER,
->>>>>>> 380da230
+    VisionSpecificConfig, UQFF_MULTI_FILE_DELIMITER,SpeechLoader, SpeechPipeline,
 };
 pub use request::{
     ApproximateUserLocation, Constraint, DetokenizationRequest, ImageGenerationResponseFormat,
