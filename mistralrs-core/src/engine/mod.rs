use std::{
    cell::RefCell,
    collections::{HashMap, VecDeque},
    iter::zip,
    rc::Rc,
    sync::{mpsc::Receiver, Arc, Mutex},
    time::{Instant, SystemTime, UNIX_EPOCH},
};

use crate::{
    aici::{cfg::CfgParser, recognizer::StackRecognizer, rx::RecRx, toktree::TokTrie},
    get_bias_if_not_allowed, handle_seq_error_ok, handle_seq_error_stateaware_ok,
    response::CompletionChoice,
    sample_async, sampler, CompletionResponse, RequestMessage,
};
use candle_core::{quantized::GgmlDType, DType, Device, Result, Tensor};
use futures::future;
use rand::SeedableRng;
use rand_isaac::Isaac64Rng;
use tracing::warn;

use crate::{
    get_mut_arcmutex, handle_pipeline_forward_error, handle_seq_error,
    pipeline::Pipeline,
    prefix_cacher::PrefixCacheManager,
    request::Request,
    response::{
        ChatCompletionResponse, Choice, ChunkChoice, Delta, Logprobs, Response, ResponseLogprob,
        ResponseMessage, SYSTEM_FINGERPRINT,
    },
    sampler::Sampler,
    scheduler::{Scheduler, SchedulerMethod},
    sequence::{Sequence, SequenceGroup, SequenceRecognizer, SequenceState, StopReason},
    Constraint, StopTokens,
};

const SEED: u64 = 0;

pub struct Engine {
    rx: Receiver<Request>,
    isq_rx: Receiver<GgmlDType>,
    pipeline: Arc<Mutex<dyn Pipeline>>,
    scheduler: Scheduler<VecDeque<Sequence>>,
    id: usize,
    truncate_sequence: bool,
    no_kv_cache: bool,
    prefix_cacher: PrefixCacheManager,
    is_debug: bool,
    disable_eos_stop: bool,
}

impl Engine {
    #[allow(clippy::too_many_arguments)]
    pub fn new(
        rx: Receiver<Request>,
        isq_rx: Receiver<GgmlDType>,
        pipeline: Arc<Mutex<dyn Pipeline>>,
        method: SchedulerMethod,
        truncate_sequence: bool,
        no_kv_cache: bool,
        no_prefix_cache: bool,
        prefix_cache_n: usize,
        disable_eos_stop: bool,
    ) -> Self {
        let device = get_mut_arcmutex!(pipeline).device().clone();
        let is_xlora = get_mut_arcmutex!(pipeline).is_xlora();
        Self {
            rx,
            isq_rx,
            pipeline,
            scheduler: Scheduler::new(method),
            id: 0,
            truncate_sequence,
            no_kv_cache,
            prefix_cacher: PrefixCacheManager::new(
                device,
                prefix_cache_n,
                is_xlora,
                no_prefix_cache,
            ),
            is_debug: std::env::var("RUST_LOG")
                .unwrap_or_default()
                .contains("debug"),
            disable_eos_stop,
        }
    }

    pub async fn run(&mut self) {
        let mut last_run = Instant::now();
<<<<<<< HEAD
        let rng = Arc::new(Mutex::new(Isaac64Rng::seed_from_u64(SEED)));
=======
        let mut last_completion_ids: Vec<usize> = vec![];
>>>>>>> db31936b
        'lp: loop {
            while let Ok(request) = self.rx.try_recv() {
                self.add_request(request);
            }
            let mut scheduled = self.scheduler.schedule();
            if let Ok(dtype) = self.isq_rx.try_recv() {
                if let Err(e) = get_mut_arcmutex!(self.pipeline).re_isq_model(dtype) {
                    warn!("ISQ requantization failed: {e:?}");
                }
            }

            if scheduled.completion.len() > 0 {
<<<<<<< HEAD
                let logits = {
                    let mut pipeline = get_mut_arcmutex!(self.pipeline);
                    // Run the completion seqs
                    if !self.no_kv_cache {
                        Self::clone_in_cache(&mut *pipeline, &mut scheduled.completion);
                    }
                    let logits = pipeline.forward(&scheduled.completion, false);
                    let logits = handle_pipeline_forward_error!(
                        "completion",
                        logits,
                        &mut scheduled.completion,
                        pipeline,
                        'lp,
                        self.prefix_cacher
                    );
=======
                let current_completion_ids: Vec<usize> =
                    scheduled.completion.iter().map(|seq| *seq.id()).collect();
                // Run the completion seqs
                if !self.no_kv_cache && last_completion_ids != current_completion_ids {
                    Self::clone_in_cache(&mut *pipeline, &mut scheduled.completion);
                }
                let logits = pipeline.forward(&scheduled.completion, false);
                let logits = handle_pipeline_forward_error!(
                    "completion",
                    logits,
                    &mut scheduled.completion,
                    pipeline,
                    'lp,
                    self.prefix_cacher
                );
>>>>>>> db31936b

                    if !self.no_kv_cache {
                        Self::clone_out_cache(&mut *pipeline, &mut scheduled.completion);
                    } else {
                        Self::set_none_cache(&mut *pipeline);
                    }
                    logits
                };

                let sampled_result = Self::sample_seqs(
                    self.pipeline.clone(),
                    &mut scheduled.completion,
                    logits,
                    &mut self.prefix_cacher,
                    self.disable_eos_stop,
                    rng.clone(),
                )
                .await;
                handle_pipeline_forward_error!(
                    "sampling",
                    sampled_result,
                    &mut scheduled.completion,
                    get_mut_arcmutex!(self.pipeline),
                    'lp,
                    self.prefix_cacher
                );
                last_completion_ids = current_completion_ids;
            }

            if scheduled.prompt.len() > 0 {
                let logits = {
                    let mut pipeline = get_mut_arcmutex!(self.pipeline);

                    // Run the prompt seqs
                    Self::set_none_cache(&mut *pipeline);
                    let logits = pipeline.forward(&scheduled.prompt, true);
                    let logits = handle_pipeline_forward_error!(
                        "prompt",
                        logits,
                        &mut scheduled.prompt,
                        pipeline,
                        'lp,
                        self.prefix_cacher
                    );

                    if !self.no_kv_cache {
                        Self::clone_out_cache(&mut *pipeline, &mut scheduled.prompt);
                    } else {
                        Self::set_none_cache(&mut *pipeline);
                    }
                    logits
                };

                let sampled_result = Self::sample_seqs(
                    self.pipeline.clone(),
                    &mut scheduled.prompt,
                    logits,
                    &mut self.prefix_cacher,
                    self.disable_eos_stop,
                    rng.clone(),
                )
                .await;
                handle_pipeline_forward_error!(
                    "sampling",
                    sampled_result,
                    &mut scheduled.prompt,
                    get_mut_arcmutex!(self.pipeline),
                    'lp,
                    self.prefix_cacher
                );

                for seq in scheduled.prompt.iter_mut() {
                    seq.set_state(SequenceState::RunningCompletion);
                    let now = SystemTime::now()
                        .duration_since(UNIX_EPOCH)
                        .expect("Time travel has occurred!")
                        .as_millis();
                    #[allow(clippy::cast_precision_loss)]
                    let prompt_tok_per_sec = seq.len() as f32 / (now - seq.timestamp()) as f32;
                    seq.prompt_tok_per_sec = prompt_tok_per_sec * 1000.;
                    seq.prompt_timestamp = Some(now);
                }
                last_completion_ids = vec![];
            }

            if self.is_debug {
                let ms_from_last_run = last_run.elapsed().as_millis();
                last_run = Instant::now();
                let total_len = scheduled.prompt.len() + scheduled.completion.len();
                if total_len > 0 {
                    let prompt_lengths = scheduled
                        .prompt
                        .iter()
                        .map(|seq| seq.len().to_string())
                        .collect::<Vec<_>>()
                        .join(", ");

                    let completion_lengths = scheduled
                        .completion
                        .iter()
                        .map(|seq| seq.len().to_string())
                        .collect::<Vec<_>>()
                        .join(", ");

                    tracing::info!(
                        "Prompt[{}] Completion[{}] - {}ms",
                        prompt_lengths,
                        completion_lengths,
                        ms_from_last_run
                    );
                }
            }
            if scheduled.prompt.len() == 0
                && scheduled.completion.len() == 0
                && self.scheduler.waiting_len() == 0
            {
                // If there is nothing to do, sleep until a request comes in
                if let Ok(request) = self.rx.recv() {
                    self.add_request(request);
                }
            }
        }
    }

    async fn sample_sequence(
        logits: Tensor,
        seq: &mut Sequence,
        return_logprobs: bool,
        repeat_last_n: usize,
        tok_trie: Arc<TokTrie>,
        rng: Arc<Mutex<Isaac64Rng>>,
        use_async_pool: bool,
    ) -> Result<sampler::Logprobs> {
        let logits = logits.squeeze(0)?.squeeze(0)?.to_dtype(DType::F32)?;
        let start_at = seq.get_toks().len().saturating_sub(repeat_last_n);

        let sampler = seq.sampler();
        let logits_clone = logits.clone();
        let ctx_clone = seq.get_toks()[start_at..].to_vec();
        let rng_clone = rng.clone();
        let first_lobprobs_response = sample_async!(
            use_async_pool,
            sampler,
            logits_clone,
            ctx_clone,
            return_logprobs,
            rng_clone
        );

        let bias_if_not_allowed = match &mut seq.recognizer {
            SequenceRecognizer::Regex(ref mut rx) => {
                get_bias_if_not_allowed!(tok_trie, rx.as_mut(), first_lobprobs_response.token)
            }
            SequenceRecognizer::Cfg(ref mut cfg) => {
                get_bias_if_not_allowed!(tok_trie, cfg.as_mut(), first_lobprobs_response.token)
            }
            SequenceRecognizer::None => None,
        };
        let second_logprobs_response = match bias_if_not_allowed {
            Some(token_set) => {
                let mut acc = vec![-f32::INFINITY; tok_trie.vocab_size()];
                token_set.apply_to(&mut acc);
                let new_logits = (logits + Tensor::from_slice(&acc, acc.len(), &Device::Cpu)?)?;

                let ctx_clone = seq.get_toks()[start_at..].to_vec();
                let rng_clone = rng.clone();
                let sampler = seq.sampler();
                sample_async!(
                    use_async_pool,
                    sampler,
                    new_logits,
                    ctx_clone,
                    return_logprobs,
                    rng_clone
                )
            }
            None => first_lobprobs_response,
        };

        match seq.recognizer {
            SequenceRecognizer::Regex(ref mut rx) => {
                tok_trie.append_token(rx.as_mut(), second_logprobs_response.token);
            }
            SequenceRecognizer::Cfg(ref mut cfg) => {
                tok_trie.append_token(cfg.as_mut(), second_logprobs_response.token);
            }
            SequenceRecognizer::None => {}
        }
        Ok(second_logprobs_response)
    }
    async fn sample_seqs(
        pipeline: Arc<Mutex<dyn Pipeline>>,
        seqs: &mut [&mut Sequence],
        logits: Tensor,
        prefix_cacher: &mut PrefixCacheManager,
        disable_eos_stop: bool,
        rng: Arc<Mutex<Isaac64Rng>>,
    ) -> Result<()> {
        let seqs_len = seqs.len();
        let logits_seq = logits.to_device(&Device::Cpu)?.chunk(seqs_len, 0)?;
        debug_assert_eq!(logits_seq.len(), seqs_len);

        let (tok_trie, repeat_last_n, eos_tok, max_seq_len, pipeline_name) = {
            let pipeline = get_mut_arcmutex!(pipeline);
            let repeat_last_n = pipeline.get_repeat_last_n();
            let tok_trie = pipeline.tok_trie();
            let eos_tok = pipeline.eos_tok().to_vec();
            let max_seq_len = pipeline.get_max_seq_len();
            let pipeline_name = pipeline.name();
            (tok_trie, repeat_last_n, eos_tok, max_seq_len, pipeline_name)
        };

        let use_async_pool = seqs_len > 1;

        let sampling_futures: Vec<_> = zip(logits_seq, seqs.iter_mut())
            .map(|(logits_per_seq, seq)| {
                let return_logprobs = seq.return_logprobs();
                Self::sample_sequence(
                    logits_per_seq,
                    seq,
                    return_logprobs,
                    repeat_last_n,
                    tok_trie.clone(),
                    rng.clone(),
                    use_async_pool,
                )
            })
            .collect();
        let sampled_vec = future::join_all(sampling_futures).await;

        for (sampled, seq) in zip(sampled_vec, seqs.iter_mut()) {
            let next_token = handle_seq_error_stateaware_ok!(sampled, seq);
            let next_token_id = next_token.token;

            let eos_tok = if disable_eos_stop {
                None
            } else {
                Some(eos_tok.as_ref())
            };
            let is_done = seq.is_done(next_token_id, eos_tok, max_seq_len);
            seq.add_token(
                next_token.clone(),
                tok_trie.decode(&[next_token_id]),
                &is_done,
            );
            // Handle streaming requests
            if seq.get_mut_group().is_streaming && seq.get_mut_group().is_chat {
                let token_index = seq.get_toks().len();
                let rate_limit_allowed = is_done.is_some() || token_index % 3 == 0;

                if rate_limit_allowed {
                    if let Some(delta) = handle_seq_error_ok!(seq.get_delta(), seq.responder()) {
                        seq.add_streaming_chunk_choice_to_group(ChunkChoice {
                            delta: Delta {
                                content: delta.clone(),
                                role: "assistant".to_string(),
                            },
                            index: seq.get_response_index(),
                            finish_reason: is_done.map(|x| x.to_string()),
                            logprobs: if seq.return_logprobs() {
                                Some(ResponseLogprob {
                                    token: delta,
                                    bytes: next_token.bytes.clone().into_bytes(),
                                    logprob: next_token.logprob,
                                    top_logprobs: next_token.top_logprobs.unwrap().clone(),
                                })
                            } else {
                                None
                            },
                        });

                        if let Some(reason) = is_done {
                            prefix_cacher.add_sequence(seq);
                            prefix_cacher.evict_to_cpu()?;
                            seq.set_state(SequenceState::Done(reason));
                            get_mut_arcmutex!(pipeline).reset_non_granular_state();
                        }

                        if seq
                            .get_mut_group()
                            .maybe_send_streaming_response(seq, pipeline_name.clone())
                            .is_err()
                        {
                            // If we can't send the response, cancel the sequence
                            seq.set_state(SequenceState::Done(StopReason::Canceled));
                            get_mut_arcmutex!(pipeline).reset_non_granular_state();
                        }
                    }
                }
            } else if let Some(reason) = is_done {
                let mut pipeline = get_mut_arcmutex!(pipeline);
                Self::finish_seq(&mut *pipeline, seq, reason, prefix_cacher)?;
                pipeline.reset_non_granular_state();
            }
        }

        Ok(())
    }

    fn finish_seq(
        pipeline: &mut dyn Pipeline,
        seq: &mut Sequence,
        reason: StopReason,
        prefix_cacher: &mut PrefixCacheManager,
    ) -> Result<()> {
        seq.set_state(SequenceState::Done(reason));

        let logprobs = if seq.return_logprobs() {
            let tokenizer = pipeline.tokenizer().clone();
            let mut logprobs = Vec::new();
            for logprob in seq.logprobs() {
                let resp_logprob = ResponseLogprob {
                    token: handle_seq_error_ok!(
                        tokenizer.decode(&[logprob.token], false),
                        seq.responder()
                    ),
                    bytes: logprob.bytes.clone().into_bytes(),
                    logprob: logprob.logprob,
                    top_logprobs: logprob.top_logprobs.clone().unwrap(),
                };
                logprobs.push(resp_logprob);
            }
            Some(logprobs)
        } else {
            None
        };

        let text = match reason {
            StopReason::Length(_)
            | StopReason::ModelLength(_)
            | StopReason::Eos
            | StopReason::StopTok(_)
            | StopReason::Canceled => String::from_utf8_lossy(seq.completion_bytes())
                .trim_start()
                .to_string(),
            StopReason::StopString {
                completion_bytes_pos,
                ..
            } => {
                let txt = String::from_utf8_lossy(seq.completion_bytes());
                txt[..completion_bytes_pos].trim_start().to_string()
            }
        };

        if seq.get_mut_group().is_chat {
            let choice = Choice {
                finish_reason: reason.to_string(),
                index: seq.get_response_index(),
                message: ResponseMessage {
                    content: text,
                    role: "assistant".to_string(),
                },
                logprobs: logprobs.map(|l| Logprobs { content: Some(l) }),
            };
            seq.add_choice_to_group(choice);
        } else {
            let choice = CompletionChoice {
                finish_reason: reason.to_string(),
                index: seq.get_response_index(),
                text,
                logprobs: None,
            };
            seq.add_completion_choice_to_group(choice);
        }

        prefix_cacher.add_sequence(seq);
        prefix_cacher.evict_to_cpu()?;

        let group = seq.get_mut_group();
        if group.is_chat {
            group.maybe_send_done_response(
                ChatCompletionResponse {
                    id: seq.id().to_string(),
                    choices: group.get_choices().to_vec(),
                    created: seq.creation_time(),
                    model: pipeline.name(),
                    system_fingerprint: SYSTEM_FINGERPRINT.to_string(),
                    object: "chat.completion".to_string(),
                    usage: group.get_usage(),
                },
                seq.responder(),
            );
        } else {
            group.maybe_send_completion_done_response(
                CompletionResponse {
                    id: seq.id().to_string(),
                    choices: group.get_completion_choices().to_vec(),
                    created: seq.creation_time(),
                    model: pipeline.name(),
                    system_fingerprint: SYSTEM_FINGERPRINT.to_string(),
                    object: "text_completion".to_string(),
                    usage: group.get_usage(),
                },
                seq.responder(),
            );
        }

        Ok(())
    }

    /// Clone the cache FROM the sequences' cache TO the model cache. Only used for completion seqs.
    fn clone_in_cache(pipeline: &mut dyn Pipeline, seqs: &mut [&mut Sequence]) {
        let mut new_cache = Vec::new();
        for layer in 0..pipeline.num_hidden_layers() {
            let mut k_vec = Vec::new();
            let mut v_vec = Vec::new();
            for seq in &mut *seqs {
                let seq_cache = &*seq.cache();
                let cache = seq_cache.get(layer).unwrap();
                let cache = cache
                    .as_ref()
                    .expect("Not handling completions in `clone_in_cache`.");
                k_vec.push(cache.0.clone());
                v_vec.push(cache.1.clone());
            }
            new_cache.push(Some((
                if k_vec.len() > 1 {
                    Tensor::cat(&k_vec, 0).unwrap()
                } else {
                    k_vec[0].clone()
                },
                if v_vec.len() > 1 {
                    Tensor::cat(&v_vec, 0).unwrap()
                } else {
                    v_vec[0].clone()
                },
            )));
        }
        if pipeline.is_xlora() && !pipeline.has_no_kv_cache() {
            let mut new_cache = Vec::new();
            for layer in 0..pipeline.num_hidden_layers() {
                let mut k_vec = Vec::new();
                let mut v_vec = Vec::new();
                for seq in &mut *seqs {
                    let seq_cache = &*seq.xlora_cache();
                    let cache = seq_cache.get(layer).unwrap();
                    let cache = cache
                        .as_ref()
                        .expect("Not handling completions in `clone_in_cache`.");
                    k_vec.push(cache.0.clone());
                    v_vec.push(cache.1.clone());
                }
                new_cache.push(Some((
                    if k_vec.len() > 1 {
                        Tensor::cat(&k_vec, 0).unwrap()
                    } else {
                        k_vec[0].clone()
                    },
                    if v_vec.len() > 1 {
                        Tensor::cat(&v_vec, 0).unwrap()
                    } else {
                        v_vec[0].clone()
                    },
                )));
            }
            *pipeline.cache().xlora_lock() = new_cache;
        }
        if pipeline.is_xlora() {
            *pipeline.cache().get_scalings_cache() = seqs[0].scaling_cache().clone();
        }
        *pipeline.cache().lock() = new_cache;
    }

    /// Set the model cache to all None. Only used for prompt seqs.
    fn set_none_cache(pipeline: &mut dyn Pipeline) {
        let mut new_cache = Vec::new();
        for _ in 0..pipeline.num_hidden_layers() {
            new_cache.push(None);
        }
        *pipeline.cache().lock() = new_cache.clone();
        if pipeline.cache().is_xlora() {
            *pipeline.cache().xlora_lock() = new_cache;
        }
    }

    /// Clone the cache FROM the model cache TO the sequences. Used for prompt, completion seqs.
    fn clone_out_cache(pipeline: &mut dyn Pipeline, seqs: &mut [&mut Sequence]) {
        let num_hidden_layers = pipeline.num_hidden_layers();
        for layer in 0..num_hidden_layers {
            let cache = pipeline.cache().lock();
            let cache = cache.get(layer).unwrap();
            let k_cache = cache.as_ref().unwrap().0.clone();
            let v_cache = cache.as_ref().unwrap().1.clone();

            let k_caches = k_cache.chunk(seqs.len(), 0).unwrap();
            debug_assert_eq!(k_caches.len(), seqs.len());
            let v_caches = v_cache.chunk(seqs.len(), 0).unwrap();
            debug_assert_eq!(v_caches.len(), seqs.len());

            for (seq_i, seq) in seqs.iter_mut().enumerate() {
                let seq_cache = seq.cache();
                let seq_cache = &mut seq_cache[layer];
                let k = k_caches.get(seq_i).unwrap().clone();
                let v = v_caches.get(seq_i).unwrap().clone();
                *seq_cache = Some((k, v));
            }
            if pipeline.is_xlora() && !pipeline.has_no_kv_cache() {
                let cache = pipeline.cache().xlora_lock();
                let cache = cache.get(layer).unwrap();
                let k_cache = cache.as_ref().unwrap().0.clone();
                let v_cache = cache.as_ref().unwrap().1.clone();

                let k_caches = k_cache.chunk(seqs.len(), 0).unwrap();
                debug_assert_eq!(k_caches.len(), seqs.len());
                let v_caches = v_cache.chunk(seqs.len(), 0).unwrap();
                debug_assert_eq!(v_caches.len(), seqs.len());

                for (seq_i, seq) in seqs.iter_mut().enumerate() {
                    let seq_cache = seq.xlora_cache();
                    let seq_cache = &mut seq_cache[layer];
                    let k = k_caches.get(seq_i).unwrap().clone();
                    let v = v_caches.get(seq_i).unwrap().clone();
                    *seq_cache = Some((k, v));
                }
            }
            if pipeline.is_xlora() {
                *seqs[0].scaling_cache() = pipeline.cache().get_scalings_cache().clone();
            }
        }
    }

    fn build_sequence_recognizer(constraint: &Constraint) -> anyhow::Result<SequenceRecognizer> {
        let recognizer = match constraint {
            Constraint::Regex(rx) => {
                SequenceRecognizer::Regex(StackRecognizer::from(RecRx::from_rx(rx)?).into())
            }
            Constraint::Yacc(cfg) => SequenceRecognizer::Cfg(CfgParser::from_yacc(cfg)?.into()),
            Constraint::None => SequenceRecognizer::None,
        };
        Ok(recognizer)
    }

    fn alloc_logits_bias(&self, logits_bias: Option<HashMap<u32, f32>>) -> Result<Option<Tensor>> {
        let device = get_mut_arcmutex!(self.pipeline).device().clone();
        let tokenizer = get_mut_arcmutex!(self.pipeline).tokenizer();
        let vocab_size = tokenizer.get_vocab_size(true);

        match logits_bias {
            Some(bias) => {
                let mut logits_bias = vec![0.0; vocab_size];
                for (k, v) in bias {
                    logits_bias[k as usize] = v;
                }
                Ok(Some(Tensor::from_vec(logits_bias, vocab_size, &device)?))
            }
            None => Ok(None),
        }
    }

    fn add_request(&mut self, request: Request) {
        let is_chat = matches!(request.messages, RequestMessage::Chat(_));
        let echo_prompt = matches!(
            request.messages,
            RequestMessage::Completion {
                echo_prompt: true,
                ..
            }
        );

        let best_of = match request.messages {
            RequestMessage::Completion { best_of, .. } => best_of,
            RequestMessage::Chat(_) | RequestMessage::CompletionTokens(_) => 1,
        };
        if is_chat
            && !get_mut_arcmutex!(self.pipeline)
                .get_chat_template()
                .has_chat_template()
        {
            request
                    .response
                    .send(Response::ValidationError(
                        "Received messages for a model which does not have a chat template. Either use a different model or pass a single string as the prompt".into(),
                    )).expect("Expected receiver.");
            return;
        }

        let mut force_tokens = None;
        let formatted_prompt = match request.messages {
            RequestMessage::Chat(messages) => {
                handle_seq_error!(
                    get_mut_arcmutex!(self.pipeline).apply_chat_template(messages, true),
                    request.response
                )
            }
            RequestMessage::Completion { text, .. } => text,
            RequestMessage::CompletionTokens(it) => {
                let res = get_mut_arcmutex!(self.pipeline)
                    .tokenizer()
                    .decode(&it, false)
                    .expect("cannot decode completion tokens");
                force_tokens = Some(it);
                res
            }
        };
        if formatted_prompt.is_empty() {
            request
                .response
                .send(Response::ValidationError(
                    "Received an empty prompt.".into(),
                ))
                .expect("Expected receiver.");
            return;
        }
        let mut prompt = match force_tokens {
            Some(tks) => tks,
            None => handle_seq_error!(
                get_mut_arcmutex!(self.pipeline).tokenize_prompt(&formatted_prompt),
                request.response
            ),
        };

        if prompt.len() > get_mut_arcmutex!(self.pipeline).get_max_seq_len() {
            if !self.truncate_sequence {
                request
                    .response
                    .send(Response::ValidationError(
                        format!("Prompt sequence length is greater than {}, perhaps consider using `truncate_sequence`?", get_mut_arcmutex!(self.pipeline).get_max_seq_len()).into(),
                    )).expect("Expected receiver.");
                return;
            } else {
                let prompt_len = prompt.len();
                let max_len = get_mut_arcmutex!(self.pipeline).get_max_seq_len();
                let currently_over = prompt_len - max_len;
                let sampling_max = if let Some(sampling_max) = request.sampling_params.max_len {
                    if currently_over + sampling_max >= prompt_len {
                        10
                    } else {
                        sampling_max
                    }
                } else {
                    10
                };
                prompt = prompt[(currently_over + sampling_max)..].to_vec();
                warn!("Prompt for request {} was {} tokens over the model maximum length. The last {} tokens were truncated to make space for generation.", request.id, currently_over, prompt_len - prompt.len());
            }
        }
        let prefill_cache = handle_seq_error!(
            self.prefix_cacher.search_for_matching_cache(&prompt),
            request.response
        );

        let topk = request
            .sampling_params
            .top_k
            .map(|x| x as i64)
            .unwrap_or(-1);
        let topp = request.sampling_params.top_p.unwrap_or(1.0);
        let num_hidden_layers = get_mut_arcmutex!(self.pipeline).num_hidden_layers();

        let (stop_toks, stop_strings) = match request.sampling_params.stop_toks {
            None => (vec![], vec![]),
            Some(StopTokens::Ids(ref i)) => {
                let pipeline = get_mut_arcmutex!(self.pipeline);
                let tok_trie = pipeline.tok_trie();
                for id in i {
                    // We can't use ` ` (space) as a stop token because other tokens like ` moon` start with a space.
                    if tok_trie.has_extensions(tok_trie.token(*id)) {
                        request
                            .response
                            .send(Response::ValidationError(
                                format!("Stop token {:?} is also a prefix of other tokens and cannot be used as a stop token.", tok_trie.token_str(*id)).into(),
                            ))
                            .expect("Expected receiver.");
                        return;
                    }
                }

                (i.clone(), vec![])
            }
            Some(StopTokens::Seqs(ref s)) => {
                let mut stop_toks = Vec::new();
                let mut stop_strings: Vec<String> = Vec::new();

                let pipeline = get_mut_arcmutex!(self.pipeline);
                let tok_trie = pipeline.tok_trie();
                let tokenizer = pipeline.tokenizer();

                for stop_txt in s {
                    let encoded = tokenizer.encode(stop_txt.to_string(), false);
                    let toks = handle_seq_error!(encoded, request.response)
                        .get_ids()
                        .to_vec();

                    if toks.len() == 1 {
                        if tok_trie.has_extensions(tok_trie.token(toks[0])) {
                            stop_strings.push(stop_txt.clone());
                        } else {
                            stop_toks.push(toks[0]);
                        }
                    } else {
                        stop_strings.push(stop_txt.clone());
                    }
                }

                (stop_toks, stop_strings)
            }
        };

        let group = Rc::new(RefCell::new(SequenceGroup::new(
            request.sampling_params.n_choices,
            request.is_streaming,
            is_chat,
            best_of,
        )));
        let now = SystemTime::now()
            .duration_since(UNIX_EPOCH)
            .expect("Time travel has occurred!");

        let logits_bias = match self.alloc_logits_bias(request.sampling_params.logits_bias) {
            Ok(logits_bias) => logits_bias,
            Err(err) => {
                request
                    .response
                    .send(Response::ValidationError(
                        format!("Failed creation of logits bias. {}", err).into(),
                    ))
                    .expect("Expected receiver.");
                return;
            }
        };
        let tokenizer = get_mut_arcmutex!(self.pipeline).tokenizer();

        let sampler = Sampler::new(
            Some(request.sampling_params.temperature.unwrap_or(1.0)),
            request.sampling_params.top_n_logprobs,
            tokenizer,
            request.sampling_params.frequency_penalty,
            request.sampling_params.presence_penalty,
            logits_bias,
            topk,
            topp,
        );
        let recognizer = match Self::build_sequence_recognizer(&request.constraint) {
            Ok(recognizer) => recognizer,
            Err(err) => {
                request
                    .response
                    .send(Response::ValidationError(
                        format!("Invalid grammar. {}", err).into(),
                    ))
                    .expect("Expected receiver.");
                return;
            }
        };
        // Add sequences
        for response_index in 0..request.sampling_params.n_choices {
            let seq = Sequence::new_waiting(
                prompt.clone(),
                self.id,
                now.as_millis(),
                num_hidden_layers,
                request.response.clone(),
                sampler.clone(),
                stop_toks.clone(),
                stop_strings.clone(),
                request.sampling_params.max_len,
                request.return_logprobs,
                get_mut_arcmutex!(self.pipeline).is_xlora(),
                group.clone(),
                response_index,
                now.as_secs(),
                recognizer.clone(),
                request.suffix.clone(),
                if echo_prompt {
                    Some(formatted_prompt.clone())
                } else {
                    None
                },
            );
            let seq = if let Some(prefill_cache) = prefill_cache.clone() {
                seq.prefill(
                    prefill_cache.normal,
                    prefill_cache.xlora,
                    prefill_cache.toks,
                )
            } else {
                seq
            };
            self.id += 1;
            self.scheduler.add_seq(seq);
        }
    }
}<|MERGE_RESOLUTION|>--- conflicted
+++ resolved
@@ -87,11 +87,8 @@
 
     pub async fn run(&mut self) {
         let mut last_run = Instant::now();
-<<<<<<< HEAD
         let rng = Arc::new(Mutex::new(Isaac64Rng::seed_from_u64(SEED)));
-=======
         let mut last_completion_ids: Vec<usize> = vec![];
->>>>>>> db31936b
         'lp: loop {
             while let Ok(request) = self.rx.try_recv() {
                 self.add_request(request);
@@ -104,11 +101,13 @@
             }
 
             if scheduled.completion.len() > 0 {
-<<<<<<< HEAD
+                let current_completion_ids: Vec<usize> =
+                    scheduled.completion.iter().map(|seq| *seq.id()).collect();
                 let logits = {
                     let mut pipeline = get_mut_arcmutex!(self.pipeline);
                     // Run the completion seqs
-                    if !self.no_kv_cache {
+                    // Run the completion seqs
+                    if !self.no_kv_cache && last_completion_ids != current_completion_ids {
                         Self::clone_in_cache(&mut *pipeline, &mut scheduled.completion);
                     }
                     let logits = pipeline.forward(&scheduled.completion, false);
@@ -120,23 +119,6 @@
                         'lp,
                         self.prefix_cacher
                     );
-=======
-                let current_completion_ids: Vec<usize> =
-                    scheduled.completion.iter().map(|seq| *seq.id()).collect();
-                // Run the completion seqs
-                if !self.no_kv_cache && last_completion_ids != current_completion_ids {
-                    Self::clone_in_cache(&mut *pipeline, &mut scheduled.completion);
-                }
-                let logits = pipeline.forward(&scheduled.completion, false);
-                let logits = handle_pipeline_forward_error!(
-                    "completion",
-                    logits,
-                    &mut scheduled.completion,
-                    pipeline,
-                    'lp,
-                    self.prefix_cacher
-                );
->>>>>>> db31936b
 
                     if !self.no_kv_cache {
                         Self::clone_out_cache(&mut *pipeline, &mut scheduled.completion);
