--- conflicted
+++ resolved
@@ -650,125 +650,6 @@
         disable_eos_stop: bool,
         rng: Arc<std::sync::Mutex<Isaac64Rng>>,
     ) -> Result<(), candle_core::Error>;
-<<<<<<< HEAD
-=======
-    fn tokenize_prompt(&self, prompt: &str) -> Result<Vec<u32>> {
-        let encoding = self
-            .tokenizer()
-            .encode(prompt, false)
-            .map_err(|e| anyhow::Error::msg(e.to_string()))?;
-        Ok(encoding.get_ids().to_vec())
-    }
-    fn device(&self) -> Device;
-    fn tokenizer(&self) -> Arc<Tokenizer>;
-    fn name(&self) -> String;
-    fn apply_chat_template(
-        &self,
-        messages: Vec<IndexMap<String, String>>,
-        add_generation_prompt: bool,
-    ) -> Result<String> {
-        let chat_template = self.get_chat_template();
-        let template = chat_template.chat_template.as_ref().unwrap();
-        let bos_tok = if let Some(ref bos) = self.get_chat_template().bos_token {
-            match bos.0 {
-                Either::Left(ref lit) => Some(lit.to_string()),
-                Either::Right(ref added) => Some(added.content.to_string()),
-            }
-        } else {
-            None
-        };
-        let eos_tok = if let Some(ref unk) = self.get_chat_template().eos_token {
-            match unk.0 {
-                Either::Left(ref lit) => Some(lit.to_string()),
-                Either::Right(ref added) => Some(added.content.to_string()),
-            }
-        } else {
-            None
-        };
-        let unk_tok = if let Some(ref unk) = self.get_chat_template().unk_token {
-            match unk.0 {
-                Either::Left(ref lit) => Some(lit.to_string()),
-                Either::Right(ref added) => Some(added.content.to_string()),
-            }
-        } else {
-            None
-        };
-        apply_chat_template_to(
-            messages,
-            add_generation_prompt,
-            template,
-            bos_tok,
-            eos_tok,
-            unk_tok,
-        )
-    }
-    fn get_chat_template(&self) -> Arc<ChatTemplate>;
-    fn reset_non_granular_state(&self);
-    fn get_metadata(&self) -> &GeneralMetadata;
-    fn re_isq_model(&mut self, dtype: GgmlDType) -> Result<()>;
-    /// Clone the cache FROM the sequences' cache TO the model cache. Only called for completion seqs.
-    /// It is not a guarantee that this will be called for each completion step.
-    fn clone_in_cache(&mut self, seqs: &mut [&mut Sequence], modify_draft_cache: bool);
-    /// Clone the cache FROM the model cache TO the sequences. Called for prompt and completion seqs.
-    /// It is not a guarantee that this will be called for each step.
-    fn clone_out_cache(&mut self, seqs: &mut [&mut Sequence], modify_draft_cache: bool);
-    /// Set the model cache to all None. Only called for prompt seqs.
-    /// It is not a guarantee that this will be called for each prompt step.
-    /// This may also reset the non granular state if applicable.
-    fn set_none_cache(&mut self, reset_non_granular: bool, modify_draft_cache: bool);
-    fn cache(&self) -> &Cache;
-    /// Returns the number of activated adapters.
-    fn activate_adapters(&mut self, adapters: Vec<String>) -> Result<usize>;
-}
-pub trait NormalModelLoader {
-    fn load(
-        &self,
-        config: &str,
-        use_flash_attn: bool,
-        vb: VarBuilder,
-        mapper: DeviceMapMetadata,
-        loading_isq: bool,
-        device: Device,
-    ) -> Result<Box<dyn NormalModel + Send + Sync>>;
-    #[allow(clippy::too_many_arguments)]
-    fn load_xlora(
-        &self,
-        config: &str,
-        use_flash_attn: bool,
-        vb: VarBuilder,
-        lora_config: &[((String, String), LoraConfig)],
-        xlora_config: Option<XLoraConfig>,
-        xlora_ordering: Ordering,
-        mapper: DeviceMapMetadata,
-        loading_isq: bool,
-        device: Device,
-        preload_adapters: &Option<HashMap<String, (VarBuilder, LoraConfig)>>,
-    ) -> Result<Box<dyn NormalModel + Send + Sync>>;
-    fn is_gptx(&self) -> bool;
-    fn get_config_repr(&self, config: &str, use_flash_attn: bool) -> Result<Box<dyn Debug>>;
-}
-
-pub enum QuantizationBehaviour {
-    Quantize(GgmlDType),
-    Skip,
-}
-
-/// Return the fallback dtype for the given dtype.
-fn get_fallback(dtype: GgmlDType) -> QuantizationBehaviour {
-    // The normal `Q` quants are a bit more lenient than the `K` quants.
-    // => Try to fallback to a similar `Q` quant.
-    // If that's not possible, skip this tensor.
-    match dtype {
-        GgmlDType::Q2K => QuantizationBehaviour::Quantize(GgmlDType::Q4_0),
-        GgmlDType::Q3K => QuantizationBehaviour::Quantize(GgmlDType::Q4_0),
-        GgmlDType::Q4K => QuantizationBehaviour::Quantize(GgmlDType::Q4_1),
-        GgmlDType::Q5K => QuantizationBehaviour::Quantize(GgmlDType::Q5_0),
-        GgmlDType::Q6K => QuantizationBehaviour::Quantize(GgmlDType::Q5_1),
-        GgmlDType::Q8K => QuantizationBehaviour::Quantize(GgmlDType::Q8_1),
-        _ => QuantizationBehaviour::Skip,
-    }
-}
->>>>>>> 9273f2a9
 
     fn category(&self) -> ModelCategory;
 }
@@ -879,7 +760,7 @@
                 true,
                 template,
                 Some(bos.to_string()),
-                eos,
+                Some(eos.to_string()),
                 Some(unk.to_string()),
             ) {
                 Ok(v) => v,
@@ -1007,7 +888,6 @@
                 hashmap! {
                     "type".to_string() => "image".to_string()
                 },
-<<<<<<< HEAD
                 hashmap! {
                     "type".to_string() => "text".to_string(),
                     "text".to_string() => "Hello, please describe the above.".to_string()
@@ -1075,16 +955,5 @@
         inputs.push(message);
 
         test_with_inputs(&templates, &expected_outputs, inputs);
-=======
-                true,
-                template,
-                Some(bos.to_string()),
-                Some(eos.to_string()),
-                Some(unk.to_string()),
-            )
-            .unwrap_or_else(|_| panic!("Template number {i}"));
-            assert_eq!(output, expected, "Template number {i}");
-        }
->>>>>>> 9273f2a9
     }
 }