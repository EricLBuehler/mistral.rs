mod chat_template;
mod ggml;
mod gguf;
mod loaders;
mod macros;
mod normal;
use crate::aici::toktree::TokTrie;
use crate::DeviceMapMetadata;
use crate::{get_bias_if_not_allowed, sampler::Logprobs, sequence::SequenceRecognizer};
use candle_nn::VarBuilder;
use chat_template::{apply_chat_template_to, ChatTemplate};
use core::fmt;
use either::Either;
pub use ggml::{GGMLLoader, GGMLLoaderBuilder, GGMLSpecificConfig};
pub use gguf::{GGUFLoader, GGUFLoaderBuilder, GGUFSpecificConfig};
use hf_hub::{
    api::sync::{ApiBuilder, ApiRepo},
    Repo, RepoType,
};
use indexmap::IndexMap;
pub use loaders::{
    GemmaLoader, LlamaLoader, MistralLoader, MixtralLoader, NormalLoaderType, Phi2Loader,
    Phi3Loader, Qwen2Loader,
};
use mistralrs_lora::{LoraConfig, Ordering};
<<<<<<< HEAD
pub use mixtral::{MixtralLoader, MixtralSpecificConfig, MIXTRAL_IS_GPTX};
pub use phi2::{Phi2Loader, Phi2SpecificConfig, PHI2_IS_GPTX};
use rand_isaac::Isaac64Rng;
use serde::Deserialize;
=======
pub use normal::{NormalLoader, NormalLoaderBuilder, NormalSpecificConfig};
>>>>>>> b3d130dc
use std::sync::Arc;
use std::{collections::HashMap, fs, iter::repeat, path::PathBuf, str::FromStr, sync::Mutex};
use tokenizers::Tokenizer;
use tracing::warn;

use anyhow::Result;
use candle_core::{DType, Device, Tensor};

use crate::{
    get_mut_arcmutex,
    models::Cache,
    sequence::Sequence,
    utils::tokens::get_token,
    xlora_models::{NonGranularState, XLoraConfig},
};

pub trait ModelPaths {
    fn get_weight_filenames(&self) -> &[PathBuf];
    fn get_config_filename(&self) -> &PathBuf;
    fn get_tokenizer_filename(&self) -> &PathBuf;
    fn get_template_filename(&self) -> &PathBuf;
    fn get_adapter_filenames(&self) -> &Option<Vec<(String, PathBuf)>>;
    fn get_adapter_configs(&self) -> &Option<Vec<(String, LoraConfig)>>;
    fn get_classifier_path(&self) -> &Option<PathBuf>;
    fn get_classifier_config(&self) -> &Option<XLoraConfig>;
    fn get_ordering(&self) -> &Option<Ordering>;
}

#[derive(Debug, Clone)]
/// The source of the HF token.
pub enum TokenSource {
    Literal(String),
    EnvVar(String),
    Path(String),
    CacheToken,
    None,
}

impl FromStr for TokenSource {
    type Err = String;

    fn from_str(s: &str) -> Result<Self, Self::Err> {
        let parts: Vec<&str> = s.splitn(2, ':').collect();
        match parts[0] {
            "literal" => parts
                .get(1)
                .map(|&value| TokenSource::Literal(value.to_string()))
                .ok_or_else(|| "Expected a value for 'literal'".to_string()),
            "env" => Ok(TokenSource::EnvVar(
                parts
                    .get(1)
                    .unwrap_or(&"HUGGING_FACE_HUB_TOKEN")
                    .to_string(),
            )),
            "path" => parts
                .get(1)
                .map(|&value| TokenSource::Path(value.to_string()))
                .ok_or_else(|| "Expected a value for 'path'".to_string()),
            "cache" => Ok(TokenSource::CacheToken),
            "none" => Ok(TokenSource::None),
            _ => Err("Invalid token source format".to_string()),
        }
    }
}

impl fmt::Display for TokenSource {
    fn fmt(&self, f: &mut fmt::Formatter<'_>) -> fmt::Result {
        match self {
            TokenSource::Literal(value) => write!(f, "literal:{}", value),
            TokenSource::EnvVar(value) => write!(f, "env:{}", value),
            TokenSource::Path(value) => write!(f, "path:{}", value),
            TokenSource::CacheToken => write!(f, "cache"),
            TokenSource::None => write!(f, "none"),
        }
    }
}

#[derive(Copy, Clone, Default)]
/// The kind of model to build.
pub enum ModelKind {
    #[default]
    Normal,
    XLoraNormal,
    XLoraGGUF,
    XLoraGGML,
    QuantizedGGUF,
    QuantizedGGML,
    LoraGGUF,
    LoraGGML,
    LoraNormal,
}

impl AsRef<str> for ModelKind {
    fn as_ref(&self) -> &str {
        match self {
            ModelKind::Normal => "normal (no quant, no adapters)",
            ModelKind::QuantizedGGML => "quantized from ggml (no adapters)",
            ModelKind::QuantizedGGUF => "quantized from gguf (no adapters)",
            ModelKind::XLoraNormal => "x-lora (no quant)",
            ModelKind::XLoraGGML => "x-lora, quantized from ggml",
            ModelKind::XLoraGGUF => "x-lora, quantized from gguf",
            ModelKind::LoraGGUF => "lora, quantized from gguf",
            ModelKind::LoraGGML => "lora, quantized from ggml",
            ModelKind::LoraNormal => "lora (no quant)",
        }
    }
}

/// The `Loader` trait abstracts the loading process. The primary entrypoint is the
/// `load_model` method.
///
/// # Example
/// ```no_run
/// use mistralrs_core::{Loader, TokenSource, DeviceMapMetadata};
/// use candle_core::Device;
///
/// let loader: Box<dyn Loader> = todo!();
/// let pipeline = loader.load_model(
///     None,
///     TokenSource::CacheToken,
///     None,
///     &Device::cuda_if_available(0).unwrap(),
///     false,
///     DeviceMapMetadata::dummy(),
/// ).unwrap();
/// ```
pub trait Loader {
    fn download_model(
        &self,
        revision: Option<String>,
        token_source: TokenSource,
        silent: bool,
    ) -> Result<Box<dyn ModelPaths>>;

    #[allow(clippy::type_complexity)]
    fn _setup_model(
        &self,
        paths: &dyn ModelPaths,
        dtype: Option<DType>,
        device: &Device,
        silent: bool,
        mapper: DeviceMapMetadata,
    ) -> Result<Box<Mutex<dyn Pipeline + Send + Sync>>>;

    /// If `revision` is None, then it defaults to `main`.
    /// If `dtype` is None, then it defaults to the model default (usually BF16).
    #[allow(clippy::type_complexity)]
    fn load_model(
        &self,
        revision: Option<String>,
        token_source: TokenSource,
        dtype: Option<DType>,
        device: &Device,
        silent: bool,
        mapper: DeviceMapMetadata,
    ) -> Result<Box<Mutex<dyn Pipeline + Send + Sync>>> {
        let paths = self.download_model(revision, token_source, silent)?;
        self._setup_model(&*paths, dtype, device, silent, mapper)
    }

    fn get_id(&self) -> &str;
    fn get_kind(&self) -> ModelKind;
}

pub trait Pipeline: Send + Sync {
    fn forward(
        &mut self,
        input_seqs: &[&mut Sequence],
        is_prompt: bool,
    ) -> Result<Tensor, candle_core::Error>;
    fn tokenize_prompt(&self, prompt: &str) -> Result<Vec<u32>> {
        let encoding = self
            .tokenizer()
            .encode(prompt, false)
            .map_err(|e| anyhow::Error::msg(e.to_string()))?;
        Ok(encoding.get_ids().to_vec())
    }
    fn device(&self) -> &Device;
    fn num_hidden_layers(&self) -> usize;
    fn cache(&self) -> &Cache;
    fn tokenizer(&self) -> Arc<Tokenizer>;
    fn tok_trie(&self) -> &TokTrie;
    fn eos_tok(&self) -> &[u32];
    fn name(&self) -> String;
    fn get_max_seq_len(&self) -> usize;
    fn is_xlora(&self) -> bool;
    fn has_no_kv_cache(&self) -> bool;
    fn apply_chat_template(
        &self,
        messages: Vec<IndexMap<String, String>>,
        add_generation_prompt: bool,
    ) -> Result<String> {
        let template = self.get_chat_template().chat_template.as_ref().unwrap();
        let bos_tok = if let Some(ref bos) = self.get_chat_template().bos_token {
            match bos.0 {
                Either::Left(ref lit) => Some(lit.to_string()),
                Either::Right(ref added) => Some(added.content.to_string()),
            }
        } else {
            None
        };
        let eos_tok = match self.get_chat_template().eos_token {
            Either::Left(ref lit) => lit,
            Either::Right(ref added) => &added.content,
        };
        let unk_tok = if let Some(ref unk) = self.get_chat_template().unk_token {
            match unk.0 {
                Either::Left(ref lit) => Some(lit.to_string()),
                Either::Right(ref added) => Some(added.content.to_string()),
            }
        } else {
            None
        };
        apply_chat_template_to(
            messages,
            add_generation_prompt,
            template,
            bos_tok,
            eos_tok,
            unk_tok,
        )
    }
    fn get_chat_template(&self) -> &ChatTemplate;
    fn get_non_granular_state(&self) -> &Option<NonGranularState>;
    fn reset_non_granular_state(&self) {
        if let Some(s) = self.get_non_granular_state().as_ref() {
            *self.cache().get_scalings_cache() = None;
            *get_mut_arcmutex!(s.non_granular_index) = 0;
        }
    }
    fn get_repeat_last_n(&self) -> usize;
}

pub(crate) async fn pipeline_sample(
    logits: Tensor,
    seq: &mut Sequence,
    return_logprobs: bool,
    repeat_last_n: usize,
    device: &Device,
    tok_trie: &TokTrie,
    rng: Arc<Mutex<Isaac64Rng>>,
) -> Result<Logprobs> {
    let logits = logits.squeeze(0)?.squeeze(0)?.to_dtype(DType::F32)?;
    let start_at = seq.get_toks().len().saturating_sub(repeat_last_n);

    let sampler = seq.sampler();
    let logits_clone = logits.clone();
    let ctx_clone = seq.get_toks()[start_at..].to_vec();
    let rng_clone = rng.clone();
    let first_lobprobs_response = tokio_rayon::spawn(move || {
        sampler.sample(logits_clone, Some(&ctx_clone), return_logprobs, rng_clone)
    })
    .await?;

    let bias_if_not_allowed = match &mut seq.recognizer {
        SequenceRecognizer::Regex(ref mut rx) => {
            get_bias_if_not_allowed!(tok_trie, rx.as_mut(), first_lobprobs_response.token)
        }
        SequenceRecognizer::Cfg(ref mut cfg) => {
            get_bias_if_not_allowed!(tok_trie, cfg.as_mut(), first_lobprobs_response.token)
        }
        SequenceRecognizer::None => None,
    };
    let second_logprobs_response = match bias_if_not_allowed {
        Some(token_set) => {
            let mut acc = vec![-f32::INFINITY; tok_trie.vocab_size()];
            token_set.apply_to(&mut acc);
            let new_logits = (logits + Tensor::from_slice(&acc, acc.len(), device)?)?;
            let ctxt = seq.get_toks()[start_at..].to_vec();

            seq.sampler()
                .sample(new_logits, Some(&ctxt), return_logprobs, rng)?
        }
        None => first_lobprobs_response,
    };

    match seq.recognizer {
        SequenceRecognizer::Regex(ref mut rx) => {
            tok_trie.append_token(rx.as_mut(), second_logprobs_response.token);
        }
        SequenceRecognizer::Cfg(ref mut cfg) => {
            tok_trie.append_token(cfg.as_mut(), second_logprobs_response.token);
        }
        SequenceRecognizer::None => {}
    }
    Ok(second_logprobs_response)
}
<<<<<<< HEAD
=======

pub trait ConfigMarker {}

pub trait NormalModelLoader {
    fn load(
        &self,
        config: &str,
        use_flash_attn: bool,
        vb: VarBuilder,
        mapper: DeviceMapMetadata,
    ) -> Result<Box<dyn NormalModel + Send + Sync>>;
    #[allow(clippy::too_many_arguments)]
    fn load_xlora(
        &self,
        config: &str,
        use_flash_attn: bool,
        vb: VarBuilder,
        lora_config: &[(String, LoraConfig)],
        xlora_config: Option<XLoraConfig>,
        xlora_ordering: Ordering,
        mapper: DeviceMapMetadata,
    ) -> Result<Box<dyn NormalModel + Send + Sync>>;
    fn is_gptx(&self) -> bool;
}

pub trait NormalModel {
    fn forward(
        &mut self,
        input_ids: &Tensor,
        seqlen_offsets: &[usize],
        start_offsets_kernel: Tensor,
        context_lens: Vec<usize>,
    ) -> candle_core::Result<Tensor>;
    #[allow(clippy::too_many_arguments)]
    fn xlora_forward(
        &mut self,
        input_ids: &Tensor,
        input_ids_full: &Tensor,
        seqlen_offsets: &[usize],
        seqlen_offsets_full: &[usize],
        start_offsets_kernel: Tensor,
        start_offsets_kernel_full: Tensor,
        no_kv_cache: bool,
        non_granular_state: &Option<NonGranularState>,
        context_lens: Vec<usize>,
    ) -> candle_core::Result<Tensor>;
    fn is_xlora(&self) -> bool;
    fn device(&self) -> &Device;
    fn cache(&self) -> &Cache;
    fn max_seq_len(&self) -> usize;
}

>>>>>>> b3d130dc
struct InputMetadata {
    input: Tensor,
    positions: Vec<usize>,
    positions_kernel: Tensor, // [bs, seq len]
    context_lens: Vec<usize>,
}

fn get_prompt_input(input_seqs: &[&mut Sequence], device: &Device) -> Result<InputMetadata> {
    let max_len = input_seqs
        .iter()
        .map(|seq| seq.len())
        .max()
        .expect("No sequences");
    let padding_tok = 0;
    // Pad each sequence by the padding token to the max len.
    let mut seqs_tensors = Vec::new();
    let mut seqlen_offsets = Vec::new();
    let mut context_lens = Vec::new();
    for seq in input_seqs.iter() {
        let mut ctxt = seq.get_toks().to_vec();
        seqlen_offsets.push(0);

        ctxt.extend(repeat(padding_tok).take(max_len.saturating_sub(ctxt.len())));
        context_lens.push(seq.len() - 1);

        seqs_tensors.push(Tensor::new(ctxt, device).unwrap().unsqueeze(0).unwrap());
    }

    let mut tmp = Vec::new();
    for pos in (0..seqs_tensors.len())
        .map(|_| (0..max_len).map(|x| x as i64).collect::<Vec<_>>())
        .collect::<Vec<_>>()
    {
        tmp.push(Tensor::from_slice(&pos, pos.len(), device)?.unsqueeze(0)?);
    }
    let positions_kernel = Tensor::cat(&tmp, 0)?;
    Ok(InputMetadata {
        input: Tensor::cat(&seqs_tensors, 0).unwrap(),
        positions: seqlen_offsets,
        positions_kernel,
        context_lens,
    })
}

fn get_completion_input(
    input_seqs: &[&mut Sequence],
    device: &Device,
    no_kv_cache: bool,
) -> Result<InputMetadata> {
    if no_kv_cache {
        return get_prompt_input(input_seqs, device);
    }
    // Pad each sequence by the padding token to the max len.
    let mut seqs_tensors = Vec::new();
    let mut seqlen_offsets = Vec::new();
    let mut context_lens = Vec::new();
    for seq in input_seqs.iter() {
        let start_pos = seq.get_toks().len().saturating_sub(1);
        let ctxt = seq.get_toks()[start_pos..].to_vec();
        seqlen_offsets.push(start_pos);
        context_lens.push(0);

        seqs_tensors.push(Tensor::new(ctxt, device).unwrap().unsqueeze(0).unwrap());
    }
    let mut tmp = Vec::new();
    for pos in (0..seqs_tensors.len())
        .map(|i| vec![*seqlen_offsets.get(i).unwrap() as i64])
        .collect::<Vec<_>>()
    {
        tmp.push(Tensor::from_slice(&pos, pos.len(), device)?.unsqueeze(0)?);
    }
    let positions_kernel = Tensor::cat(&tmp, 0)?;
    Ok(InputMetadata {
        input: Tensor::cat(&seqs_tensors, 0).unwrap(),
        positions: seqlen_offsets,
        positions_kernel,
        context_lens,
    })
}

struct ModelInputs {
    input_ids: Tensor,
    input_ids_full: Option<Tensor>,
    seqlen_offsets: Vec<usize>,
    seqlen_offsets_full: Option<Vec<usize>>,
    seqlen_offsets_kernel: Tensor,
    seqlen_offsets_kernel_full: Option<Tensor>,
    context_lens: Vec<usize>,
}

fn calculate_inputs(
    input_seqs: &[&mut Sequence],
    is_prompt: bool,
    is_xlora: bool,
    device: &Device,
    no_kv_cache: bool,
) -> Result<ModelInputs> {
    if is_xlora && !is_prompt {
        let InputMetadata {
            input: input_ids_full,
            positions: seqlen_offsets_full,
            positions_kernel: seqlen_offsets_kernel_full,
            context_lens: _,
        } = get_prompt_input(input_seqs, device)?;
        let InputMetadata {
            input: input_ids,
            positions: seqlen_offsets,
            positions_kernel: seqlen_offsets_kernel,
            context_lens,
        } = get_completion_input(input_seqs, device, no_kv_cache)?;
        Ok(ModelInputs {
            input_ids,
            input_ids_full: Some(input_ids_full),
            seqlen_offsets,
            seqlen_offsets_full: Some(seqlen_offsets_full),
            seqlen_offsets_kernel,
            seqlen_offsets_kernel_full: Some(seqlen_offsets_kernel_full),
            context_lens,
        })
    } else if is_xlora && is_prompt {
        let InputMetadata {
            input: input_ids,
            positions: seqlen_offsets,
            positions_kernel: seqlen_offsets_kernel,
            context_lens,
        } = get_prompt_input(input_seqs, device)?;
        Ok(ModelInputs {
            input_ids: input_ids.clone(),
            input_ids_full: Some(input_ids),
            seqlen_offsets: seqlen_offsets.clone(),
            seqlen_offsets_full: Some(seqlen_offsets),
            seqlen_offsets_kernel: seqlen_offsets_kernel.clone(),
            seqlen_offsets_kernel_full: Some(seqlen_offsets_kernel),
            context_lens,
        })
    } else if is_prompt {
        let InputMetadata {
            input: input_ids,
            positions: seqlen_offsets,
            positions_kernel: seqlen_offsets_kernel,
            context_lens,
        } = get_prompt_input(input_seqs, device)?;
        Ok(ModelInputs {
            input_ids,
            input_ids_full: None,
            seqlen_offsets,
            seqlen_offsets_full: None,
            seqlen_offsets_kernel,
            seqlen_offsets_kernel_full: None,
            context_lens,
        })
    } else {
        let InputMetadata {
            input: input_ids,
            positions: seqlen_offsets,
            positions_kernel: seqlen_offsets_kernel,
            context_lens,
        } = get_completion_input(input_seqs, device, no_kv_cache)?;
        Ok(ModelInputs {
            input_ids,
            input_ids_full: None,
            seqlen_offsets,
            seqlen_offsets_full: None,
            seqlen_offsets_kernel,
            seqlen_offsets_kernel_full: None,
            context_lens,
        })
    }
}

pub fn extract_logits(logits: &Tensor, context_lens: Vec<usize>) -> candle_core::Result<Tensor> {
    let mut toks = Vec::new();
    for (dim, start) in logits.chunk(logits.dims()[0], 0)?.iter().zip(context_lens) {
        toks.push(dim.narrow(1, start, 1)?);
    }
    Tensor::cat(&toks, 0)
}

struct XLoraPaths {
    adapter_configs: Option<Vec<(String, LoraConfig)>>,
    adapter_safetensors: Option<Vec<(String, PathBuf)>>,
    classifier_path: Option<PathBuf>,
    xlora_order: Option<Ordering>,
    xlora_config: Option<XLoraConfig>,
}

fn get_xlora_paths(
    base_model_id: String,
    xlora_model_id: &Option<String>,
    token_source: &TokenSource,
    revision: String,
    xlora_order: &Option<Ordering>,
) -> Result<XLoraPaths> {
    Ok(if let Some(ref xlora_id) = xlora_model_id {
        let api = ApiBuilder::new()
            .with_progress(true)
            .with_token(Some(get_token(token_source)?))
            .build()?;
        let api = api.repo(Repo::with_revision(
            xlora_id.clone(),
            RepoType::Model,
            revision,
        ));
        let xlora_classifier = &api
            .info()?
            .siblings
            .iter()
            .map(|x| x.rfilename.clone())
            .filter(|x| x.contains("xlora_classifier.safetensors"))
            .collect::<Vec<_>>();
        if xlora_classifier.len() != 1 {
            warn!("Detected multiple X-LoRA classifiers: {xlora_classifier:?}");
            warn!("Selected classifier: `{}`", &xlora_classifier[0]);
        }
        let xlora_classifier = &xlora_classifier[0];
        let xlora_configs = &api
            .info()?
            .siblings
            .iter()
            .map(|x| x.rfilename.clone())
            .filter(|x| x.contains("xlora_config.json"))
            .collect::<Vec<_>>();
        if xlora_configs.len() != 1 {
            warn!("Detected multiple X-LoRA configs: {xlora_configs:?}");
        }

        let classifier_path = api.get(xlora_classifier)?;

        let mut xlora_config: Option<XLoraConfig> = None;
        let mut last_err: Option<serde_json::Error> = None;
        for (i, config_path) in xlora_configs.iter().enumerate() {
            if xlora_configs.len() != 1 {
                warn!("Selecting config: `{}`", config_path);
            }
            let config_path = api.get(config_path)?;
            let conf = fs::read_to_string(config_path)?;
            let deser: Result<XLoraConfig, serde_json::Error> = serde_json::from_str(&conf);
            match deser {
                Ok(conf) => {
                    xlora_config = Some(conf);
                    break;
                }
                Err(e) => {
                    if i != xlora_configs.len() - 1 {
                        warn!("Config is broken with error `{e}`");
                    }
                    last_err = Some(e);
                }
            }
        }
        let xlora_config = xlora_config.unwrap_or_else(|| {
            panic!(
                "Unable to derserialize any configs. Last error: {}",
                last_err.unwrap()
            )
        });

        let adapter_files = api
            .info()?
            .siblings
            .iter()
            .map(|x| x.rfilename.clone())
            .filter_map(|name| {
                for adapter_name in xlora_order.as_ref().unwrap().adapters.as_ref().unwrap() {
                    if name.contains(adapter_name) {
                        return Some((name, adapter_name.clone()));
                    }
                }
                None
            })
            .collect::<Vec<_>>();
        if adapter_files.is_empty() {
            anyhow::bail!("Adapter files are empty. Perhaps the ordering file adapters does not match the actual adapters?")
        }
        let mut adapters_paths: HashMap<String, Vec<PathBuf>> = HashMap::new();
        for (file, name) in adapter_files {
            if let Some(paths) = adapters_paths.get_mut(&name) {
                paths.push(api.get(&file)?);
            } else {
                adapters_paths.insert(name, vec![api.get(&file)?]);
            }
        }
        let mut adapters_configs = Vec::new();
        let mut adapters_safetensors = Vec::new();
        for (i, name) in xlora_order
            .as_ref()
            .unwrap()
            .adapters
            .as_ref()
            .unwrap()
            .iter()
            .enumerate()
        {
            let paths = adapters_paths
                .get(name)
                .unwrap_or_else(|| panic!("Adapter {name} not found."));
            for path in paths {
                if path.extension().unwrap() == "safetensors" {
                    adapters_safetensors.push((name.clone(), path.to_owned()));
                } else {
                    let conf = fs::read_to_string(path)?;
                    let lora_config: LoraConfig = serde_json::from_str(&conf)?;
                    adapters_configs.push(((i + 1).to_string(), lora_config));
                }
            }
        }

        if xlora_order
            .as_ref()
            .is_some_and(|order| order.base_model_id != xlora_config.base_model_id)
            || xlora_config.base_model_id != base_model_id
        {
            anyhow::bail!(
                "Adapter ordering file, adapter model config, and base model ID do not match: {}, {}, and {} respectively.",
                xlora_order.as_ref().unwrap().base_model_id,
                xlora_config.base_model_id,
                base_model_id
            );
        }

        XLoraPaths {
            adapter_configs: Some(adapters_configs),
            adapter_safetensors: Some(adapters_safetensors),
            classifier_path: Some(classifier_path),
            xlora_order: xlora_order.clone(),
            xlora_config: Some(xlora_config),
        }
    } else {
        XLoraPaths {
            adapter_configs: None,
            adapter_safetensors: None,
            classifier_path: None,
            xlora_order: None,
            xlora_config: None,
        }
    })
}

fn get_model_paths(
    revision: String,
    token_source: &TokenSource,
    quantized_model_id: &Option<String>,
    quantized_filename: &Option<String>,
    api: &ApiRepo,
) -> Result<Vec<PathBuf>> {
    match &quantized_filename {
        Some(name) => match quantized_model_id.as_ref().unwrap().as_str() {
            "" => Ok(vec![PathBuf::from_str(name).unwrap()]),
            id => {
                let qapi = ApiBuilder::new()
                    .with_progress(true)
                    .with_token(Some(get_token(token_source)?))
                    .build()?;
                let qapi = qapi.repo(Repo::with_revision(
                    id.to_string(),
                    RepoType::Model,
                    revision.clone(),
                ));
                Ok(vec![qapi.get(name).unwrap()])
            }
        },
        None => {
            let mut filenames = vec![];
            for rfilename in api
                .info()?
                .siblings
                .iter()
                .map(|x| x.rfilename.clone())
                .filter(|x| x.ends_with(".safetensors"))
            {
                let filename = api.get(&rfilename)?;
                filenames.push(filename);
            }
            Ok(filenames)
        }
    }
}

mod tests {
    #[test]
    /// Generating these cases:
    /// ```py
    /// >>> t=transformers.AutoTokenizer.from_pretrained(...)
    /// # If non-system prompt model
    /// >>> t.apply_chat_template([{"role":"user","content":"Hello"},{"role":"assistant","content":"Hi there"},{"role":"user","content":"Who are you"},{"role":"assistant","content":"   I am an assistant   "},{"role":"user","content":"Another question"}], add_generation_prompt=True, tokenize=False)
    /// # If system prompt model
    /// >>> t.apply_chat_template([{"role":"system","content":"You are a helpful assistant"},{"role":"user","content":"Hello"},{"role":"assistant","content":"Hi there"},{"role":"user","content":"Who are you"},{"role":"assistant","content":"   I am an assistant   "},{"role":"user","content":"Another question"}], add_generation_prompt=True, tokenize=False)
    /// ```
    fn test_chat_templates() {
        use indexmap::IndexMap;

        use crate::pipeline::apply_chat_template_to;
        let templates = [
            // ChatML: https://huggingface.co/teknium/OpenHermes-2.5-Mistral-7B
            (true, "<s>", "</s>", "<unk>", "{% for message in messages %}{{'<|im_start|>' + message['role'] + '\n' + message['content'] + '<|im_end|>' + '\n'}}{% endfor %}{% if add_generation_prompt %}{{ '<|im_start|>assistant\n' }}{% endif %}"),
            // mistralai/Mistral-7B-Instruct-v0.1
            (false, "<s>", "</s>", "<unk>", "{{ bos_token }}{% for message in messages %}{% if (message['role'] == 'user') != (loop.index0 % 2 == 0) %}{{ raise_exception('Conversation roles must alternate user/assistant/user/assistant/...') }}{% endif %}{% if message['role'] == 'user' %}{{ '[INST] ' + message['content'] + ' [/INST]' }}{% elif message['role'] == 'assistant' %}{{ message['content'] + eos_token + ' ' }}{% else %}{{ raise_exception('Only user and assistant roles are supported!') }}{% endif %}{% endfor %}"),
            // meta-llama/Llama-2-13b-chat-hf
            (true, "<s>", "</s>", "<unk>", "{% if messages[0]['role'] == 'system' %}{% set loop_messages = messages[1:] %}{% set system_message = messages[0]['content'] %}{% else %}{% set loop_messages = messages %}{% set system_message = false %}{% endif %}{% for message in loop_messages %}{% if (message['role'] == 'user') != (loop.index0 % 2 == 0) %}{{ raise_exception('Conversation roles must alternate user/assistant/user/assistant/...') }}{% endif %}{% if loop.index0 == 0 and system_message != false %}{% set content = '<<SYS>>\\n' + system_message + '\\n<</SYS>>\\n\\n' + message['content'] %}{% else %}{% set content = message['content'] %}{% endif %}{% if message['role'] == 'user' %}{{ bos_token + '[INST] ' + content.strip() + ' [/INST]' }}{% elif message['role'] == 'assistant' %}{{ ' '  + content.strip() + ' ' + eos_token }}{% endif %}{% endfor %}"),
            // mistralai/Mixtral-8x7B-Instruct-v0.1
            (false, "<s>", "</s>", "<unk>", "{{ bos_token }}{% for message in messages %}{% if (message['role'] == 'user') != (loop.index0 % 2 == 0) %}{{ raise_exception('Conversation roles must alternate user/assistant/user/assistant/...') }}{% endif %}{% if message['role'] == 'user' %}{{ '[INST] ' + message['content'] + ' [/INST]' }}{% elif message['role'] == 'assistant' %}{{ message['content'] + eos_token}}{% else %}{{ raise_exception('Only user and assistant roles are supported!') }}{% endif %}{% endfor %}"),
            // google/gemma-7b-it
            (false, "<bos>", "<eos>", "<unk>", "{{ bos_token }}{% if messages[0]['role'] == 'system' %}{{ raise_exception('System role not supported') }}{% endif %}{% for message in messages %}{% if (message['role'] == 'user') != (loop.index0 % 2 == 0) %}{{ raise_exception('Conversation roles must alternate user/assistant/user/assistant/...') }}{% endif %}{% if (message['role'] == 'assistant') %}{% set role = 'model' %}{% else %}{% set role = message['role'] %}{% endif %}{{ '<start_of_turn>' + role + '\n' + message['content'] | trim + '<end_of_turn>\n' }}{% endfor %}{% if add_generation_prompt %}{{'<start_of_turn>model\n'}}{% endif %}"),
        ];
        let expected_outputs = [
            // ChatML: https://huggingface.co/teknium/OpenHermes-2.5-Mistral-7B
            "<|im_start|>system\nYou are a helpful assistant<|im_end|>\n<|im_start|>user\nHello<|im_end|>\n<|im_start|>assistant\nHi there<|im_end|>\n<|im_start|>user\nWho are you<|im_end|>\n<|im_start|>assistant\n   I am an assistant   <|im_end|>\n<|im_start|>user\nAnother question<|im_end|>\n<|im_start|>assistant\n",
            // mistralai/Mistral-7B-Instruct-v0.1
            "<s>[INST] Hello [/INST]Hi there</s> [INST] Who are you [/INST]   I am an assistant   </s> [INST] Another question [/INST]",
            // meta-llama/Llama-2-13b-chat-hf
            "<s>[INST] <<SYS>>\nYou are a helpful assistant\n<</SYS>>\n\nHello [/INST] Hi there </s><s>[INST] Who are you [/INST] I am an assistant </s><s>[INST] Another question [/INST]",
            // mistralai/Mixtral-8x7B-Instruct-v0.1
            "<s>[INST] Hello [/INST]Hi there</s>[INST] Who are you [/INST]   I am an assistant   </s>[INST] Another question [/INST]",
            // google/gemma-7b-it
            "<bos><start_of_turn>user\nHello<end_of_turn>\n<start_of_turn>model\nHi there<end_of_turn>\n<start_of_turn>user\nWho are you<end_of_turn>\n<start_of_turn>model\nI am an assistant<end_of_turn>\n<start_of_turn>user\nAnother question<end_of_turn>\n<start_of_turn>model\n",
        ];
        let messages = [
            ["system", "You are a helpful assistant"],
            ["user", "Hello"],
            ["assistant", "Hi there"],
            ["user", "Who are you"],
            ["assistant", "   I am an assistant   "],
            ["user", "Another question"],
        ];
        let mut inputs = Vec::new();
        for [role, content] in messages {
            let mut message = IndexMap::new();
            message.insert("role".to_string(), role.to_string());
            message.insert("content".to_string(), content.to_string());
            inputs.push(message);
        }
        for ((i, (has_system, bos, eos, unk, template)), expected) in
            templates.into_iter().enumerate().zip(expected_outputs)
        {
            let output = apply_chat_template_to(
                if !has_system {
                    inputs[1..].to_vec()
                } else {
                    inputs.clone()
                },
                true,
                template,
                Some(bos.to_string()),
                eos,
                Some(unk.to_string()),
            )
            .unwrap_or_else(|_| panic!("Template number {i}"));
            assert_eq!(output, expected, "Template number {i}");
        }
    }
}<|MERGE_RESOLUTION|>--- conflicted
+++ resolved
@@ -23,14 +23,11 @@
     Phi3Loader, Qwen2Loader,
 };
 use mistralrs_lora::{LoraConfig, Ordering};
-<<<<<<< HEAD
 pub use mixtral::{MixtralLoader, MixtralSpecificConfig, MIXTRAL_IS_GPTX};
+pub use normal::{NormalLoader, NormalLoaderBuilder, NormalSpecificConfig};
 pub use phi2::{Phi2Loader, Phi2SpecificConfig, PHI2_IS_GPTX};
 use rand_isaac::Isaac64Rng;
 use serde::Deserialize;
-=======
-pub use normal::{NormalLoader, NormalLoaderBuilder, NormalSpecificConfig};
->>>>>>> b3d130dc
 use std::sync::Arc;
 use std::{collections::HashMap, fs, iter::repeat, path::PathBuf, str::FromStr, sync::Mutex};
 use tokenizers::Tokenizer;
@@ -318,9 +315,6 @@
     }
     Ok(second_logprobs_response)
 }
-<<<<<<< HEAD
-=======
-
 pub trait ConfigMarker {}
 
 pub trait NormalModelLoader {
@@ -372,7 +366,6 @@
     fn max_seq_len(&self) -> usize;
 }
 
->>>>>>> b3d130dc
 struct InputMetadata {
     input: Tensor,
     positions: Vec<usize>,
