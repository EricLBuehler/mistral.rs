use super::cache_manager::DefaultCacheManager;
use super::normal_loaders::{
    GemmaLoader, LlamaLoader, MistralLoader, MixtralLoader, NormalLoaderType, Phi2Loader,
    Phi3Loader, Qwen2Loader,
};
use super::{
<<<<<<< HEAD
    get_model_paths, get_xlora_paths, text_models_inputs_processor::ModelInputs, CacheManager,
    GeneralMetadata, Loader, ModelKind, ModelPaths, NormalModel, NormalModelLoader, TokenSource,
    XLoraPaths,
=======
    get_model_paths, get_xlora_paths, text_models_inputs_processor::ModelInputs, AdapterKind,
    CacheManager, GeneralMetadata, Loader, ModelKind, ModelPaths, NormalModel, NormalModelLoader,
    TokenSource, XLoraPaths,
>>>>>>> 24b33b17
};
use super::{
    AdapterActivationMixin, CacheManagerMixin, IsqPipelineMixin, MetadataMixin, ModelCategory,
    PreProcessingMixin,
};
use crate::aici::bintokens::build_tok_trie;
use crate::aici::toktree::TokTrie;
use crate::lora::Ordering;
use crate::pipeline::chat_template::{calculate_eos_tokens, GenerationConfig};
use crate::pipeline::{get_chat_template, Cache};
use crate::pipeline::{ChatTemplate, LocalModelPaths};
use crate::prefix_cacher::PrefixCacheManager;
use crate::sequence::Sequence;
use crate::utils::tokenizer::get_tokenizer;
use crate::utils::{tokens::get_token, varbuilder_utils::from_mmaped_safetensors};
use crate::xlora_models::NonGranularState;
use crate::{
    do_sample, get_mut_arcmutex, get_paths, lora_model_loader, normal_model_loader,
    xlora_model_loader, DeviceMapMetadata, Pipeline, DEBUG,
};
use anyhow::Result;
use candle_core::quantized::GgmlDType;
use candle_core::{DType, Device, Tensor};
use hf_hub::{api::sync::ApiBuilder, Repo, RepoType};
use rand_isaac::Isaac64Rng;
use std::any::Any;
use std::fs;
use std::path::PathBuf;
use std::str::FromStr;
use std::sync::Arc;
use tokenizers::Tokenizer;
use tokio::sync::Mutex;
use tracing::info;
use tracing::level_filters::LevelFilter;
use tracing_subscriber::EnvFilter;

pub struct NormalPipeline {
    model: Box<dyn NormalModel + Send + Sync>,
    tokenizer: Arc<Tokenizer>,
    tok_trie: Arc<TokTrie>,
    no_kv_cache: bool,
    chat_template: Arc<ChatTemplate>,
    non_granular_state: Option<NonGranularState>,
    model_id: String,
    metadata: GeneralMetadata,
}

/// A loader for a "normal" (non-quantized) model.
pub struct NormalLoader {
    inner: Box<dyn NormalModelLoader>,
    model_id: String,
    config: NormalSpecificConfig,
    xlora_model_id: Option<String>,
    kind: ModelKind,
    xlora_order: Option<Ordering>,
    no_kv_cache: bool,
    chat_template: Option<String>,
    tokenizer_json: Option<String>,
    tgt_non_granular_index: Option<usize>,
}

#[derive(Default)]
/// A builder for a loader for a "normal" (non-quantized) model.
pub struct NormalLoaderBuilder {
    model_id: Option<String>,
    config: NormalSpecificConfig,
    xlora_model_id: Option<String>,
    kind: ModelKind,
    xlora_order: Option<Ordering>,
    no_kv_cache: bool,
    chat_template: Option<String>,
    tokenizer_json: Option<String>,
    tgt_non_granular_index: Option<usize>,
}

#[derive(Clone, Copy, Default)]
/// Config specific to loading a normal model.
pub struct NormalSpecificConfig {
    pub use_flash_attn: bool,
    pub repeat_last_n: usize,
}

impl NormalLoaderBuilder {
    pub fn new(
        config: NormalSpecificConfig,
        chat_template: Option<String>,
        tokenizer_json: Option<String>,
        model_id: Option<String>,
    ) -> Self {
        Self {
            config,
            chat_template,
            tokenizer_json,
            model_id,
            kind: ModelKind::Normal,
            ..Default::default()
        }
    }

    fn with_adapter(
        mut self,
        xlora_model_id: String,
        xlora_order: Ordering,
        no_kv_cache: bool,
        tgt_non_granular_index: Option<usize>,
    ) -> Self {
        self.xlora_model_id = Some(xlora_model_id);
        self.xlora_order = Some(xlora_order);
        self.no_kv_cache = no_kv_cache;
        self.tgt_non_granular_index = tgt_non_granular_index;
        self.model_id = if let Some(id) = self.model_id {
            Some(id)
        } else {
            info!(
                "Using adapter base model ID: `{}`",
                self.xlora_order.as_ref().unwrap().base_model_id
            );
            Some(self.xlora_order.as_ref().unwrap().base_model_id.clone())
        };
        self
    }

    pub fn with_xlora(
        mut self,
        xlora_model_id: String,
        xlora_order: Ordering,
        no_kv_cache: bool,
        tgt_non_granular_index: Option<usize>,
    ) -> Self {
        self.kind = ModelKind::Adapter {
            adapter: AdapterKind::XLora,
        };
        self.with_adapter(
            xlora_model_id,
            xlora_order,
            no_kv_cache,
            tgt_non_granular_index,
        )
    }

    pub fn with_lora(mut self, lora_model_id: String, lora_order: Ordering) -> Self {
        self.kind = ModelKind::Adapter {
            adapter: AdapterKind::Lora,
        };
        self.with_adapter(lora_model_id, lora_order, false, None)
    }

    pub fn build(self, loader: NormalLoaderType) -> Box<dyn Loader> {
        let loader: Box<dyn NormalModelLoader> = match loader {
            NormalLoaderType::Mistral => Box::new(MistralLoader),
            NormalLoaderType::Gemma => Box::new(GemmaLoader),
            NormalLoaderType::Llama => Box::new(LlamaLoader),
            NormalLoaderType::Mixtral => Box::new(MixtralLoader),
            NormalLoaderType::Phi2 => Box::new(Phi2Loader),
            NormalLoaderType::Phi3 => Box::new(Phi3Loader),
            NormalLoaderType::Qwen2 => Box::new(Qwen2Loader),
        };
        Box::new(NormalLoader {
            inner: loader,
            model_id: self.model_id.unwrap(),
            config: self.config,
            xlora_model_id: self.xlora_model_id,
            kind: self.kind,
            xlora_order: self.xlora_order,
            no_kv_cache: self.no_kv_cache,
            chat_template: self.chat_template,
            tokenizer_json: self.tokenizer_json,
            tgt_non_granular_index: self.tgt_non_granular_index,
        })
    }
}

impl Loader for NormalLoader {
    #[allow(clippy::type_complexity, clippy::too_many_arguments)]
    fn load_model_from_hf(
        &self,
        revision: Option<String>,
        token_source: TokenSource,
        _dtype: Option<DType>,
        device: &Device,
        silent: bool,
        mapper: DeviceMapMetadata,
        in_situ_quant: Option<GgmlDType>,
    ) -> Result<Arc<Mutex<dyn Pipeline + Send + Sync>>> {
        let paths: anyhow::Result<Box<dyn ModelPaths>> = get_paths!(
            LocalModelPaths,
            &token_source,
            revision,
            self,
            None,
            None,
            silent
        );
        self.load_model_from_path(&paths?, _dtype, device, silent, mapper, in_situ_quant)
    }

    #[allow(clippy::type_complexity, clippy::too_many_arguments)]
    fn load_model_from_path(
        &self,
        paths: &Box<dyn ModelPaths>,
        dtype: Option<DType>,
        device: &Device,
        silent: bool,
        mapper: DeviceMapMetadata,
        in_situ_quant: Option<GgmlDType>,
    ) -> Result<Arc<Mutex<dyn Pipeline + Send + Sync>>> {
        let is_debug = std::env::var("MISTRALRS_DEBUG")
            .unwrap_or_default()
            .contains('1');
        DEBUG.store(is_debug, std::sync::atomic::Ordering::Relaxed);

        let filter = EnvFilter::builder()
            .with_default_directive(if is_debug {
                LevelFilter::INFO.into()
            } else {
                LevelFilter::DEBUG.into()
            })
            .from_env_lossy();
        tracing_subscriber::fmt().with_env_filter(filter).init();

        let config = std::fs::read_to_string(paths.get_config_filename())?;
        let default_dtype = if device.is_cuda() && mapper.is_dummy() {
            DType::BF16
        } else if !mapper.is_dummy() {
            DType::F16
        } else {
            DType::F32
        };
        // Otherwise, the device mapper will print it
        if mapper.is_dummy() {
            info!("Loading model `{}` on {device:?}...", self.get_id());
        }

        info!(
            "Model config: {:?}",
            self.inner
                .get_config_repr(&config, self.config.use_flash_attn)?
        );

        let load_device = if in_situ_quant.is_none() {
            device.clone()
        } else {
            Device::Cpu
        };

        let is_xlora = self.kind.is_adapted_and(|a| a.is_x_lora());

        let mut model = match self.kind {
            ModelKind::Normal => normal_model_loader!(
                paths,
                dtype,
                default_dtype,
                &load_device,
                config,
                self.inner,
                self.config.use_flash_attn,
                silent,
                mapper,
                in_situ_quant.is_some(),
                device.clone()
            ),
            ModelKind::Adapter {
                adapter: AdapterKind::XLora,
            } => xlora_model_loader!(
                paths,
                dtype,
                default_dtype,
                &load_device,
                config,
                self.inner,
                self.config.use_flash_attn,
                silent,
                mapper,
                in_situ_quant.is_some(),
                device.clone()
            ),
            ModelKind::Adapter {
                adapter: AdapterKind::Lora,
            } => lora_model_loader!(
                paths,
                dtype,
                default_dtype,
                &load_device,
                config,
                self.inner,
                self.config.use_flash_attn,
                silent,
                mapper,
                in_situ_quant.is_some(),
                device.clone()
            ),
            _ => unreachable!(),
        };

        let tokenizer = get_tokenizer(paths.get_tokenizer_filename(), None)?;
        let gen_conf: Option<GenerationConfig> = paths
            .get_gen_conf_filename()
            .map(|f| serde_json::from_str(&fs::read_to_string(f).unwrap()).unwrap());
        let chat_template = get_chat_template(paths, &self.chat_template);

        if let Some(in_situ_quant) = in_situ_quant {
            model.quantize(in_situ_quant, device.clone())?;
        }

        let max_seq_len = model.max_seq_len();
        let tok_trie: Arc<TokTrie> = build_tok_trie(tokenizer.clone()).into();
        let num_hidden_layers = model.cache().lock().len();
        let eos = calculate_eos_tokens(&chat_template, gen_conf, &tokenizer);
        Ok(Arc::new(Mutex::new(NormalPipeline {
            model,
            tok_trie: tok_trie.clone(),
            tokenizer: tokenizer.into(),
            no_kv_cache: self.no_kv_cache,
            chat_template: Arc::new(chat_template),
            non_granular_state: self.tgt_non_granular_index.map(|tgt_non_granular_index| {
                NonGranularState {
                    non_granular_index: Arc::new(Mutex::new(0)),
                    tgt_non_granular_index,
                }
            }),
            model_id: self.model_id.clone(),
            metadata: GeneralMetadata {
                max_seq_len,
                repeat_last_n: self.config.repeat_last_n,
                tok_trie,
                has_no_kv_cache: self.no_kv_cache,
                num_hidden_layers,
                eos_tok: eos,
                kind: self.kind.clone(),
                is_xlora,
            },
        })))
    }

    fn get_id(&self) -> String {
        self.xlora_model_id
            .as_deref()
            .unwrap_or(&self.model_id)
            .to_string()
    }

    fn get_kind(&self) -> ModelKind {
        self.kind.clone()
    }
}

impl PreProcessingMixin for NormalPipeline {
    fn get_chat_template(&self) -> Arc<ChatTemplate> {
        self.chat_template.clone()
    }
    fn get_input_processor_config(&self) -> Option<Arc<dyn Any>> {
        None
    }
}

impl IsqPipelineMixin for NormalPipeline {
    fn re_isq_model(&mut self, dtype: GgmlDType) -> Result<()> {
        let device = self.device().clone();
        self.model
            .quantize(dtype, device)
            .map_err(anyhow::Error::msg)
    }
}

impl CacheManagerMixin for NormalPipeline {
    fn clone_in_cache(&mut self, seqs: &mut [&mut Sequence], modify_draft_cache: bool) {
        DefaultCacheManager.clone_in_cache(self, seqs, modify_draft_cache)
    }
    fn clone_out_cache(&mut self, seqs: &mut [&mut Sequence], modify_draft_cache: bool) {
        DefaultCacheManager.clone_out_cache(self, seqs, modify_draft_cache)
    }
    fn set_none_cache(&mut self, reset_non_granular: bool, modify_draft_cache: bool) {
        DefaultCacheManager.set_none_cache(self, modify_draft_cache);
        if reset_non_granular {
            self.reset_non_granular_state()
        }
    }
    fn cache(&self) -> &Cache {
        self.model.cache()
    }
}

impl AdapterActivationMixin for NormalPipeline {
    fn activate_adapters(&mut self, adapter_names: Vec<String>) -> anyhow::Result<usize> {
        self.model
            .activate_adapters(adapter_names)
            .map_err(anyhow::Error::msg)
    }
}

impl MetadataMixin for NormalPipeline {
    fn device(&self) -> Device {
        self.model.device().clone()
    }
    fn tokenizer(&self) -> Arc<Tokenizer> {
        self.tokenizer.clone()
    }
    fn name(&self) -> String {
        self.model_id.clone()
    }
    fn reset_non_granular_state(&self) {
        if let Some(s) = self.non_granular_state.as_ref() {
            *self.cache().get_scalings_cache() = None;
            *get_mut_arcmutex!(s.non_granular_index) = 0;
        }
    }
    fn get_metadata(&self) -> &GeneralMetadata {
        &self.metadata
    }
}

#[async_trait::async_trait]
impl Pipeline for NormalPipeline {
    fn forward_inputs(&mut self, inputs: Box<dyn Any>) -> Result<Tensor, candle_core::Error> {
        let ModelInputs {
            input_ids,
            input_ids_full,
            seqlen_offsets,
            seqlen_offsets_full,
            seqlen_offsets_kernel,
            seqlen_offsets_kernel_full,
            context_lens,
            position_ids,
        } = *inputs.downcast().expect("Downcast failed.");
        match self.model.is_xlora() {
            false => self.model.forward(
                &input_ids,
                &seqlen_offsets,
                seqlen_offsets_kernel,
                context_lens,
                position_ids,
            ),
            true => self.model.xlora_forward(
                &input_ids,
                input_ids_full.as_ref().unwrap_or(&input_ids),
                &seqlen_offsets,
                seqlen_offsets_full.as_ref().unwrap_or(&seqlen_offsets),
                seqlen_offsets_kernel.clone(),
                seqlen_offsets_kernel_full.unwrap_or(seqlen_offsets_kernel),
                self.no_kv_cache,
                &self.non_granular_state,
                context_lens,
                position_ids,
            ),
        }
    }
    async fn sample(
        &self,
        seqs: &mut [&mut Sequence],
        logits: Tensor,
        prefix_cacher: &mut PrefixCacheManager,
        disable_eos_stop: bool,
        rng: Arc<std::sync::Mutex<Isaac64Rng>>,
    ) -> Result<(), candle_core::Error> {
        do_sample!(self, seqs, logits, prefix_cacher, disable_eos_stop, rng)
    }
    fn category(&self) -> ModelCategory {
        ModelCategory::Text
    }
}<|MERGE_RESOLUTION|>--- conflicted
+++ resolved
@@ -1,18 +1,12 @@
 use super::cache_manager::DefaultCacheManager;
 use super::normal_loaders::{
     GemmaLoader, LlamaLoader, MistralLoader, MixtralLoader, NormalLoaderType, Phi2Loader,
-    Phi3Loader, Qwen2Loader,
+    Phi3Loader, Qwen2Loader, 
 };
 use super::{
-<<<<<<< HEAD
     get_model_paths, get_xlora_paths, text_models_inputs_processor::ModelInputs, CacheManager,
     GeneralMetadata, Loader, ModelKind, ModelPaths, NormalModel, NormalModelLoader, TokenSource,
-    XLoraPaths,
-=======
-    get_model_paths, get_xlora_paths, text_models_inputs_processor::ModelInputs, AdapterKind,
-    CacheManager, GeneralMetadata, Loader, ModelKind, ModelPaths, NormalModel, NormalModelLoader,
-    TokenSource, XLoraPaths,
->>>>>>> 24b33b17
+    XLoraPaths, AdapterKind
 };
 use super::{
     AdapterActivationMixin, CacheManagerMixin, IsqPipelineMixin, MetadataMixin, ModelCategory,
