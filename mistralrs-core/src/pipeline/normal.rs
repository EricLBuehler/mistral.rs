use super::cache_manager::{FullCacheManager, NormalCacheManager};
use super::isq::ImatrixDataSource;
use super::{
    get_model_paths, get_xlora_paths, text_models_inputs_processor::ModelInputs, AdapterKind,
    CacheManager, GeneralMetadata, Loader, ModelKind, ModelPaths, NormalModel, NormalModelLoader,
    TokenSource, XLoraPaths,
};
use super::{
    AdapterActivationMixin, AnyMoePipelineMixin, CacheManagerMixin, EitherCache,
    ForwardInputsResult, IsqOrganization, IsqPipelineMixin, MetadataMixin, ModelCategory,
    PreProcessingMixin,
};
use super::{
    AutoLoader, Gemma2Loader, GemmaLoader, LlamaLoader, MistralLoader, MixtralLoader,
    NormalLoaderType, Phi2Loader, Phi3Loader, Phi3_5MoELoader, Qwen2Loader, Starcoder2Loader,
};
use super::llg::build_tok_env;
use crate::amoe::AnyMoeExpertType;
use crate::lora::Ordering;
use crate::paged_attention::{calculate_cache_config, AttentionImplementation, CacheEngine};
use crate::pipeline::chat_template::{calculate_eos_tokens, GenerationConfig};
use crate::pipeline::get_chat_template;
use crate::pipeline::isq::UqffFullSer;
use crate::pipeline::sampling::sample_and_add_toks;
use crate::pipeline::text_models_inputs_processor::make_prompt_chunk;
use crate::pipeline::{ChatTemplate, LocalModelPaths};
use crate::prefix_cacher::PrefixCacheManager;
use crate::sequence::Sequence;
use crate::utils::debug::DeviceRepr;
use crate::utils::tokenizer::get_tokenizer;
use crate::utils::{tokens::get_token, varbuilder_utils::from_mmaped_safetensors};
use crate::xlora_models::NonGranularState;
use crate::{
    api_dir_list, api_get_file, get_mut_arcmutex, get_paths, get_uqff_paths, lora_model_loader,
    normal_model_loader, xlora_model_loader, DeviceMapMetadata, PagedAttentionConfig, Pipeline,
    Topology, TryIntoDType,
};
use anyhow::Result;
use candle_core::{Device, Tensor, Var};
use hf_hub::{api::sync::ApiBuilder, Repo, RepoType};
use mistralrs_quant::IsqType;
use rand_isaac::Isaac64Rng;
use regex_automata::meta::Regex;
use std::any::Any;
use std::fs;
use std::num::NonZeroUsize;
use std::path::{Path, PathBuf};
use std::str::FromStr;
use std::sync::{Arc, RwLock};
use std::time::Instant;
use tokenizers::Tokenizer;
use tokio::sync::Mutex;
use tracing::{info, warn};

pub struct NormalPipeline {
    model: Box<dyn NormalModel + Send + Sync>,
    tokenizer: Arc<Tokenizer>,
    no_kv_cache: bool,
    chat_template: Arc<ChatTemplate>,
    non_granular_state: Option<NonGranularState>,
    model_id: String,
    metadata: Arc<GeneralMetadata>,
    topology: Option<Topology>,
    silent: bool,
    organization: IsqOrganization,
    // For full UQFF serialization
    template_filename: Option<PathBuf>,
    generation_config: Option<PathBuf>,
    config: String,
    imatrix: Option<PathBuf>,
}

/// A loader for a "normal" (non-quantized) model.
pub struct NormalLoader {
    inner: Box<dyn NormalModelLoader>,
    model_id: String,
    config: NormalSpecificConfig,
    xlora_model_id: Option<String>,
    kind: ModelKind,
    xlora_order: Option<Ordering>,
    no_kv_cache: bool,
    chat_template: Option<String>,
    tokenizer_json: Option<String>,
    tgt_non_granular_index: Option<usize>,
    token_source: RwLock<Option<TokenSource>>,
    revision: RwLock<Option<String>>,
    from_uqff: RwLock<Option<PathBuf>>,
}

#[derive(Default)]
/// A builder for a loader for a "normal" (non-quantized) model.
pub struct NormalLoaderBuilder {
    model_id: Option<String>,
    config: NormalSpecificConfig,
    xlora_model_id: Option<String>,
    kind: ModelKind,
    xlora_order: Option<Ordering>,
    no_kv_cache: bool,
    chat_template: Option<String>,
    tokenizer_json: Option<String>,
    tgt_non_granular_index: Option<usize>,
}

#[derive(Clone, Default)]
/// Config specific to loading a normal model.
pub struct NormalSpecificConfig {
    pub use_flash_attn: bool,
    pub prompt_batchsize: Option<NonZeroUsize>,
    pub topology: Option<Topology>,
    pub organization: IsqOrganization,
    pub write_uqff: Option<PathBuf>,
    pub from_uqff: Option<PathBuf>,
    pub imatrix: Option<PathBuf>,
    pub calibration_file: Option<PathBuf>,
}

impl NormalLoaderBuilder {
    /// NOTE: Until v0.4.0, you should make sure to call `.with_no_kv_cache` if applicable.
    pub fn new(
        config: NormalSpecificConfig,
        chat_template: Option<String>,
        tokenizer_json: Option<String>,
        model_id: Option<String>,
    ) -> Self {
        Self {
            config,
            chat_template,
            tokenizer_json,
            model_id,
            kind: ModelKind::Normal,
            ..Default::default()
        }
    }

    // TODO(EricLBuehler): in 0.4.0 we can move this into the config
    pub fn with_no_kv_cache(mut self, no_kv_cache: bool) -> Self {
        self.no_kv_cache = no_kv_cache;
        self
    }

    fn with_adapter(
        mut self,
        xlora_model_id: String,
        xlora_order: Ordering,
        no_kv_cache: bool,
        tgt_non_granular_index: Option<usize>,
    ) -> Self {
        self.xlora_model_id = Some(xlora_model_id);
        self.xlora_order = Some(xlora_order);
        self.no_kv_cache = no_kv_cache;
        self.tgt_non_granular_index = tgt_non_granular_index;
        self.model_id = if let Some(id) = self.model_id {
            Some(id)
        } else {
            info!(
                "Using adapter base model ID: `{}`",
                self.xlora_order.as_ref().unwrap().base_model_id
            );
            Some(self.xlora_order.as_ref().unwrap().base_model_id.clone())
        };
        self
    }

    pub fn with_xlora(
        mut self,
        xlora_model_id: String,
        xlora_order: Ordering,
        no_kv_cache: bool,
        tgt_non_granular_index: Option<usize>,
    ) -> Self {
        self.kind = ModelKind::Adapter {
            adapter: AdapterKind::XLora,
        };
        self.with_adapter(
            xlora_model_id,
            xlora_order,
            no_kv_cache,
            tgt_non_granular_index,
        )
    }

    pub fn with_lora(mut self, lora_model_id: String, lora_order: Ordering) -> Self {
        self.kind = ModelKind::Adapter {
            adapter: AdapterKind::Lora,
        };
        self.with_adapter(lora_model_id, lora_order, false, None)
    }

    /// If the loader type is not specified, loader type is automatically determined from the
    /// `architectures` array in the config.
    pub fn build(self, loader_tp: Option<NormalLoaderType>) -> anyhow::Result<Box<dyn Loader>> {
        let loader: Box<dyn NormalModelLoader> = match loader_tp {
            Some(NormalLoaderType::Mistral) => Box::new(MistralLoader),
            Some(NormalLoaderType::Gemma) => Box::new(GemmaLoader),
            Some(NormalLoaderType::Llama) => Box::new(LlamaLoader),
            Some(NormalLoaderType::Mixtral) => Box::new(MixtralLoader),
            Some(NormalLoaderType::Phi2) => Box::new(Phi2Loader),
            Some(NormalLoaderType::Phi3) => Box::new(Phi3Loader),
            Some(NormalLoaderType::Qwen2) => Box::new(Qwen2Loader),
            Some(NormalLoaderType::Gemma2) => Box::new(Gemma2Loader),
            Some(NormalLoaderType::Starcoder2) => Box::new(Starcoder2Loader),
            Some(NormalLoaderType::Phi3_5MoE) => Box::new(Phi3_5MoELoader),
            None => Box::new(AutoLoader),
        };
        Ok(Box::new(NormalLoader {
            inner: loader,
            model_id: self.model_id.unwrap(),
            config: self.config,
            xlora_model_id: self.xlora_model_id,
            kind: self.kind,
            xlora_order: self.xlora_order,
            no_kv_cache: self.no_kv_cache,
            chat_template: self.chat_template,
            tokenizer_json: self.tokenizer_json,
            tgt_non_granular_index: self.tgt_non_granular_index,
            token_source: RwLock::new(None),
            revision: RwLock::new(None),
            from_uqff: RwLock::new(None),
        }))
    }
}

impl Loader for NormalLoader {
    #[allow(clippy::type_complexity, clippy::too_many_arguments)]
    fn load_model_from_hf(
        &self,
        revision: Option<String>,
        token_source: TokenSource,
        dtype: &dyn TryIntoDType,
        device: &Device,
        silent: bool,
        mapper: DeviceMapMetadata,
        in_situ_quant: Option<IsqType>,
        paged_attn_config: Option<PagedAttentionConfig>,
    ) -> Result<Arc<Mutex<dyn Pipeline + Send + Sync>>> {
        let paths: anyhow::Result<Box<dyn ModelPaths>> = get_paths!(
            LocalModelPaths,
            &token_source,
            revision.clone(),
            self,
            None,
            None,
            silent,
            self.config.from_uqff.is_some()
        );
        if let Some(from_uqff) = self.config.from_uqff.clone() {
            *self.from_uqff.write().unwrap() = Some(get_uqff_paths!(&from_uqff, self, silent));
        }
        *self
            .token_source
            .write()
            .expect("Failed to write to token source") = Some(token_source);
        *self.revision.write().expect("Failed to write to revision") = revision;
        self.load_model_from_path(
            &paths?,
            dtype,
            device,
            silent,
            mapper,
            in_situ_quant,
            paged_attn_config,
        )
    }

    #[allow(clippy::type_complexity, clippy::too_many_arguments)]
    fn load_model_from_path(
        &self,
        paths: &Box<dyn ModelPaths>,
        dtype: &dyn TryIntoDType,
        device: &Device,
        silent: bool,
        mapper: DeviceMapMetadata,
        in_situ_quant: Option<IsqType>,
        mut paged_attn_config: Option<PagedAttentionConfig>,
    ) -> Result<Arc<Mutex<dyn Pipeline + Send + Sync>>> {
        let config = std::fs::read_to_string(paths.get_config_filename())?;
        // Otherwise, the device mapper will print it
        if mapper.is_dummy()
            && (self.config.topology.is_none()
                || self
                    .config
                    .topology
                    .as_ref()
                    .is_some_and(|t| t.is_dummy_device_map()))
        {
            info!(
                "Loading model `{}` on {}.",
                self.get_id(),
                device.device_pretty_repr()
            );
        } else if paged_attn_config.is_some() {
            warn!("Device mapping or device topology and PagedAttention are incompatible, disabling PagedAttention.");
            paged_attn_config = None;
        }

        let mapper = mapper.into_mapper(
            self.inner.get_total_device_mapping_num_layers(&config)?,
            device,
            self.config.topology.as_ref(),
        )?;
        let dtype = mapper.get_min_dtype(dtype)?;

        info!(
            "Model config: {:?}",
            self.inner
                .get_config_repr(&config, self.config.use_flash_attn)?
        );

        let mut loading_isq = in_situ_quant.is_some() || self.config.from_uqff.is_some();
        if let Some(ref topology) = self.config.topology {
            loading_isq |= topology
                .0
                .iter()
                .any(|layer| layer.as_ref().is_some_and(|layer| layer.isq.is_some()));
        }

        if self.config.imatrix.is_some() && self.config.calibration_file.is_some() {
            anyhow::bail!(
                "`imatrix` and `calibration_file` were both specified, this is not allowed."
            );
        }

        // Load onto the regular device if not using isq or if the calibration file is specified
        let load_device = if !loading_isq || self.config.calibration_file.is_some() {
            loading_isq = false;
            device.clone()
        } else {
            Device::Cpu
        };

        let is_xlora = self.kind.is_adapted_and(|a| a.is_x_lora());

        let attention_mechanism = if paged_attn_config.is_some() {
            AttentionImplementation::PagedAttention
        } else {
            AttentionImplementation::Eager
        };

        let mut model = match self.kind {
            ModelKind::Normal => normal_model_loader!(
                paths,
                Some(dtype),
                &load_device,
                config,
                self.inner,
                self.config.use_flash_attn,
                silent,
                mapper,
                loading_isq,
                self.config.from_uqff.is_some(),
                device.clone(),
                attention_mechanism,
                matches!(self.config.organization, IsqOrganization::MoeExpertsOnly)
            ),
            ModelKind::Adapter {
                adapter: AdapterKind::XLora,
            } => xlora_model_loader!(
                paths,
                Some(dtype),
                &load_device,
                config,
                self.inner,
                self.config.use_flash_attn,
                silent,
                mapper,
                loading_isq,
                device.clone()
            ),
            ModelKind::Adapter {
                adapter: AdapterKind::Lora,
            } => lora_model_loader!(
                paths,
                dtype,
                &load_device,
                config,
                self.inner,
                self.config.use_flash_attn,
                silent,
                mapper,
                loading_isq,
                device.clone()
            ),
            _ => unreachable!(),
        };

        let tokenizer = get_tokenizer(paths.get_tokenizer_filename(), None)?;
        let gen_conf: Option<GenerationConfig> = paths
            .get_gen_conf_filename()
            .map(|f| serde_json::from_str(&fs::read_to_string(f).unwrap()).unwrap());
        let chat_template = get_chat_template(
            paths,
            &paths
                .get_chat_template_json()
                .as_ref()
                .map(|x| x.to_string_lossy().to_string())
                .clone(),
            &self.chat_template,
            None,
        );

        if let Some(calibration_file) = &self.config.calibration_file {
            let calibration_data = std::fs::read_to_string(calibration_file)?;
            // Tokenize, don't add bos yet
            let tokens = tokenizer
                .encode(calibration_data, false)
                .map_err(anyhow::Error::msg)?
                .get_ids()
                .to_vec();
            info!(
                "Collecting imatrix from calibration file `{}` of {} tokens.",
                calibration_file.display(),
                tokens.len()
            );
            let bos_toks = chat_template.bos_tok().map(|b| vec![b]).unwrap_or_default();
            let bos_tok_id = tokenizer
                .token_to_id(&bos_toks[0])
                .expect("Somehow the bos token is not present.");

            match self.config.organization {
                IsqOrganization::Default => model.begin_track_stats()?,
                IsqOrganization::MoeExpertsOnly => model.begin_track_stats_moe_experts_only()?,
            }

            const CHUNK_SIZE: usize = 1024;
            let n_chunks = tokens.len().div_ceil(CHUNK_SIZE);
            let start = Instant::now();
            for (i, chunk) in tokens.chunks(CHUNK_SIZE).enumerate() {
                let chunk = [vec![bos_tok_id], chunk.to_vec()].concat();
                let chunk_len = chunk.len();

                let start = Instant::now();
                let inputs =
                    make_prompt_chunk(0, vec![chunk], &[0], &load_device, None, false, None)?;
                let _ = model.forward(
                    &inputs.input,
                    &inputs.positions,
                    inputs.positions_kernel,
                    inputs.context_lens,
                    inputs.position_ids,
                    None,
                    &inputs.flash_meta,
                )?;
                match model.cache_mut() {
                    EitherCache::Full(full) => {
                        for layer in &mut *full.lock() {
                            *layer = None
                        }
                    }
                    EitherCache::Normal(normal) => {
                        for layer in &mut *normal.lock().unwrap().0 {
                            layer.set_len(0);
                        }
                    }
                }
                let end = Instant::now();
                info!(
                    "Processed chunk {}/{n_chunks} ({chunk_len} tokens), {:.2}s",
                    i + 1,
                    end.duration_since(start).as_secs_f32()
                );
            }
            load_device.synchronize()?;
            let end = Instant::now();
            info!(
                "Finished collecting imatrix in {:.2}s",
                end.duration_since(start).as_secs_f32()
            );
        }

        if (in_situ_quant.is_some() || self.config.topology.is_some())
            && self.config.from_uqff.is_none()
        {
            let imatrix_source = match (
                self.config.imatrix.as_ref(),
                self.config.calibration_file.is_some(),
            ) {
                (None, false) => None,
                (Some(file), false) => Some(ImatrixDataSource::File(file)),
                (None, true) => Some(ImatrixDataSource::Collected),
                (Some(_), true) => unreachable!(),
            };
            model.quantize(
                in_situ_quant,
                device.clone(),
                self.config.topology.as_ref(),
                silent,
                imatrix_source,
                self.config.organization,
                self.config.write_uqff.as_ref(),
                UqffFullSer {
                    tokenizer: &tokenizer,
                    template_filename: paths.get_template_filename(),
                    generation_config: paths.get_gen_conf_filename(),
                    config: config.clone(),
                    processor_filename: &None,
                    preprocessor_filename: &None,
                },
            )?;
        } else if let Some(from_uqff) = &*self.from_uqff.read().unwrap() {
            model.load_from_artifacts(
                device.clone(),
                self.config.topology.as_ref(),
                silent,
                from_uqff,
            )?;
        }

        let paged_attn_config = if matches!(self.kind, ModelKind::Adapter { .. }) {
            warn!("Adapter models do not currently support PagedAttention, running without");
            None
        } else {
            paged_attn_config
        };

        let (cache_config, cache_engine) = if let Some(paged_attn_config) = paged_attn_config {
            let cache_config = calculate_cache_config(
                paged_attn_config.mem_gpu,
                paged_attn_config.mem_cpu,
                paged_attn_config.block_size,
                dtype,
                model.config(),
                device,
            )?;
            let cache_engine = CacheEngine::new(model.config(), &cache_config, dtype, device)?;
            (Some(cache_config), Some(cache_engine))
        } else {
            (None, None)
        };

        let max_seq_len = model.max_seq_len();
<<<<<<< HEAD
        let tok_env = build_tok_env(tokenizer.clone()).into();
        let num_hidden_layers = model.cache().lock().len();
=======
        let tok_trie: Arc<TokTrie> = build_tok_trie(tokenizer.clone()).into();
        let num_hidden_layers = match model.cache() {
            EitherCache::Full(full) => full.lock().len(),
            EitherCache::Normal(normal) => normal.lock().unwrap().0.len(),
        };
>>>>>>> 3d7e86ef
        let eos = calculate_eos_tokens(&chat_template, gen_conf, &tokenizer);
        let sliding_window = model.config().sliding_window;
        let model_metadata = Arc::new(model.config().clone());
        Ok(Arc::new(Mutex::new(NormalPipeline {
            model,
            tokenizer: tokenizer.into(),
            no_kv_cache: self.no_kv_cache,
            chat_template: Arc::new(chat_template),
            non_granular_state: self.tgt_non_granular_index.map(|tgt_non_granular_index| {
                NonGranularState {
                    non_granular_index: Arc::new(Mutex::new(0)),
                    tgt_non_granular_index,
                }
            }),
            model_id: self.model_id.clone(),
            metadata: Arc::new(GeneralMetadata {
                max_seq_len,
                tok_env: Some(tok_env),
                has_no_kv_cache: self.no_kv_cache,
                num_hidden_layers,
                eos_tok: eos,
                kind: self.kind.clone(),
                is_xlora,
                activation_dtype: dtype,
                sliding_window,
                cache_config,
                cache_engine,
                prompt_batchsize: self.config.prompt_batchsize,
                model_metadata: Some(model_metadata),
            }),
            topology: self.config.topology.clone(),
            silent,
            organization: self.config.organization,
            template_filename: paths.get_template_filename().clone(),
            generation_config: paths.get_gen_conf_filename().cloned(),
            config,
            imatrix: self.config.imatrix.clone(),
        })))
    }

    fn get_id(&self) -> String {
        self.xlora_model_id
            .as_deref()
            .unwrap_or(&self.model_id)
            .to_string()
    }

    fn get_kind(&self) -> ModelKind {
        self.kind.clone()
    }
}

impl PreProcessingMixin for NormalPipeline {
    fn get_chat_template(&self) -> Option<Arc<ChatTemplate>> {
        Some(self.chat_template.clone())
    }
    fn get_input_processor_config(&self) -> Option<Arc<dyn Any>> {
        None
    }
}

impl IsqPipelineMixin for NormalPipeline {
    fn re_isq_model(&mut self, dtype: IsqType) -> Result<()> {
        let device = self.device().clone();
        self.model
            .quantize(
                Some(dtype),
                device,
                self.topology.as_ref(),
                self.silent,
                self.imatrix.as_ref().map(ImatrixDataSource::File),
                self.organization,
                None,
                UqffFullSer {
                    tokenizer: &self.tokenizer,
                    template_filename: &self.template_filename,
                    generation_config: self.generation_config.as_ref(),
                    config: self.config.clone(),
                    processor_filename: &None,
                    preprocessor_filename: &None,
                },
            )
            .map_err(anyhow::Error::msg)
    }
}

impl CacheManagerMixin for NormalPipeline {
    fn clone_in_cache(&self, seqs: &mut [&mut Sequence], modify_draft_cache: bool) {
        if matches!(self.model.cache(), EitherCache::Full(_)) {
            FullCacheManager.clone_in_cache(self, seqs, modify_draft_cache)
        } else {
            NormalCacheManager.clone_in_cache(self, seqs, modify_draft_cache)
        }
    }
    fn clone_out_cache(&self, seqs: &mut [&mut Sequence], modify_draft_cache: bool) {
        if matches!(self.model.cache(), EitherCache::Full(_)) {
            FullCacheManager.clone_out_cache(self, seqs, modify_draft_cache)
        } else {
            NormalCacheManager.clone_out_cache(self, seqs, modify_draft_cache)
        }
    }
    fn set_none_cache(
        &self,
        seqs: &mut [&mut Sequence],
        reset_non_granular: bool,
        modify_draft_cache: bool,
        load_preallocated_cache: bool,
    ) {
        if matches!(self.model.cache(), EitherCache::Full(_)) {
            FullCacheManager.set_none_cache(self, seqs, modify_draft_cache, false);
        } else {
            NormalCacheManager.set_none_cache(
                self,
                seqs,
                modify_draft_cache,
                load_preallocated_cache,
            );
        }
        if reset_non_granular {
            self.reset_non_granular_state()
        }
    }
    fn cache(&self) -> &EitherCache {
        self.model.cache()
    }
}

impl AdapterActivationMixin for NormalPipeline {
    fn activate_adapters(&mut self, adapter_names: Vec<String>) -> anyhow::Result<usize> {
        self.model
            .activate_adapters(adapter_names)
            .map_err(anyhow::Error::msg)
    }
}

impl MetadataMixin for NormalPipeline {
    fn device(&self) -> Device {
        self.model.device().clone()
    }
    fn tokenizer(&self) -> Option<Arc<Tokenizer>> {
        Some(self.tokenizer.clone())
    }
    fn name(&self) -> String {
        self.model_id.clone()
    }
    fn reset_non_granular_state(&self) {
        if let Some(s) = self.non_granular_state.as_ref() {
            *self.cache().full().get_scalings_cache() = None;
            *get_mut_arcmutex!(s.non_granular_index) = 0;
        }
    }
    fn get_metadata(&self) -> Arc<GeneralMetadata> {
        self.metadata.clone()
    }
}

#[async_trait::async_trait]
impl Pipeline for NormalPipeline {
    fn forward_inputs(
        &mut self,
        inputs: Box<dyn Any>,
        return_raw_logits: bool,
    ) -> Result<ForwardInputsResult, candle_core::Error> {
        let ModelInputs {
            input_ids,
            input_ids_full,
            seqlen_offsets,
            seqlen_offsets_full,
            seqlen_offsets_kernel,
            seqlen_offsets_kernel_full,
            context_lens,
            position_ids,
            mut paged_attn_meta,
            flash_meta,
            flash_meta_full,
        } = *inputs.downcast().expect("Downcast failed.");
        let paged_attn_meta = match (
            self.get_metadata().cache_engine.as_ref(),
            &mut paged_attn_meta,
        ) {
            (Some(engine), Some(meta)) => Some((engine.get_kv_cache().clone(), meta)),
            (Some(_), None) => {
                // This can happen if Rust-side user code is wrong
                candle_core::bail!("Forward step expected a PagedAttention input metadata. This was not provided, please ensure that the scheduler config is correctly configured for PagedAttention.")
            }
            (None, Some(_)) => {
                // This should never happen but we handle it anyway
                candle_core::bail!("Forward step got a PagedAttention input metadata but there is no cache engine. Please raise an issue.")
            }
            (None, None) => None,
        };
        let logits = match self.model.is_xlora() {
            false => self.model.forward(
                &input_ids,
                &seqlen_offsets,
                seqlen_offsets_kernel,
                context_lens,
                position_ids,
                paged_attn_meta,
                &flash_meta,
            )?,
            true => self.model.xlora_forward(
                &input_ids,
                input_ids_full.as_ref().unwrap_or(&input_ids),
                &seqlen_offsets,
                seqlen_offsets_full.as_ref().unwrap_or(&seqlen_offsets),
                seqlen_offsets_kernel.clone(),
                seqlen_offsets_kernel_full.unwrap_or(seqlen_offsets_kernel),
                self.no_kv_cache,
                &self.non_granular_state,
                context_lens,
                position_ids,
                &flash_meta,
                flash_meta_full.as_ref().unwrap_or(&flash_meta),
            )?,
        };
        if return_raw_logits {
            Ok(ForwardInputsResult::RawLogits { logits })
        } else {
            Ok(ForwardInputsResult::CausalGeneration { logits })
        }
    }
    async fn sample_causal_gen(
        &self,
        seqs: &mut [&mut Sequence],
        logits: Vec<Tensor>,
        prefix_cacher: &mut PrefixCacheManager,
        disable_eos_stop: bool,
        rng: Arc<std::sync::Mutex<Isaac64Rng>>,
    ) -> Result<(), candle_core::Error> {
        sample_and_add_toks(self, seqs, logits, prefix_cacher, disable_eos_stop, rng).await
    }
    fn category(&self) -> ModelCategory {
        ModelCategory::Text
    }
}

impl AnyMoePipelineMixin for NormalPipeline {
    fn amoe_finish_training(&mut self, gate_model_id: Option<String>) -> candle_core::Result<()> {
        self.model.finish_training(gate_model_id)
    }
    fn amoe_layer_vars(&self) -> Vec<Vec<Var>> {
        self.model.get_vars()
    }
    fn amoe_base_model_trainable_params(&self) -> usize {
        self.model.trainable_params()
    }
    fn amoe_take_cached_gating_outputs(&mut self) -> Vec<Tensor> {
        self.model.take_cached_gating_outputs()
    }
    fn amoe_create_layers(
        &mut self,
        model_ids: Vec<String>,
        token: &TokenSource,
        revision: Option<String>,
        match_regex: &str,
        config: crate::amoe::AnyMoeConfig,
        dtype: candle_core::DType,
        dev: &Device,
        (prefix, mlp): (String, String),
        layers: Vec<usize>,
        expert_type: AnyMoeExpertType,
        silent: bool,
        gate_model_id: Option<String>,
    ) -> candle_core::Result<()> {
        let mut vbs = Vec::new();
        // Precompile regex here
        let regex = Regex::new(match_regex).map_err(candle_core::Error::msg)?;
        for model_id in model_ids {
            let model_id_str = &model_id;
            let model_id = Path::new(&model_id);

            let api = ApiBuilder::new()
                .with_progress(!silent)
                .with_token(get_token(token).map_err(candle_core::Error::msg)?)
                .build()
                .map_err(candle_core::Error::msg)?;
            let revision = revision.clone().unwrap_or("main".to_string());
            let api = api.repo(Repo::with_revision(
                model_id_str.clone(),
                RepoType::Model,
                revision.clone(),
            ));

            let mut filenames = vec![];
            for rfilename in api_dir_list!(api, model_id).filter(|x| x.ends_with(".safetensors")) {
                filenames.push(api_get_file!(api, &rfilename, model_id));
            }

            let regex = regex.clone();
            let match_regex_clone = match_regex.to_string();
            let layers_clone = layers.clone();
            let vb = from_mmaped_safetensors(
                filenames,
                vec![],
                Some(dtype),
                dev,
                silent,
                None,
                move |key| {
                    if regex.is_match(&key) {
                        // Idx of the last char of the layer id, +1
                        // Assumes N.MLP
                        let last_layer_idx = key.find(&match_regex_clone).unwrap() - 1;
                        let first_layer_idx = key[..last_layer_idx].rfind('.').unwrap();
                        let layer_n = key[first_layer_idx + 1..last_layer_idx]
                            .parse::<usize>()
                            .unwrap();
                        layers_clone.contains(&layer_n) || layers_clone.is_empty()
                    } else {
                        false
                    }
                },
            )?;
            vbs.push(vb);
        }

        let gate_vb = if let Some(gate_model_id) = gate_model_id {
            let model_id_str = &gate_model_id;
            let model_id = Path::new(&gate_model_id);

            let api = ApiBuilder::new()
                .with_progress(!silent)
                .with_token(get_token(token).map_err(candle_core::Error::msg)?)
                .build()
                .map_err(candle_core::Error::msg)?;
            let revision = revision.clone().unwrap_or("main".to_string());
            let api = api.repo(Repo::with_revision(
                model_id_str.clone(),
                RepoType::Model,
                revision.clone(),
            ));

            let mut gate_filenames = vec![];
            for rfilename in api_dir_list!(api, model_id).filter(|x| x.ends_with(".safetensors")) {
                gate_filenames.push(api_get_file!(api, &rfilename, model_id));
            }
            assert_eq!(
                gate_filenames.len(),
                1,
                "Gate model ID must contain only one .safetensors file"
            );

            let vb = from_mmaped_safetensors(
                gate_filenames.clone(),
                vec![],
                Some(dtype),
                dev,
                silent,
                None,
                |_| true,
            )?;
            info!(
                "Loaded gating layers from `{}`",
                gate_filenames[0].display()
            );
            Some(vb)
        } else {
            None
        };

        self.model
            .create_anymoe_layers(vbs, config, (prefix, mlp), layers, expert_type, gate_vb)
    }
    fn amoe_supported(&self) -> bool {
        self.model.amoe_supported()
    }
}<|MERGE_RESOLUTION|>--- conflicted
+++ resolved
@@ -528,16 +528,11 @@
         };
 
         let max_seq_len = model.max_seq_len();
-<<<<<<< HEAD
-        let tok_env = build_tok_env(tokenizer.clone()).into();
-        let num_hidden_layers = model.cache().lock().len();
-=======
         let tok_trie: Arc<TokTrie> = build_tok_trie(tokenizer.clone()).into();
         let num_hidden_layers = match model.cache() {
             EitherCache::Full(full) => full.lock().len(),
             EitherCache::Normal(normal) => normal.lock().unwrap().0.len(),
         };
->>>>>>> 3d7e86ef
         let eos = calculate_eos_tokens(&chat_template, gen_conf, &tokenizer);
         let sliding_window = model.config().sliding_window;
         let model_metadata = Arc::new(model.config().clone());
