--- conflicted
+++ resolved
@@ -10,12 +10,9 @@
 use serde::Deserialize;
 
 use super::{NormalLoadingMetadata, Processor, ProcessorCreator, VisionModel};
-<<<<<<< HEAD
 use crate::vision_models::idefics2::{Config as Idefics2Config, Idefics2};
 use crate::vision_models::idefics2_input_processor::Idefics2Processor;
-=======
 use crate::vision_models::llava_next::Config as LLaVAConfig;
->>>>>>> 18ed03fd
 use crate::vision_models::phi3::{Config as Phi3Config, Model as Phi3};
 use crate::vision_models::phi3_inputs_processor::Phi3Processor;
 use crate::vision_models::preprocessor_config::PreProcessorConfig;
@@ -44,13 +41,10 @@
 pub enum VisionLoaderType {
     #[serde(rename = "phi3v")]
     Phi3V,
-<<<<<<< HEAD
     #[serde(rename = "idefics2")]
     Idefics2,
-=======
     #[serde(rename = "llava_next")]
     LLaVANext,
->>>>>>> 18ed03fd
 }
 
 impl FromStr for VisionLoaderType {
@@ -58,11 +52,8 @@
     fn from_str(s: &str) -> Result<Self, Self::Err> {
         match s {
             "phi3v" => Ok(Self::Phi3V),
-<<<<<<< HEAD
             "idefics2" => Ok(Self::Idefics2),
-=======
             "llava_next" => Ok(Self::LLaVANext),
->>>>>>> 18ed03fd
             a => Err(format!("Unknown architecture `{a}`")),
         }
     }
@@ -108,8 +99,6 @@
         Phi3Processor::new_processor(processor_config, preprocessor_config)
     }
 }
-
-<<<<<<< HEAD
 // ======================== Idefics 2 loader
 
 /// [`VisionLoader`] for an Idefics 2 Vision model.
@@ -140,7 +129,6 @@
     fn get_config_repr(&self, config: &str, use_flash_attn: bool) -> Result<Box<dyn Debug>> {
         let mut config: Idefics2Config = serde_json::from_str(config)?;
         config.text_config.use_flash_attn = use_flash_attn;
-=======
 // ======================== LLaVA loader
 
 /// [`VisionLoader`] for a LLaVA-Next Vision model.
@@ -163,12 +151,10 @@
     }
     fn get_config_repr(&self, config: &str, _use_flash_attn: bool) -> Result<Box<dyn Debug>> {
         let config: LLaVAConfig = serde_json::from_str(config)?;
->>>>>>> 18ed03fd
         Ok(Box::new(config))
     }
     fn get_processor(
         &self,
-<<<<<<< HEAD
         processor_config: Option<ProcessorConfig>,
         preprocessor_config: PreProcessorConfig,
     ) -> Arc<dyn Processor + Send + Sync> {
@@ -176,11 +162,9 @@
             processor_config.unwrap(),
             preprocessor_config,
         ))
-=======
         _processor_config: Option<ProcessorConfig>,
         _preprocessor_config: PreProcessorConfig,
     ) -> Arc<dyn Processor + Send + Sync> {
         unimplemented!()
->>>>>>> 18ed03fd
     }
 }