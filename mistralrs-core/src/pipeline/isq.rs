use std::{
    sync::{atomic::AtomicUsize, Arc},
    time::Instant,
};

use candle_core::{
    quantized::{GgmlDType, QMatMul, QTensor},
    DType, Device, Tensor,
};
use indicatif::{ProgressBar, ProgressStyle};
use tracing::{info, warn};

use crate::device_map::DeviceMapper;

pub enum QuantizationBehaviour {
    Quantize(GgmlDType),
    Skip,
}

/// Return the fallback dtype for the given dtype.
fn get_fallback(dtype: GgmlDType) -> QuantizationBehaviour {
    // The normal `Q` quants are a bit more lenient than the `K` quants.
    // => Try to fallback to a similar `Q` quant.
    // If that's not possible, skip this tensor.
    match dtype {
        GgmlDType::Q2K => QuantizationBehaviour::Quantize(GgmlDType::Q4_0),
        GgmlDType::Q3K => QuantizationBehaviour::Quantize(GgmlDType::Q4_0),
        GgmlDType::Q4K => QuantizationBehaviour::Quantize(GgmlDType::Q4_1),
        GgmlDType::Q5K => QuantizationBehaviour::Quantize(GgmlDType::Q5_0),
        GgmlDType::Q6K => QuantizationBehaviour::Quantize(GgmlDType::Q5_1),
        GgmlDType::Q8K => QuantizationBehaviour::Quantize(GgmlDType::Q8_1),
        _ => QuantizationBehaviour::Skip,
    }
}

/// Check if the tensor can be quantized with the given dtype.
fn can_quantize(tensor: &Tensor, dtype: GgmlDType) -> bool {
    let dims = tensor.shape().dims();
    // The tensor must not be empty and the last dimension must be a multiple of the block size.
    !(dims.is_empty() || (dims[dims.len() - 1] % dtype.block_size() != 0))
}

/// Check if we should quantize the tensor and if so, with which dtype.
fn get_quantization_behaviour(tensor: &Tensor, dtype: GgmlDType) -> QuantizationBehaviour {
    if dtype == GgmlDType::F32 {
        return QuantizationBehaviour::Skip;
    }

    if can_quantize(tensor, dtype) {
        return QuantizationBehaviour::Quantize(dtype);
    }
    let fallback = get_fallback(dtype);
    match fallback {
        QuantizationBehaviour::Skip => fallback,
        QuantizationBehaviour::Quantize(new_dtype) => get_quantization_behaviour(tensor, new_dtype),
    }
}

macro_rules! generate_isq {
    ($tensor:expr, $device:expr, $dtype:expr, $n_quantized:expr) => {
        if let QMatMul::Tensor(t) = $tensor {
            let quantization_behaviour = get_quantization_behaviour(&t, $dtype);
            *$tensor =  match quantization_behaviour{
                QuantizationBehaviour::Skip => {
                    let shape = t.shape();
                    warn!("Skipping quantization of tensor with shape {shape:?} as it is not quantizable.");
                    QMatMul::QTensor(Arc::new(QTensor::quantize_onto(&t, GgmlDType::F32, &$device).unwrap()))
                },
                QuantizationBehaviour::Quantize(dtype) => {
                    $n_quantized.fetch_add(1, std::sync::atomic::Ordering::Relaxed);
                    QMatMul::QTensor(Arc::new(QTensor::quantize_onto(&t, dtype, &$device).unwrap()))
                }
            };
            $device.synchronize().unwrap();
        }
    };
}

pub trait IsqModel {
    /// Get matmuls for ISQ quantization
    fn get_matmuls(&mut self) -> (Vec<(&mut QMatMul, Option<usize>)>, &dyn DeviceMapper);
    #[allow(clippy::type_complexity)]
    /// Get biases for ISQ device mapping
    fn get_biases(&mut self) -> (Vec<(Option<&mut Tensor>, Option<usize>)>, &dyn DeviceMapper);
    /// Quantize the model in-situ.
    fn quantize(&mut self, dtype: GgmlDType, device: Device) -> candle_core::Result<()> {
        {
<<<<<<< HEAD
            info!("Applying ISQ on {} threads.", rayon::current_num_threads());

            use indicatif::ParallelProgressIterator;
            use rayon::iter::{IndexedParallelIterator, IntoParallelIterator, ParallelIterator};
            tensors
                .into_par_iter()
                .zip(devices)
                .progress_with(bar)
                .for_each(|((tensor, _), device)| {
                    generate_isq!(tensor, device, dtype, n_quantized)
                });
        }
=======
            let (tensors, mapper) = self.get_matmuls();
            let total_tensors = tensors.len();
            let n_quantized = AtomicUsize::new(0);
            info!("Applying in-situ quantization into {dtype:?} to {total_tensors} tensors.");
            let bar = ProgressBar::new(total_tensors as u64);
            bar.set_style(
                ProgressStyle::default_bar()
                    .template("[{elapsed_precise}] [{bar:40.cyan/blue}] {pos}/{len} ({eta})")
                    .unwrap()
                    .progress_chars("#>-"),
            );

            let mut devices = Vec::new();
            for (_, layer) in &tensors {
                let device = if let Some(layer) = layer {
                    mapper.device_for(*layer, false).unwrap_or(&device)
                } else {
                    &device
                };
                devices.push(device.clone());
            }

            let t_start = Instant::now();
            #[cfg(not(feature = "metal"))]
            {
                // NOTE(EricLBuehler): On version 0.2.0, remove this
                let isq_low_mem = std::env::var("ISQ_LOW_MEMORY").is_ok();
                if isq_low_mem {
                    warn!("ISQ_LOW_MEMORY is set but as of version 0.1.24, this is irrelevant");
                }
>>>>>>> aeb3f7f6

                info!("Applying ISQ on {} threads.", rayon::current_num_threads());

                use indicatif::ParallelProgressIterator;
                use rayon::iter::{
                    IndexedParallelIterator, IntoParallelIterator, ParallelIterator,
                };
                tensors
                    .into_par_iter()
                    .zip(devices)
                    .progress_with(bar)
                    .for_each(|((tensor, _), device)| {
                        generate_isq!(tensor, device, dtype, n_quantized)
                    });
            }

            #[cfg(feature = "metal")]
            {
                use indicatif::ProgressIterator;
                tensors
                    .into_iter()
                    .zip(devices)
                    .progress_with(bar)
                    .for_each(|((tensor, _), device)| {
                        generate_isq!(tensor, device, dtype, n_quantized)
                    });
            }
            let delta = Instant::now().duration_since(t_start).as_secs_f32();
            info!("Applied in-situ quantization into {dtype:?} to {n_quantized:?} tensors out of {total_tensors} total tensors. Took {delta:.2}s", );
        }
        {
            let (tensors, mapper) = self.get_biases();
            let total_tensors = tensors.len();
            info!("Applying in-situ quantization bias device mapping to {total_tensors} biases.");
            let bar = ProgressBar::new(total_tensors as u64);
            bar.set_style(
                ProgressStyle::default_bar()
                    .template("[{elapsed_precise}] [{bar:40.cyan/blue}] {pos}/{len} ({eta})")
                    .unwrap()
                    .progress_chars("#>-"),
            );

            let mut devices = Vec::new();
            for (_, layer) in &tensors {
                let device = if let Some(layer) = layer {
                    mapper.device_for(*layer, false).unwrap_or(&device)
                } else {
                    &device
                };
                devices.push(device.clone());
            }

            let t_start = Instant::now();
            #[cfg(not(feature = "metal"))]
            {
                // NOTE(EricLBuehler): On version 0.2.0, remove this
                let isq_low_mem = std::env::var("ISQ_LOW_MEMORY").is_ok();
                if isq_low_mem {
                    warn!("ISQ_LOW_MEMORY is set but as of version 0.1.24, this is irrelevant");
                }

                info!("Applying ISQ on {} threads.", rayon::current_num_threads());

                use indicatif::ParallelProgressIterator;
                use rayon::iter::{
                    IndexedParallelIterator, IntoParallelIterator, ParallelIterator,
                };
                tensors
                    .into_par_iter()
                    .zip(devices)
                    .progress_with(bar)
                    .for_each(|((tensor, _), device)| {
                        if let Some(tensor) = tensor {
                            *tensor = tensor
                                .to_device(&device)
                                .unwrap()
                                .to_dtype(DType::F32)
                                .unwrap();
                        }
                    });
            }

            #[cfg(feature = "metal")]
            {
                use indicatif::ProgressIterator;
                tensors
                    .into_iter()
                    .zip(devices)
                    .progress_with(bar)
                    .for_each(|((tensor, _), device)| {
                        if let Some(tensor) = tensor {
                            *tensor = tensor
                                .to_device(&device)
                                .unwrap()
                                .to_dtype(DType::F32)
                                .unwrap();
                        }
                    });
            }
            let delta = Instant::now().duration_since(t_start).as_secs_f32();
            info!("Applied in-situ quantization device mapping. Took {delta:.2}s",);
        }
        Ok(())
    }
}<|MERGE_RESOLUTION|>--- conflicted
+++ resolved
@@ -85,20 +85,6 @@
     /// Quantize the model in-situ.
     fn quantize(&mut self, dtype: GgmlDType, device: Device) -> candle_core::Result<()> {
         {
-<<<<<<< HEAD
-            info!("Applying ISQ on {} threads.", rayon::current_num_threads());
-
-            use indicatif::ParallelProgressIterator;
-            use rayon::iter::{IndexedParallelIterator, IntoParallelIterator, ParallelIterator};
-            tensors
-                .into_par_iter()
-                .zip(devices)
-                .progress_with(bar)
-                .for_each(|((tensor, _), device)| {
-                    generate_isq!(tensor, device, dtype, n_quantized)
-                });
-        }
-=======
             let (tensors, mapper) = self.get_matmuls();
             let total_tensors = tensors.len();
             let n_quantized = AtomicUsize::new(0);
@@ -121,17 +107,10 @@
                 devices.push(device.clone());
             }
 
-            let t_start = Instant::now();
-            #[cfg(not(feature = "metal"))]
-            {
-                // NOTE(EricLBuehler): On version 0.2.0, remove this
-                let isq_low_mem = std::env::var("ISQ_LOW_MEMORY").is_ok();
-                if isq_low_mem {
-                    warn!("ISQ_LOW_MEMORY is set but as of version 0.1.24, this is irrelevant");
-                }
->>>>>>> aeb3f7f6
-
-                info!("Applying ISQ on {} threads.", rayon::current_num_threads());
+        let t_start = Instant::now();
+        #[cfg(not(feature = "metal"))]
+        {
+            info!("Applying ISQ on {} threads.", rayon::current_num_threads());
 
                 use indicatif::ParallelProgressIterator;
                 use rayon::iter::{
