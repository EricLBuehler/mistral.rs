use super::cache_manager::DefaultCacheManager;
use super::{
<<<<<<< HEAD
    get_model_paths, get_xlora_paths, text_models_inputs_processor::ModelInputs, CacheManager,
    GeneralMetadata, Loader, ModelKind, ModelPaths, TokenSource, XLoraPaths,
=======
    get_model_paths, get_xlora_paths, text_models_inputs_processor::ModelInputs, AdapterKind,
    CacheManager, GeneralMetadata, Loader, ModelKind, ModelPaths, PrettyName, QuantizationKind,
    TokenSource, XLoraPaths,
>>>>>>> 24b33b17
};
use super::{
    AdapterActivationMixin, CacheManagerMixin, IsqPipelineMixin, MetadataMixin, ModelCategory,
    PreProcessingMixin,
};
use crate::aici::bintokens::build_tok_trie;
use crate::aici::toktree::TokTrie;
use crate::lora::Ordering;
use crate::pipeline::chat_template::{calculate_eos_tokens, BeginEndUnkTok, GenerationConfig};
use crate::pipeline::gguf_tokenizer::{convert_ggml_to_hf_tokenizer, ConversionResult};
use crate::pipeline::{get_chat_template, Cache};
use crate::pipeline::{ChatTemplate, LocalModelPaths};
use crate::prefix_cacher::PrefixCacheManager;
use crate::sequence::Sequence;
use crate::utils::model_config as ModelConfig;
use crate::utils::tokenizer::get_tokenizer;
use crate::xlora_models::NonGranularState;
use crate::{do_sample, get_mut_arcmutex, get_paths_gguf, DeviceMapMetadata, Pipeline, DEBUG};
use crate::{
    models::quantized_llama::ModelWeights as QLlama,
    models::quantized_phi2::ModelWeights as QPhi,
    models::quantized_phi3::ModelWeights as QPhi3,
    utils::tokens::get_token,
    xlora_models::{XLoraQLlama, XLoraQPhi3},
};
use anyhow::{bail, Context, Result};
use candle_core::quantized::{
    gguf_file::{self, Value as GgufValue},
    GgmlDType,
};
use candle_core::{DType, Device, Tensor};
use either::Either;
use hf_hub::{api::sync::ApiBuilder, Repo, RepoType};
use rand_isaac::Isaac64Rng;
use std::any::Any;
use std::fs;
use std::path::PathBuf;
use std::str::FromStr;
use std::sync::Arc;
use strum::EnumString;
use tokenizers::Tokenizer;
use tokio::sync::Mutex;
use tracing::info;
use tracing::level_filters::LevelFilter;
use tracing_subscriber::EnvFilter;

enum Model {
    Llama(QLlama),
    Phi2(QPhi),
    XLoraLlama(XLoraQLlama),
    XLoraPhi3(XLoraQPhi3),
    Phi3(QPhi3),
}

pub struct GGUFPipeline {
    model: Model,
    tokenizer: Arc<Tokenizer>,
    tok_trie: Arc<TokTrie>,
    no_kv_cache: bool,
    chat_template: Arc<ChatTemplate>,
    model_id: String,
    non_granular_state: Option<NonGranularState>,
    metadata: GeneralMetadata,
}

pub struct GGUFLoader {
    model_id: Option<String>,
    config: GGUFSpecificConfig,
    quantized_model_id: String,
    quantized_filename: String,
    xlora_model_id: Option<String>,
    xlora_order: Option<Ordering>,
    no_kv_cache: bool,
    chat_template: Option<String>,
    kind: ModelKind,
    tgt_non_granular_index: Option<usize>,
}

#[derive(Debug, EnumString)]
#[strum(serialize_all = "kebab-case")]
enum GGUFArchitecture {
    Llama,
    Mpt,
    Gptneox,
    Gptj,
    Gpt2,
    Bloom,
    Falcon,
    Mamba,
    Rwkv,
    Phi2,
    Phi3,
}

// Wraps from_str() for some convenience:
// - Case-insensitive variant matching (TODO: is this desirable?)
// - Customized error until potential upstream support: https://github.com/Peternator7/strum/issues/332
impl GGUFArchitecture {
    fn from_value<T: AsRef<str> + std::fmt::Display>(value: T) -> Result<Self> {
        Self::from_str(&value.as_ref().to_ascii_lowercase())
            .with_context(|| format!("Unknown GGUF architecture `{value}`"))
            .map_err(anyhow::Error::msg)
    }
}

#[derive(Clone, Copy, Default)]
/// A config for a GGUF loader.
pub struct GGUFSpecificConfig {
    pub repeat_last_n: usize,
}

#[derive(Default)]
/// A builder for a GGUF loader.
pub struct GGUFLoaderBuilder {
    model_id: Option<String>,
    config: GGUFSpecificConfig,
    quantized_model_id: String,
    quantized_filename: String,
    xlora_model_id: Option<String>,
    kind: ModelKind,
    xlora_order: Option<Ordering>,
    no_kv_cache: bool,
    chat_template: Option<String>,
    tgt_non_granular_index: Option<usize>,
}

impl GGUFLoaderBuilder {
    /// Create a loader builder for a GGUF model. `tok_model_id` is the model ID where you can find a
    /// `tokenizer_config.json` file. If the `chat_template` is specified, then it will be treated as a
    /// path and used over remote files, removing all remote accesses.
    pub fn new(
        config: GGUFSpecificConfig,
        chat_template: Option<String>,
        tok_model_id: Option<String>,
        quantized_model_id: String,
        quantized_filename: String,
    ) -> Self {
        let kind = ModelKind::Quantized {
            quant: QuantizationKind::Gguf,
        };

        Self {
            config,
            chat_template,
            model_id: tok_model_id,
            kind,
            quantized_filename,
            quantized_model_id,
            ..Default::default()
        }
    }

    fn with_adapter(
        mut self,
        xlora_model_id: String,
        xlora_order: Ordering,
        no_kv_cache: bool,
        tgt_non_granular_index: Option<usize>,
    ) -> Self {
        self.xlora_model_id = Some(xlora_model_id);
        self.xlora_order = Some(xlora_order);
        self.no_kv_cache = no_kv_cache;
        self.tgt_non_granular_index = tgt_non_granular_index;
        self.model_id = if let Some(id) = self.model_id {
            Some(id)
        } else {
            info!(
                "Using adapter base model ID: `{}`",
                self.xlora_order.as_ref().unwrap().base_model_id
            );
            Some(self.xlora_order.as_ref().unwrap().base_model_id.clone())
        };
        self
    }

    pub fn with_xlora(
        mut self,
        xlora_model_id: String,
        xlora_order: Ordering,
        no_kv_cache: bool,
        tgt_non_granular_index: Option<usize>,
    ) -> Self {
        self.kind = (AdapterKind::XLora, QuantizationKind::Gguf).into();

        self.with_adapter(
            xlora_model_id,
            xlora_order,
            no_kv_cache,
            tgt_non_granular_index,
        )
    }

    pub fn with_lora(mut self, lora_model_id: String, lora_order: Ordering) -> Self {
        self.kind = (AdapterKind::Lora, QuantizationKind::Gguf).into();

        self.with_adapter(lora_model_id, lora_order, false, None)
    }

    pub fn build(self) -> Box<dyn Loader> {
        Box::new(GGUFLoader {
            model_id: self.model_id,
            config: self.config,
            xlora_model_id: self.xlora_model_id,
            kind: self.kind,
            xlora_order: self.xlora_order,
            no_kv_cache: self.no_kv_cache,
            chat_template: self.chat_template,
            tgt_non_granular_index: self.tgt_non_granular_index,
            quantized_filename: self.quantized_filename,
            quantized_model_id: self.quantized_model_id,
        })
    }
}

impl GGUFLoader {
    #[allow(clippy::too_many_arguments)]
    pub fn new(
        model_id: Option<String>,
        config: GGUFSpecificConfig,
        quantized_model_id: String,
        quantized_filename: String,
        xlora_model_id: Option<String>,
        kind: ModelKind,
        xlora_order: Option<Ordering>,
        no_kv_cache: bool,
        chat_template: Option<String>,
        tgt_non_granular_index: Option<usize>,
    ) -> Self {
        let model_id = if let Some(id) = model_id {
            Some(id)
        } else if let Some(xlora_order) = xlora_order.clone() {
            info!(
                "Using adapter base model ID: `{}`",
                xlora_order.base_model_id
            );
            Some(xlora_order.base_model_id.clone())
        } else {
            None
        };
        Self {
            model_id,
            config,
            quantized_model_id,
            quantized_filename,
            xlora_model_id,
            xlora_order,
            no_kv_cache,
            chat_template,
            kind,
            tgt_non_granular_index,
        }
    }
}

fn parse_gguf_value(value: &GgufValue) -> String {
    match value {
        GgufValue::Array(vs) => vs
            .iter()
            .map(parse_gguf_value)
            .collect::<Vec<String>>()
            .join(", "),
        GgufValue::Bool(b) => b.to_string(),
        GgufValue::F32(x) => x.to_string(),
        GgufValue::F64(x) => x.to_string(),
        GgufValue::I8(x) => x.to_string(),
        GgufValue::I16(x) => x.to_string(),
        GgufValue::I32(x) => x.to_string(),
        GgufValue::I64(x) => x.to_string(),
        GgufValue::String(x) => x.to_string(),
        GgufValue::U8(x) => x.to_string(),
        GgufValue::U16(x) => x.to_string(),
        GgufValue::U32(x) => x.to_string(),
        GgufValue::U64(x) => x.to_string(),
    }
}

impl Loader for GGUFLoader {
    #[allow(clippy::type_complexity, clippy::too_many_arguments)]
    fn load_model_from_hf(
        &self,
        revision: Option<String>,
        token_source: TokenSource,
        _dtype: Option<DType>,
        device: &Device,
        silent: bool,
        mapper: DeviceMapMetadata,
        in_situ_quant: Option<GgmlDType>,
    ) -> Result<Arc<Mutex<dyn Pipeline + Send + Sync>>> {
        let paths: anyhow::Result<Box<dyn ModelPaths>> = get_paths_gguf!(
            LocalModelPaths,
            &token_source,
            revision,
            self,
            self.quantized_model_id.clone(),
            self.quantized_filename.clone(),
            silent
        );
        self.load_model_from_path(&paths?, _dtype, device, silent, mapper, in_situ_quant)
    }

    #[allow(clippy::type_complexity, clippy::too_many_arguments)]
    fn load_model_from_path(
        &self,
        paths: &Box<dyn ModelPaths>,
        _dtype: Option<DType>,
        device: &Device,
        silent: bool,
        mapper: DeviceMapMetadata,
        in_situ_quant: Option<GgmlDType>,
    ) -> Result<Arc<Mutex<dyn Pipeline + Send + Sync>>> {
        let is_debug = std::env::var("MISTRALRS_DEBUG")
            .unwrap_or_default()
            .contains('1');
        DEBUG.store(is_debug, std::sync::atomic::Ordering::Relaxed);

        let filter = EnvFilter::builder()
            .with_default_directive(if is_debug {
                LevelFilter::INFO.into()
            } else {
                LevelFilter::DEBUG.into()
            })
            .from_env_lossy();
        tracing_subscriber::fmt().with_env_filter(filter).init();

        if in_situ_quant.is_some() {
            anyhow::bail!(
                "You are trying to in-situ quantize a GGUF model. This will not do anything."
            );
        }
        // Otherwise, the device mapper will print it
        if mapper.is_dummy() {
            info!("Loading model `{}` on {device:?}...", self.get_id());
        }

        let mut file = std::fs::File::open(paths.get_weight_filenames().first().unwrap())?;
        let model = gguf_file::Content::read(&mut file)
            .map_err(|e| e.with_path(paths.get_weight_filenames().first().unwrap()))?;
        let arch = model.metadata["general.architecture"]
            .to_string()
            .context("Model metadata should have declared an architecture")
            .and_then(GGUFArchitecture::from_value)?;

        info!("Model config:");
        let mut sorted_keys = model.metadata.keys().collect::<Vec<_>>();
        sorted_keys.sort();
        for name in sorted_keys {
            if !name.contains("tokenizer") {
                let value = parse_gguf_value(&model.metadata[name]);
                println!("{name}: {}", value);
            }
        }

        if DEBUG.load(std::sync::atomic::Ordering::Relaxed) {
            let mut tensors = Vec::new();
            for (name, info) in &model.tensor_infos {
                tensors.push(format!(
                    "name = `{name}`, shape = {:?}, dtype = {:?}",
                    info.shape.clone(),
                    info.ggml_dtype
                ));
            }
            fs::write(
                "mistralrs_gguf_tensors.txt",
                serde_json::to_string_pretty(&tensors).expect("Serialization failed."),
            )?;

            info!("Debug is enabled, wrote the names and information about each tensor to `mistralrs_gguf_tensors.txt`.");
        }

        let ConversionResult {
            tokenizer,
            bos,
            eos,
            unk,
        } = if paths.get_tokenizer_filename().to_string_lossy().is_empty() {
            convert_ggml_to_hf_tokenizer(&model)?
        } else {
            ConversionResult {
                tokenizer: get_tokenizer(paths.get_tokenizer_filename(), None)?,
                bos: None,
                eos: None,
                unk: None,
            }
        };

        let has_adapter = self.kind.is_adapted();
        let is_xlora = self.kind.is_adapted_and(|a| a.is_x_lora());

        let model_config = {
            // Base config (quantization only):
            let quant = ModelConfig::ParamsGGUF((model, &mut file).into(), (device, mapper).into());

            // With optional adapter config:
            let mut adapter = None;
            if has_adapter {
                adapter.replace(ModelConfig::Adapter::try_new(
                    paths, device, silent, is_xlora,
                )?);
            }

            ModelConfig::ModelParams::builder()
                .quant(quant)
                .and_adapter(adapter)
                .build()
        };

        // Config into model:
        let model = match self.kind {
            ModelKind::Quantized { .. } => match arch {
                GGUFArchitecture::Llama => Model::Llama(QLlama::try_from(model_config)?),
                GGUFArchitecture::Phi2 => Model::Phi2(QPhi::try_from(model_config)?),
                GGUFArchitecture::Phi3 => Model::Phi3(QPhi3::try_from(model_config)?),
                a => bail!("Unsupported architecture `{a:?}` for GGUF"),
            },
            ModelKind::AdapterQuantized { adapter, .. } => match arch {
                GGUFArchitecture::Llama => Model::XLoraLlama(XLoraQLlama::try_from(model_config)?),
                GGUFArchitecture::Phi3 => Model::XLoraPhi3(XLoraQPhi3::try_from(model_config)?),
                a => bail!(
                    "Unsupported architecture `{a:?}` for GGUF {kind}",
                    kind = adapter.pretty_name()
                ),
            },
            _ => unreachable!(),
        };

        let gen_conf: Option<GenerationConfig> = paths
            .get_gen_conf_filename()
            .map(|f| serde_json::from_str(&fs::read_to_string(f).unwrap()).unwrap());
        let mut chat_template = get_chat_template(paths, &self.chat_template);

        let max_seq_len = match model {
            Model::Llama(ref l) => l.max_seq_len,
            Model::Phi2(ref p) => p.max_seq_len,
            Model::XLoraLlama(ref xl) => xl.max_seq_len,
            Model::Phi3(ref p) => p.max_seq_len,
            Model::XLoraPhi3(ref p) => p.max_seq_len,
        };
        let tok_trie: Arc<TokTrie> = build_tok_trie(tokenizer.clone()).into();
        let num_hidden_layers = match model {
            Model::Llama(ref model) => model.cache.lock().len(),
            Model::Phi2(ref model) => model.cache.lock().len(),
            Model::XLoraLlama(ref model) => model.cache.lock().len(),
            Model::Phi3(ref model) => model.cache.lock().len(),
            Model::XLoraPhi3(ref model) => model.cache.lock().len(),
        };

        if chat_template.bos_token.is_none() && bos.is_some() {
            chat_template.bos_token = Some(BeginEndUnkTok(Either::Left(bos.unwrap())));
        }
        if chat_template.eos_token.is_none() && eos.is_some() {
            chat_template.eos_token = Some(BeginEndUnkTok(Either::Left(eos.unwrap())));
        }
        if chat_template.unk_token.is_none() && unk.is_some() {
            chat_template.unk_token = Some(BeginEndUnkTok(Either::Left(unk.unwrap())));
        }

        let eos = calculate_eos_tokens(&chat_template, gen_conf, &tokenizer);
        Ok(Arc::new(Mutex::new(GGUFPipeline {
            model,
            tok_trie: tok_trie.clone(),
            tokenizer: tokenizer.into(),
            no_kv_cache: self.no_kv_cache,
            chat_template: Arc::new(chat_template),
            model_id: self
                .model_id
                .clone()
                .unwrap_or(self.quantized_model_id.clone()),
            non_granular_state: self.tgt_non_granular_index.map(|tgt_non_granular_index| {
                NonGranularState {
                    non_granular_index: Arc::new(Mutex::new(0)),
                    tgt_non_granular_index,
                }
            }),
            metadata: GeneralMetadata {
                max_seq_len,
                repeat_last_n: self.config.repeat_last_n,
                tok_trie,
                has_no_kv_cache: self.no_kv_cache,
                num_hidden_layers,
                eos_tok: eos,
                kind: self.kind.clone(),
                is_xlora,
            },
        })))
    }

    fn get_id(&self) -> String {
        self.xlora_model_id
            .as_deref()
            .unwrap_or(self.model_id.as_ref().unwrap_or(&self.quantized_model_id))
            .to_string()
    }

    fn get_kind(&self) -> ModelKind {
        self.kind.clone()
    }
}

impl PreProcessingMixin for GGUFPipeline {
    fn get_chat_template(&self) -> Arc<ChatTemplate> {
        self.chat_template.clone()
    }
    fn get_input_processor_config(&self) -> Option<Arc<dyn Any>> {
        None
    }
}

impl IsqPipelineMixin for GGUFPipeline {
    fn re_isq_model(&mut self, _dtype: GgmlDType) -> Result<()> {
        anyhow::bail!(
            "You are trying to in-situ requantize a GGML model. This will not do anything."
        )
    }
}

impl CacheManagerMixin for GGUFPipeline {
    fn clone_in_cache(&mut self, seqs: &mut [&mut Sequence], modify_draft_cache: bool) {
        DefaultCacheManager.clone_in_cache(self, seqs, modify_draft_cache)
    }
    fn clone_out_cache(&mut self, seqs: &mut [&mut Sequence], modify_draft_cache: bool) {
        DefaultCacheManager.clone_out_cache(self, seqs, modify_draft_cache)
    }
    fn set_none_cache(&mut self, reset_non_granular: bool, modify_draft_cache: bool) {
        DefaultCacheManager.set_none_cache(self, modify_draft_cache);
        if reset_non_granular {
            self.reset_non_granular_state()
        }
    }
    fn cache(&self) -> &Cache {
        match self.model {
            Model::Llama(ref model) => &model.cache,
            Model::Phi2(ref model) => &model.cache,
            Model::XLoraLlama(ref model) => &model.cache,
            Model::Phi3(ref model) => &model.cache,
            Model::XLoraPhi3(ref model) => &model.cache,
        }
    }
}

impl AdapterActivationMixin for GGUFPipeline {
    fn activate_adapters(&mut self, adapter_names: Vec<String>) -> anyhow::Result<usize> {
<<<<<<< HEAD
        if !self.metadata.is_lora {
            anyhow::bail!("Cannot activate adapters non-LoRA models.")
        }
        match self.model {
            Model::Llama(_) => unreachable!(),
            Model::Phi2(_) => unreachable!(),
            Model::Phi3(_) => unreachable!(),
=======
        let is_lora = self.metadata.kind.is_adapted_and(|a| a.is_lora());
        if !is_lora {
            anyhow::bail!("Activating adapters is only supported for models fine-tuned with LoRA.")
        }

        match self.model {
>>>>>>> 24b33b17
            Model::XLoraLlama(ref mut model) => model
                .activate_adapters(adapter_names)
                .map_err(anyhow::Error::msg),
            Model::XLoraPhi3(ref mut model) => model
                .activate_adapters(adapter_names)
                .map_err(anyhow::Error::msg),
<<<<<<< HEAD
=======
            _ => unreachable!(),
>>>>>>> 24b33b17
        }
    }
}

impl MetadataMixin for GGUFPipeline {
    fn device(&self) -> Device {
        match self.model {
            Model::Llama(ref model) => model.device.clone(),
            Model::Phi2(ref model) => model.device.clone(),
            Model::XLoraLlama(ref model) => model.device.clone(),
            Model::Phi3(ref model) => model.device.clone(),
            Model::XLoraPhi3(ref model) => model.device.clone(),
        }
    }
    fn tokenizer(&self) -> Arc<Tokenizer> {
        self.tokenizer.clone()
    }
    fn name(&self) -> String {
        self.model_id.clone()
    }
    fn reset_non_granular_state(&self) {
        if let Some(s) = self.non_granular_state.as_ref() {
            *self.cache().get_scalings_cache() = None;
            *get_mut_arcmutex!(s.non_granular_index) = 0;
        }
    }
    fn get_metadata(&self) -> &GeneralMetadata {
        &self.metadata
    }
}

#[async_trait::async_trait]
impl Pipeline for GGUFPipeline {
    fn forward_inputs(&mut self, inputs: Box<dyn Any>) -> Result<Tensor, candle_core::Error> {
        let ModelInputs {
            input_ids,
            input_ids_full,
            seqlen_offsets,
            seqlen_offsets_full,
            seqlen_offsets_kernel,
            seqlen_offsets_kernel_full,
            context_lens,
            position_ids: _, // NOTE(EricLBuehler): ignore, it is for phi3
        } = *inputs.downcast().expect("Downcast failed.");
        match self.model {
            Model::Llama(ref mut model) => model.forward(
                &input_ids,
                &seqlen_offsets,
                seqlen_offsets_kernel,
                context_lens,
            ),
            Model::Phi2(ref mut model) => model.forward(&input_ids, &seqlen_offsets, context_lens),
            Model::XLoraLlama(ref mut model) => model.forward(
                &input_ids,
                input_ids_full.as_ref().unwrap_or(&input_ids),
                &seqlen_offsets,
                seqlen_offsets_full.as_ref().unwrap_or(&seqlen_offsets),
                seqlen_offsets_kernel.clone(),
                seqlen_offsets_kernel_full.unwrap_or(seqlen_offsets_kernel),
                self.no_kv_cache,
                &self.non_granular_state,
                context_lens,
            ),
            Model::Phi3(ref mut model) => model.forward(&input_ids, &seqlen_offsets),
            Model::XLoraPhi3(ref mut model) => model.forward(
                &input_ids,
                input_ids_full.as_ref().unwrap_or(&input_ids),
                &seqlen_offsets,
                seqlen_offsets_full.as_ref().unwrap_or(&seqlen_offsets),
                seqlen_offsets_kernel.clone(),
                seqlen_offsets_kernel_full.unwrap_or(seqlen_offsets_kernel),
                self.no_kv_cache,
                &self.non_granular_state,
                context_lens,
            ),
        }
    }
    async fn sample(
        &self,
        seqs: &mut [&mut Sequence],
        logits: Tensor,
        prefix_cacher: &mut PrefixCacheManager,
        disable_eos_stop: bool,
        rng: Arc<std::sync::Mutex<Isaac64Rng>>,
    ) -> Result<(), candle_core::Error> {
        do_sample!(self, seqs, logits, prefix_cacher, disable_eos_stop, rng)
    }
    fn category(&self) -> ModelCategory {
        ModelCategory::Text
    }
}<|MERGE_RESOLUTION|>--- conflicted
+++ resolved
@@ -1,13 +1,7 @@
 use super::cache_manager::DefaultCacheManager;
 use super::{
-<<<<<<< HEAD
     get_model_paths, get_xlora_paths, text_models_inputs_processor::ModelInputs, CacheManager,
-    GeneralMetadata, Loader, ModelKind, ModelPaths, TokenSource, XLoraPaths,
-=======
-    get_model_paths, get_xlora_paths, text_models_inputs_processor::ModelInputs, AdapterKind,
-    CacheManager, GeneralMetadata, Loader, ModelKind, ModelPaths, PrettyName, QuantizationKind,
-    TokenSource, XLoraPaths,
->>>>>>> 24b33b17
+    GeneralMetadata, Loader, ModelKind, ModelPaths, TokenSource, XLoraPaths, AdapterKind, PrettyName, QuantizationKind
 };
 use super::{
     AdapterActivationMixin, CacheManagerMixin, IsqPipelineMixin, MetadataMixin, ModelCategory,
@@ -549,7 +543,6 @@
 
 impl AdapterActivationMixin for GGUFPipeline {
     fn activate_adapters(&mut self, adapter_names: Vec<String>) -> anyhow::Result<usize> {
-<<<<<<< HEAD
         if !self.metadata.is_lora {
             anyhow::bail!("Cannot activate adapters non-LoRA models.")
         }
@@ -557,24 +550,12 @@
             Model::Llama(_) => unreachable!(),
             Model::Phi2(_) => unreachable!(),
             Model::Phi3(_) => unreachable!(),
-=======
-        let is_lora = self.metadata.kind.is_adapted_and(|a| a.is_lora());
-        if !is_lora {
-            anyhow::bail!("Activating adapters is only supported for models fine-tuned with LoRA.")
-        }
-
-        match self.model {
->>>>>>> 24b33b17
             Model::XLoraLlama(ref mut model) => model
                 .activate_adapters(adapter_names)
                 .map_err(anyhow::Error::msg),
             Model::XLoraPhi3(ref mut model) => model
                 .activate_adapters(adapter_names)
                 .map_err(anyhow::Error::msg),
-<<<<<<< HEAD
-=======
-            _ => unreachable!(),
->>>>>>> 24b33b17
         }
     }
 }
