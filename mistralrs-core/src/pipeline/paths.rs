use std::{
    collections::HashMap,
    fs,
    path::{Path, PathBuf},
    str::FromStr,
};

use anyhow::Result;
use hf_hub::{
    api::sync::{ApiBuilder, ApiRepo},
    Repo, RepoType,
};
use serde_json::Value;
use tracing::{info, warn};

use crate::{
    api_dir_list, api_get_file, lora::LoraConfig, utils::tokens::get_token,
    xlora_models::XLoraConfig, ModelPaths, Ordering, TokenSource,
};

use super::chat_template::ChatTemplate;

pub(crate) struct XLoraPaths {
    pub adapter_configs: Option<Vec<((String, String), LoraConfig)>>,
    pub adapter_safetensors: Option<Vec<(String, PathBuf)>>,
    pub classifier_path: Option<PathBuf>,
    pub xlora_order: Option<Ordering>,
    pub xlora_config: Option<XLoraConfig>,
    pub lora_preload_adapter_info: Option<HashMap<String, (PathBuf, LoraConfig)>>,
}

pub fn get_xlora_paths(
    base_model_id: String,
    xlora_model_id: &Option<String>,
    token_source: &TokenSource,
    revision: String,
    xlora_order: &Option<Ordering>,
) -> Result<XLoraPaths> {
    Ok(if let Some(ref xlora_id) = xlora_model_id {
        let api = ApiBuilder::new()
            .with_progress(true)
            .with_token(get_token(token_source)?)
            .build()?;
        let api = api.repo(Repo::with_revision(
            xlora_id.clone(),
            RepoType::Model,
            revision,
        ));
        let model_id = Path::new(&xlora_id);

        // Get the path for the xlora classifier
        let xlora_classifier = &api_dir_list!(api, model_id)
            .filter(|x| x.contains("xlora_classifier.safetensors"))
            .collect::<Vec<_>>();
        if xlora_classifier.len() > 1 {
            warn!("Detected multiple X-LoRA classifiers: {xlora_classifier:?}");
            warn!("Selected classifier: `{}`", &xlora_classifier[0]);
        }
        let xlora_classifier = xlora_classifier.first();

        let classifier_path =
            xlora_classifier.map(|xlora_classifier| api_get_file!(api, xlora_classifier, model_id));

        // Get the path for the xlora config by checking all for valid versions.
        // NOTE(EricLBuehler): Remove this functionality because all configs should be deserializable
        let xlora_configs = &api_dir_list!(api, model_id)
            .filter(|x| x.contains("xlora_config.json"))
            .collect::<Vec<_>>();
        if xlora_configs.len() > 1 {
            warn!("Detected multiple X-LoRA configs: {xlora_configs:?}");
        }

        let mut xlora_config: Option<XLoraConfig> = None;
        let mut last_err: Option<serde_json::Error> = None;
        for (i, config_path) in xlora_configs.iter().enumerate() {
            if xlora_configs.len() != 1 {
                warn!("Selecting config: `{}`", config_path);
            }
            let config_path = api_get_file!(api, config_path, model_id);
            let conf = fs::read_to_string(config_path)?;
            let deser: Result<XLoraConfig, serde_json::Error> = serde_json::from_str(&conf);
            match deser {
                Ok(conf) => {
                    xlora_config = Some(conf);
                    break;
                }
                Err(e) => {
                    if i != xlora_configs.len() - 1 {
                        warn!("Config is broken with error `{e}`");
                    }
                    last_err = Some(e);
                }
            }
        }
        let xlora_config = xlora_config.map(Some).unwrap_or_else(|| {
            if let Some(last_err) = last_err {
                panic!(
                    "Unable to derserialize any configs. Last error: {}",
                    last_err
                )
            } else {
                None
            }
        });

        // If there are adapters in the ordering file, get their names and remote paths
        let adapter_files = api_dir_list!(api, model_id)
            .filter_map(|name| {
                if let Some(ref adapters) = xlora_order.as_ref().unwrap().adapters {
                    for adapter_name in adapters {
                        if name.contains(adapter_name) {
                            return Some((name, adapter_name.clone()));
                        }
                    }
                }
                None
            })
            .collect::<Vec<_>>();
        if adapter_files.is_empty() && xlora_order.as_ref().unwrap().adapters.is_some() {
            anyhow::bail!("Adapter files are empty. Perhaps the ordering file adapters does not match the actual adapters?")
        }

        // Get the local paths for each adapter
        let mut adapters_paths: HashMap<String, Vec<PathBuf>> = HashMap::new();
        for (file, name) in adapter_files {
            if let Some(paths) = adapters_paths.get_mut(&name) {
                paths.push(api_get_file!(api, &file, model_id));
            } else {
                adapters_paths.insert(name, vec![api_get_file!(api, &file, model_id)]);
            }
        }

        // Sort local paths for the adapter configs and safetensors files
        let mut adapters_configs = Vec::new();
        let mut adapters_safetensors = Vec::new();
        if let Some(ref adapters) = xlora_order.as_ref().unwrap().adapters {
            for (i, name) in adapters.iter().enumerate() {
                let paths = adapters_paths
                    .get(name)
                    .unwrap_or_else(|| panic!("Adapter {name} not found."));
                for path in paths {
                    if path.extension().unwrap() == "safetensors" {
                        adapters_safetensors.push((name.clone(), path.to_owned()));
                    } else {
                        let conf = fs::read_to_string(path)?;
                        let lora_config: LoraConfig = serde_json::from_str(&conf)?;
                        adapters_configs.push((((i + 1).to_string(), name.clone()), lora_config));
                    }
                }
            }
        }

        // Make sure they all match
        if xlora_order.as_ref().is_some_and(|order| {
            &order.base_model_id
                != xlora_config
                    .as_ref()
                    .map(|cfg| &cfg.base_model_id)
                    .unwrap_or(&base_model_id)
        }) || xlora_config
            .as_ref()
            .map(|cfg| &cfg.base_model_id)
            .unwrap_or(&base_model_id)
            != &base_model_id
        {
            anyhow::bail!(
                "Adapter ordering file, adapter model config, and base model ID do not match: {}, {}, and {} respectively.",
                xlora_order.as_ref().unwrap().base_model_id,
                xlora_config.map(|cfg| cfg.base_model_id).unwrap_or(base_model_id.clone()),
                base_model_id
            );
        }

        let lora_preload_adapter_info = if let Some(xlora_order) = xlora_order {
            // If preload adapters are specified, get their metadata like above
            if let Some(preload_adapters) = &xlora_order.preload_adapters {
                let mut output = HashMap::new();
                for adapter in preload_adapters {
                    // Get the names and remote paths of the files associated with this adapter
                    let adapter_files = api_dir_list!(api, &adapter.adapter_model_id)
                        .filter_map(|f| {
                            if f.contains(&adapter.name) {
                                Some((f, adapter.name.clone()))
                            } else {
                                None
                            }
                        })
                        .collect::<Vec<_>>();
                    if adapter_files.is_empty() {
                        anyhow::bail!("Adapter files are empty. Perhaps the ordering file adapters does not match the actual adapters?")
                    }
                    // Get local paths for this adapter
                    let mut adapters_paths: HashMap<String, Vec<PathBuf>> = HashMap::new();
                    for (file, name) in adapter_files {
                        if let Some(paths) = adapters_paths.get_mut(&name) {
                            paths.push(api_get_file!(api, &file, model_id));
                        } else {
                            adapters_paths.insert(name, vec![api_get_file!(api, &file, model_id)]);
                        }
                    }

                    let mut config = None;
                    let mut safetensor = None;

                    // Sort local paths for the adapter configs and safetensors files
                    let paths = adapters_paths
                        .get(&adapter.name)
                        .unwrap_or_else(|| panic!("Adapter {} not found.", adapter.name));
                    for path in paths {
                        if path.extension().unwrap() == "safetensors" {
                            safetensor = Some(path.to_owned());
                        } else {
                            let conf = fs::read_to_string(path)?;
                            let lora_config: LoraConfig = serde_json::from_str(&conf)?;
                            config = Some(lora_config);
                        }
                    }

                    let (config, safetensor) = (config.unwrap(), safetensor.unwrap());
                    output.insert(adapter.name.clone(), (safetensor, config));
                }
                Some(output)
            } else {
                None
            }
        } else {
            None
        };

        XLoraPaths {
            adapter_configs: Some(adapters_configs),
            adapter_safetensors: Some(adapters_safetensors),
            classifier_path,
            xlora_order: xlora_order.clone(),
            xlora_config,
            lora_preload_adapter_info,
        }
    } else {
        XLoraPaths {
            adapter_configs: None,
            adapter_safetensors: None,
            classifier_path: None,
            xlora_order: None,
            xlora_config: None,
            lora_preload_adapter_info: None,
        }
    })
}

pub fn get_model_paths(
    revision: String,
    token_source: &TokenSource,
    quantized_model_id: &Option<String>,
    quantized_filename: &Option<String>,
    api: &ApiRepo,
    model_id: &Path,
) -> Result<Vec<PathBuf>> {
    match &quantized_filename {
        Some(name) => match quantized_model_id.as_ref().unwrap().as_str() {
            "" => Ok(vec![PathBuf::from_str(name).unwrap()]),
            id => {
                let qapi = ApiBuilder::new()
                    .with_progress(true)
                    .with_token(get_token(token_source)?)
                    .build()?;
                let qapi = qapi.repo(Repo::with_revision(
                    id.to_string(),
                    RepoType::Model,
                    revision.clone(),
                ));
                let model_id = Path::new(&id);
                Ok(vec![api_get_file!(qapi, name, model_id)])
            }
        },
        None => {
            let mut filenames = vec![];
            for rfilename in api_dir_list!(api, model_id).filter(|x| x.ends_with(".safetensors")) {
                filenames.push(api_get_file!(api, &rfilename, model_id));
            }
            Ok(filenames)
        }
    }
}

/// Find and parse the appropriate [`ChatTemplate`], and ensure is has a valid [`ChatTemplate.chat_template`].
/// If the the provided `tokenizer_config.json` from [`ModelPaths.get_template_filename`] does not
/// have a `chat_template`, use the provided one.
#[allow(clippy::borrowed_box)]
pub(crate) fn get_chat_template(
    paths: &Box<dyn ModelPaths>,
    chat_template: &Option<String>,
) -> ChatTemplate {
    let template_filename = if paths.get_template_filename().to_string_lossy().is_empty() {
        PathBuf::from(
            chat_template
                .as_ref()
                .expect("A tokenizer config or chat template file path must be specified."),
        )
    } else {
        paths.get_template_filename().clone()
    };
    if template_filename
        .extension()
        .expect("Template filename must be a file")
        .to_string_lossy()
        != "json"
    {
        panic!("Template filename {template_filename:?} must end with `.json`.");
    }
<<<<<<< HEAD

    let mut template: ChatTemplate =
        serde_json::from_str(&fs::read_to_string(&template_filename).unwrap()).unwrap();
    let processor_conf: Option<crate::vision_models::processor_config::ProcessorConfig> = paths
        .get_processor_config()
        .as_ref()
        .map(|f| serde_json::from_str(&fs::read_to_string(f).unwrap()).unwrap());
    if let Some(processor_conf) = processor_conf {
        if processor_conf.chat_template.is_some() {
            template.chat_template = processor_conf.chat_template;
        }
    }
=======
    let template: ChatTemplate = serde_json::from_str(
        &fs::read_to_string(&template_filename).expect("Deserialization of chat template failed."),
    )
    .unwrap();
>>>>>>> d904085b

    #[derive(Debug, serde::Deserialize)]
    struct SpecifiedTemplate {
        chat_template: String,
        bos_token: Option<String>,
        eos_token: Option<String>,
    }

    if template.chat_template.is_some() {
        return template;
    };

    info!("`tokenizer_config.json` does not contain a chat template, attempting to use specified JINJA chat template.");
    let mut deser: HashMap<String, Value> =
        serde_json::from_str(&fs::read_to_string(&template_filename).unwrap()).unwrap();

    match &template.chat_template {
        Some(_) => template,
        None => {
            match chat_template.clone() {
                Some(t) => {
                    if t.ends_with(".json") {
                        info!("Loading specified loading chat template file at `{t}`.");
                        let templ: SpecifiedTemplate =
                            serde_json::from_str(&fs::read_to_string(t.clone()).unwrap()).unwrap();
                        deser.insert(
                            "chat_template".to_string(),
                            Value::String(templ.chat_template),
                        );
                        if templ.bos_token.is_some() {
                            deser.insert(
                                "bos_token".to_string(),
                                Value::String(templ.bos_token.unwrap()),
                            );
                        }
                        if templ.eos_token.is_some() {
                            deser.insert(
                                "eos_token".to_string(),
                                Value::String(templ.eos_token.unwrap()),
                            );
                        }
                        info!("Loaded chat template file.");
                    } else {
                        deser.insert("chat_template".to_string(), Value::String(t));
                        info!("Loaded specified literal chat template.");
                    }
                }
                None => {
                    info!("No specified chat template. No chat template will be used. Only prompts will be accepted, not messages.");
                    deser.insert("chat_template".to_string(), Value::Null);
                }
            }

            let ser = serde_json::to_string_pretty(&deser)
                .expect("Serialization of modified chat template failed.");
            serde_json::from_str(&ser).unwrap()
        }
    }
}<|MERGE_RESOLUTION|>--- conflicted
+++ resolved
@@ -307,7 +307,6 @@
     {
         panic!("Template filename {template_filename:?} must end with `.json`.");
     }
-<<<<<<< HEAD
 
     let mut template: ChatTemplate =
         serde_json::from_str(&fs::read_to_string(&template_filename).unwrap()).unwrap();
@@ -320,12 +319,6 @@
             template.chat_template = processor_conf.chat_template;
         }
     }
-=======
-    let template: ChatTemplate = serde_json::from_str(
-        &fs::read_to_string(&template_filename).expect("Deserialization of chat template failed."),
-    )
-    .unwrap();
->>>>>>> d904085b
 
     #[derive(Debug, serde::Deserialize)]
     struct SpecifiedTemplate {
