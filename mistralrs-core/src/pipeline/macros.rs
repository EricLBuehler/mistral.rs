--- conflicted
+++ resolved
@@ -235,7 +235,6 @@
             None
         };
 
-<<<<<<< HEAD
         let preprocessor_config = if $crate::api_dir_list!(api, model_id)
             .collect::<Vec<_>>()
             .contains(&"preprocessor_config.json".to_string())
@@ -260,12 +259,12 @@
             ))
         } else {
             None
-=======
+        };
+
         let tokenizer_filename = if $this.model_id.is_some() {
             $crate::api_get_file!(api, "tokenizer.json", model_id)
         } else {
             PathBuf::from_str("")?
->>>>>>> 9273f2a9
         };
 
         Ok(Box::new($path_name {
