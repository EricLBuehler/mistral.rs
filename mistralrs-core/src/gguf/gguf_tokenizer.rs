--- conflicted
+++ resolved
@@ -393,24 +393,8 @@
                     "main".to_string(),
                 ));
 
-<<<<<<< HEAD
-                let filename = api.get("mistral-7b-instruct-v0.1.Q2_K.gguf").unwrap();
-                let tokenizer = {
-                    let mut file = std::fs::File::open(&filename)?;
-                    convert_gguf_to_hf_tokenizer(
-                        &Content::read(&mut file)
-                            .map_err(|e| e.with_path(filename.clone()))
-                            .map_err(anyhow::Error::msg)?,
-                    )
-                    .map_err(anyhow::Error::msg)
-                    .map(|res| res.tokenizer)?
-                };
-
-                fs::remove_file(&filename)?;
-=======
                 let filename = api.get("llama_gguf_tokenizer.json").unwrap();
                 let tokenizer = Tokenizer::from_file(filename).expect("Valid tokenizer");
->>>>>>> 6d23c6b2
                 Ok(tokenizer)
             }
             TokenizerType::Gpt2 => {
@@ -421,24 +405,8 @@
                     "main".to_string(),
                 ));
 
-<<<<<<< HEAD
-                let filename = api.get("Meta-Llama-3-8B-Instruct.Q2_K.gguf").unwrap();
-                let tokenizer = {
-                    let mut file = std::fs::File::open(&filename)?;
-                    convert_gguf_to_hf_tokenizer(
-                        &Content::read(&mut file)
-                            .map_err(|e| e.with_path(filename.clone()))
-                            .map_err(anyhow::Error::msg)?,
-                    )
-                    .map_err(anyhow::Error::msg)
-                    .map(|res| res.tokenizer)?
-                };
-
-                fs::remove_file(&filename)?;
-=======
                 let filename = api.get("gpt2_gguf_tokenizer.json").unwrap();
                 let tokenizer = Tokenizer::from_file(filename).expect("Valid tokenizer");
->>>>>>> 6d23c6b2
                 Ok(tokenizer)
             }
             other => anyhow::bail!("Cannot get testing HF tokenizer for type {other:?}"),
