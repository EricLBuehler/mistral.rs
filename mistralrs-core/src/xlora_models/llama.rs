--- conflicted
+++ resolved
@@ -485,12 +485,8 @@
         let lm_head = candle_nn::linear(cfg.hidden_size, cfg.vocab_size, vb.pp("lm_head"))?;
         let ln_f = RmsNorm::new(cfg.hidden_size, cfg.rms_norm_eps, vb.pp("model.norm"))?;
         let mut count = 0;
-<<<<<<< HEAD
+        let mapper = mapper.into_mapper(cfg.num_hidden_layers, vb.device())?;
         let mut blocks: Vec<_> = (0..cfg.num_hidden_layers)
-=======
-        let mapper = mapper.into_mapper(cfg.num_hidden_layers, vb.device())?;
-        let blocks: Vec<_> = (0..cfg.num_hidden_layers)
->>>>>>> f6aeae60
             .map(|i| {
                 Block::load(
                     mapper.set_device(i, vb.pp(&format!("model.layers.{i}"))),
