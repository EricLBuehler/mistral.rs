--- conflicted
+++ resolved
@@ -275,16 +275,7 @@
         }
     }
 
-<<<<<<< HEAD
     pub fn apply_mask_one_and_zero(
-=======
-    #[deprecated(
-        since = "0.1.10",
-        note = "use one of the `*_as_attn_bias` functions\
-                    to create an attention bias which can be added."
-    )]
-    pub fn apply_mask(
->>>>>>> 5c3e9f17
         &self,
         mask: &Option<Tensor>,
         att: Tensor,
