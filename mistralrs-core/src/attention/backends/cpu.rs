--- conflicted
+++ resolved
@@ -88,7 +88,6 @@
     sum
 }
 
-<<<<<<< HEAD
 #[inline]
 fn clamp_index(idx: usize, dim: usize) -> usize {
     if dim == 0 {
@@ -230,10 +229,7 @@
     }
 }
 
-pub(super) trait DowncastF32 {
-=======
-pub trait DowncastF32 {
->>>>>>> 60f33d34
+pub(crate) trait DowncastF32 {
     fn cast(x: f32) -> Self;
 }
 
