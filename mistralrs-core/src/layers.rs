--- conflicted
+++ resolved
@@ -1,12 +1,7 @@
 #![allow(clippy::cast_possible_truncation, clippy::cast_precision_loss)]
 
 use std::{
-<<<<<<< HEAD
-    collections::HashMap,
-    ops::{Add, Mul},
-=======
     ops::Mul,
->>>>>>> 002ea0ba
     str::FromStr,
     sync::{
         atomic::{AtomicBool, Ordering},
@@ -236,297 +231,6 @@
     }
 }
 
-<<<<<<< HEAD
-// https://github.com/huggingface/transformers/blob/main/src/transformers/modeling_attn_mask_utils.py
-pub struct CausalMasker;
-
-// https://github.com/mokeyish/candle-ext/blob/main/src/triangular.rs
-fn apply_tril(xs: &Tensor, diagonal: isize) -> Result<Tensor> {
-    let device = xs.device();
-    let (l, s) = xs.dims2()?;
-    let mut xs_tri = vec![];
-    for i in 0..l as isize {
-        for j in 0..s as isize {
-            let cond = i + diagonal < j;
-            xs_tri.push(if cond { 0u8 } else { 1u8 });
-        }
-    }
-    xs * Tensor::from_vec(xs_tri, (l, s), device)?.to_dtype(xs.dtype())?
-}
-
-// https://github.com/mokeyish/candle-ext/blob/main/src/masked_fill.rs
-/// xs are on false (0), value is on true (1)
-fn masked_fill<D: WithDType>(xs: &Tensor, mask: &Tensor, value: D) -> Result<Tensor> {
-    let on_true = Tensor::full(value, xs.shape(), xs.device())?.to_dtype(xs.dtype())?;
-    let on_false = xs;
-    let res = mask
-        .broadcast_as(xs.shape())?
-        .where_cond(&on_true, on_false)?;
-    Ok(res)
-}
-
-impl CausalMasker {
-    fn make_mask(&self, tgt_len: usize, past_kv_len: usize, device: &Device) -> Result<Tensor> {
-        let offset = tgt_len + past_kv_len;
-        let mask: Vec<_> = (0..tgt_len)
-            .flat_map(|i| (0..offset).map(move |j| u8::from(j + tgt_len > i + offset)))
-            .collect();
-        Tensor::from_slice(&mask, (tgt_len, offset), device)
-    }
-
-    /// Expands a mask from (bs, seq_len) to (bs, 1, tgt_len, seq_len)
-    /// If tgt_len is None, use seq_len
-    pub fn expand_mask(
-        &self,
-        mask: &Tensor,
-        dtype: DType,
-        tgt_len: Option<usize>,
-    ) -> Result<Tensor> {
-        let (bs, src_len) = mask.dims2()?;
-
-        let expanded_mask = mask.unsqueeze(1)?.unsqueeze(1)?;
-        let expanded_mask = expanded_mask
-            .expand((bs, 1, tgt_len.unwrap_or(src_len), src_len))?
-            .to_dtype(dtype)?;
-
-        let inverted_mask = expanded_mask.neg()?.add(1.0f64)?;
-        masked_fill(
-            &inverted_mask,
-            &inverted_mask.to_dtype(DType::U8)?,
-            f32::MIN,
-        )
-    }
-
-    pub fn calculate_past_kv_len(
-        &self,
-        cache: &[Option<(Tensor, Tensor)>],
-    ) -> candle_core::Result<usize> {
-        let kv_cache_1 = &cache[0];
-        if kv_cache_1.is_none() {
-            return Ok(0);
-        }
-        let k_cache_1 = &kv_cache_1.as_ref().unwrap().0;
-        return Ok(k_cache_1.dims()[2]);
-    }
-
-    pub fn make_causal_mask_as_attn_bias(
-        &self,
-        input_ids: &Tensor,
-        cache: &[Option<(Tensor, Tensor)>],
-        dtype: DType,
-        n_attn_heads: usize,
-    ) -> Result<Option<Tensor>> {
-        let past_kv_len = self.calculate_past_kv_len(cache)?;
-        let (b_sz, tgt_len) = input_ids.dims2()?;
-        if tgt_len == 1 {
-            return Ok(None);
-        }
-        let res = MASKS
-            .lock()
-            .unwrap()
-            .get(&(b_sz, tgt_len, past_kv_len))
-            .cloned();
-        let causal_mask = if let Some(mask) = res {
-            return Ok(Some(mask));
-        } else {
-            let mask = self.make_mask(tgt_len, past_kv_len, input_ids.device())?;
-            let mask = mask
-                .expand((b_sz, 1, tgt_len, tgt_len + past_kv_len))?
-                .to_dtype(DType::U8)?;
-            Some(mask)
-        };
-
-        let zero = Tensor::new(0.0f32, input_ids.device())?;
-        let causal_mask: Option<Result<Tensor>> = causal_mask.map(|mask| {
-            let mask =
-                mask.broadcast_as((mask.dims()[0], n_attn_heads, mask.dims()[2], mask.dims()[3]))?;
-            // Mask: 1 means use from x (add 0.0), 0 means mask out (add -inf)
-            let mask = masked_fill(
-                &zero.to_dtype(dtype)?.broadcast_as(mask.shape())?,
-                &mask,
-                f32::NEG_INFINITY,
-            )?;
-
-            MASKS
-                .lock()
-                .unwrap()
-                .insert((b_sz, tgt_len, past_kv_len), mask.clone());
-            Ok(mask)
-        });
-        let mask: Option<Tensor> = if let Some(mask) = causal_mask {
-            Some(mask?)
-        } else {
-            None
-        };
-        Ok(mask)
-    }
-
-    pub fn make_causal_mask_with_sliding_window_as_attn_bias(
-        &self,
-        input_ids: &Tensor,
-        cache: &[Option<(Tensor, Tensor)>],
-        sliding_window: Option<usize>,
-        dtype: DType,
-        n_attn_heads: usize,
-    ) -> Result<Option<Tensor>> {
-        if sliding_window.is_none() {
-            return self.make_causal_mask_as_attn_bias(input_ids, cache, dtype, n_attn_heads);
-        }
-        let sliding_window = sliding_window.unwrap();
-        let past_kv_len = self.calculate_past_kv_len(cache)?;
-        let (b_sz, tgt_len) = input_ids.dims2()?;
-        if tgt_len == 1 {
-            return Ok(None);
-        }
-        let res = MASKS
-            .lock()
-            .unwrap()
-            .get(&(b_sz, tgt_len, past_kv_len))
-            .cloned();
-        let causal_mask = if let Some(mask) = res {
-            return Ok(Some(mask));
-        } else {
-            let mask = self.make_mask(tgt_len, past_kv_len, input_ids.device())?;
-            let diagonal = past_kv_len as isize - sliding_window as isize - 1;
-            let context_mask = apply_tril(&mask.ones_like()?, diagonal)?;
-            let mask = masked_fill(&mask.to_dtype(DType::F32)?, &context_mask, f32::MIN)?;
-            let mask = mask
-                .expand((b_sz, 1, tgt_len, tgt_len + past_kv_len))?
-                .to_dtype(DType::U8)?;
-
-            Some(mask)
-        };
-
-        let zero = Tensor::new(0.0f32, input_ids.device())?;
-        let causal_mask: Option<Result<Tensor>> = causal_mask.map(|mask| {
-            let mask =
-                mask.broadcast_as((mask.dims()[0], n_attn_heads, mask.dims()[2], mask.dims()[3]))?;
-            // Mask: 1 means use from x (add 0.0), 0 means mask out (add -inf)
-            let mask = masked_fill(
-                &zero.to_dtype(dtype)?.broadcast_as(mask.shape())?,
-                &mask,
-                f32::NEG_INFINITY,
-            )?;
-
-            MASKS
-                .lock()
-                .unwrap()
-                .insert((b_sz, tgt_len, past_kv_len), mask.clone());
-            Ok(mask)
-        });
-        let mask: Option<Tensor> = if let Some(mask) = causal_mask {
-            Some(mask?)
-        } else {
-            None
-        };
-        Ok(mask)
-    }
-
-    #[deprecated(
-        since = "0.1.9",
-        note = "use `make_causal_mask_as_attn_bias` instead! \
-        This is *not* compatible with `ScaledDotProductAttention`"
-    )]
-    pub fn make_causal_mask(
-        &self,
-        input_ids: &Tensor,
-        cache: &[Option<(Tensor, Tensor)>],
-    ) -> Result<Option<Tensor>> {
-        let past_kv_len = self.calculate_past_kv_len(cache)?;
-        let (b_sz, tgt_len) = input_ids.dims2()?;
-        if tgt_len == 1 {
-            return Ok(None);
-        }
-        let res = MASKS
-            .lock()
-            .unwrap()
-            .get(&(b_sz, tgt_len, past_kv_len))
-            .cloned();
-        if let Some(mask) = res {
-            Ok(Some(mask))
-        } else {
-            let mask = self.make_mask(tgt_len, past_kv_len, input_ids.device())?;
-            let mask = mask
-                .expand((b_sz, 1, tgt_len, tgt_len + past_kv_len))?
-                .to_dtype(DType::U8)?;
-
-            MASKS
-                .lock()
-                .unwrap()
-                .insert((b_sz, tgt_len, past_kv_len), mask.clone());
-            Ok(Some(mask))
-        }
-    }
-
-    #[deprecated(
-        since = "0.1.9",
-        note = "use `make_causal_mask_with_sliding_window_as_attn_bias` instead! \
-        This is *not* compatible with `ScaledDotProductAttention`"
-    )]
-    pub fn make_causal_mask_with_sliding_window(
-        &self,
-        input_ids: &Tensor,
-        cache: &[Option<(Tensor, Tensor)>],
-        sliding_window: Option<usize>,
-    ) -> Result<Option<Tensor>> {
-        if sliding_window.is_none() {
-            #[allow(deprecated)]
-            return self.make_causal_mask(input_ids, cache);
-        }
-        let sliding_window = sliding_window.unwrap();
-        let past_kv_len = self.calculate_past_kv_len(cache)?;
-        let (b_sz, tgt_len) = input_ids.dims2()?;
-        if tgt_len == 1 {
-            return Ok(None);
-        }
-        let res = MASKS
-            .lock()
-            .unwrap()
-            .get(&(b_sz, tgt_len, past_kv_len))
-            .cloned();
-        if let Some(mask) = res {
-            Ok(Some(mask))
-        } else {
-            let mask = self.make_mask(tgt_len, past_kv_len, input_ids.device())?;
-            let diagonal = past_kv_len as isize - sliding_window as isize - 1;
-            let context_mask = apply_tril(&mask.ones_like()?, diagonal)?;
-            let mask = masked_fill(&mask.to_dtype(DType::F32)?, &context_mask, f32::MIN)?;
-            let mask = mask
-                .expand((b_sz, 1, tgt_len, tgt_len + past_kv_len))?
-                .to_dtype(DType::U8)?;
-
-            MASKS
-                .lock()
-                .unwrap()
-                .insert((b_sz, tgt_len, past_kv_len), mask.clone());
-            Ok(Some(mask))
-        }
-    }
-
-    pub fn apply_mask_one_and_zero(
-        &self,
-        mask: &Option<Tensor>,
-        att: Tensor,
-        neg_inf: &Tensor,
-    ) -> Result<Tensor> {
-        match mask {
-            None => Ok(att),
-            Some(mask) => {
-                let mask = mask.broadcast_as(att.shape())?;
-                mask.where_cond(
-                    &neg_inf
-                        .to_device(att.device())?
-                        .to_dtype(att.dtype())?
-                        .broadcast_as(att.dims())?,
-                    &att,
-                )
-            }
-        }
-    }
-}
-
-=======
->>>>>>> 002ea0ba
 /// Matrix multiplcation, configurable to be via f16 (to use the faster GEMM kernels) optionally.
 pub struct MatMul;
 
