#![allow(clippy::cast_possible_truncation, clippy::cast_precision_loss)]

use std::{
    f32::consts::PI,
    ops::Mul,
    str::FromStr,
    sync::{
        atomic::{AtomicBool, Ordering},
        Arc,
    },
};

use candle_core::{
    quantized::{QMatMul, QTensor},
    Context, DType, Device, IndexOp, Result, Shape, Tensor, D,
};
use candle_nn::{
    Conv1d, Conv1dConfig, ConvTranspose1d, ConvTranspose1dConfig, Linear, Module, VarBuilder,
};
use mistralrs_quant::QuantMethod;
use serde::{Deserialize, Serialize};

pub use crate::attention::Sdpa;
pub use crate::layers_masker::CausalMasker;
pub use crate::layers_utils::repeat_kv;
use crate::{
    cublaslt::CUBLASLT_HANDLE,
    gguf::Content,
    models::llama,
    vision_models::mllama::{MLlamaRopeScaling, MLlamaRopeType, MLlamaTextConfig},
    INHIBIT_GEMM_F16,
};

#[derive(Debug, Clone)]
pub struct RmsNorm {
    eps: f64,
    weight: Tensor,
}

impl RmsNorm {
    pub fn new(size: usize, eps: f64, vb: VarBuilder) -> Result<Self> {
        let inner = candle_nn::rms_norm_non_quant(size, eps, vb)?;
        let w = inner.inner().weight().clone();
        Ok(Self { eps, weight: w })
    }

    /// Gemma uses weight + 1.0
    pub fn new_gemma(size: usize, eps: f64, vb: VarBuilder) -> Result<Self> {
        let inner = candle_nn::rms_norm_non_quant(size, eps, vb)?;
        let w = (inner.inner().weight().clone() + 1.0)?;
        Ok(Self { eps, weight: w })
    }

    /// Gemma uses weight + 1.0. Undo for UQFF generation.
    pub fn undo_gemma(&self) -> Result<Self> {
        Ok(Self {
            eps: self.eps,
            weight: (&self.weight - 1.0)?,
        })
    }

    pub fn from_w(w: Tensor, eps: f64) -> Result<Self> {
        Ok(Self { eps, weight: w })
    }

    pub fn weight(&self) -> &Tensor {
        &self.weight
    }
}

impl Module for RmsNorm {
    fn forward(&self, x: &Tensor) -> Result<Tensor> {
        candle_nn::ops::rms_norm(&x.contiguous()?, &self.weight, self.eps as f32)
    }
}

#[derive(Debug, Clone)]
pub struct QRmsNorm {
    eps: f64,
    weight: Tensor,
}

impl QRmsNorm {
    pub fn new(scale: QTensor, eps: f32) -> Result<Self> {
        let scale = scale.dequantize(&scale.device())?;
        Ok(Self {
            eps: eps as f64,
            weight: scale,
        })
    }

    pub fn forward(&self, x: &Tensor) -> Result<Tensor> {
        candle_nn::ops::rms_norm(&x.contiguous()?, &self.weight, self.eps as f32)
    }
}

/// RoPE supporting LongRope
#[derive(Debug, Clone)]
pub struct PhiRotaryEmbedding {
    short_sin: Tensor,
    short_cos: Tensor,
    long_cos: Option<Tensor>,
    long_sin: Option<Tensor>,
    original_max_position_embeddings: usize,
}

#[derive(Debug, Clone, Deserialize, Serialize)]
#[serde(rename_all = "lowercase")]
pub enum ScaledRopeType {
    #[serde(alias = "su")]
    #[serde(alias = "longrope")]
    Su,
    #[serde(alias = "yarn")]
    Yarn,
}

impl FromStr for ScaledRopeType {
    type Err = candle_core::Error;
    fn from_str(s: &str) -> std::result::Result<Self, Self::Err> {
        match s {
            "su" | "longrope" => Ok(Self::Su),
            "yarn" => Ok(Self::Yarn),
            _ => Err(candle_core::Error::Msg(
                "Expected either `su` or `yarn` scaled RoPE type.".to_string(),
            )),
        }
    }
}

#[derive(Debug, Clone, Deserialize, Serialize)]
#[serde(untagged)]
pub enum PhiRopeScalingConfig {
    Classic {
        short_factor: Vec<f64>,
        long_factor: Vec<f64>,
        #[serde(rename = "type")]
        scaling_type: ScaledRopeType,
    },
    Scaled {
        short_factor: Vec<f64>,
        long_factor: Vec<f64>,
        #[serde(rename = "type")]
        scaling_type: ScaledRopeType,
        long_mscale: f64,
        short_mscale: f64,
    },
}

pub struct PhiRopeConfig {
    pub rope_scaling: Option<PhiRopeScalingConfig>,
    pub max_position_embeddings: usize,
    pub original_max_position_embeddings: usize,
    pub rope_theta: f64,
    pub head_dim: usize,
}

impl PhiRotaryEmbedding {
    fn new_classic_scaled(
        short_factor: &[f64],
        long_factor: &[f64],
        scaling_type: &ScaledRopeType,
        cfg: &PhiRopeConfig,
        dtype: DType,
        dev: &Device,
    ) -> Result<Self> {
        let max_seq_len = cfg.max_position_embeddings;
        let dim = cfg.head_dim;

        // Calculate scale
        let scale =
            cfg.max_position_embeddings as f64 / cfg.original_max_position_embeddings as f64;
        let scaling_factor = if scale <= 1.0 {
            1.0
        } else {
            match scaling_type {
                ScaledRopeType::Su => {
                    (1.0 + scale.ln() / (cfg.original_max_position_embeddings as f64).ln()).sqrt()
                }
                ScaledRopeType::Yarn => 0.1 * scale.ln() + 1.0,
            }
        };

        // Calculate inv freqs for short, long
        let inv_freq_long = (0..dim)
            .step_by(2)
            .enumerate()
            .map(|(k, i)| {
                (1f64 / (long_factor[k] * cfg.rope_theta.powf(i as f64 / dim as f64))) as f32
            })
            .collect::<Vec<_>>();
        let inv_freq_short = (0..dim)
            .step_by(2)
            .enumerate()
            .map(|(k, i)| {
                (1f64 / (short_factor[k] * cfg.rope_theta.powf(i as f64 / dim as f64))) as f32
            })
            .collect::<Vec<_>>();
        let inv_freq_len = inv_freq_long.len();

        let t = Tensor::arange(0u32, max_seq_len as u32, dev)?
            .to_dtype(DType::F32)?
            .reshape((max_seq_len, 1))?;

        // Calculate sin,cos for long
        let inv_freq_long = Tensor::from_vec(inv_freq_long, (1, inv_freq_len), dev)?;
        let freqs_long = t.matmul(&inv_freq_long)?;
        let long_sin = freqs_long.sin()?.mul(scaling_factor)?.to_dtype(dtype)?;
        let long_cos = freqs_long.cos()?.mul(scaling_factor)?.to_dtype(dtype)?;

        // Calculate sin,cos for short
        let inv_freq_short =
            Tensor::from_vec(inv_freq_short, (1, inv_freq_len), dev)?.to_dtype(DType::F32)?;
        let freqs_short = t.matmul(&inv_freq_short)?;
        let short_sin = freqs_short.sin()?.mul(scaling_factor)?.to_dtype(dtype)?;
        let short_cos = freqs_short.cos()?.mul(scaling_factor)?.to_dtype(dtype)?;

        Ok(Self {
            short_cos,
            short_sin,
            long_cos: Some(long_cos),
            long_sin: Some(long_sin),
            original_max_position_embeddings: cfg.original_max_position_embeddings,
        })
    }

    fn new_unscaled(cfg: &PhiRopeConfig, dtype: DType, dev: &Device) -> Result<Self> {
        let max_seq_len = cfg.max_position_embeddings;
        let dim = cfg.head_dim;

        let inv_freq: Vec<_> = (0..dim)
            .step_by(2)
            .map(|i| 1f32 / cfg.rope_theta.powf(i as f64 / dim as f64) as f32)
            .collect();
        let inv_freq_len = inv_freq.len();
        let inv_freq = Tensor::from_vec(inv_freq, (1, inv_freq_len), dev)?;
        let t = Tensor::arange(0u32, max_seq_len as u32, dev)?
            .to_dtype(DType::F32)?
            .reshape((max_seq_len, 1))?;
        let freqs = t.matmul(&inv_freq)?;
        let sin = freqs.sin()?.to_dtype(dtype)?;
        let cos = freqs.cos()?.to_dtype(dtype)?;
        Ok(Self {
            short_cos: cos,
            short_sin: sin,
            long_cos: None,
            long_sin: None,
            original_max_position_embeddings: cfg.original_max_position_embeddings,
        })
    }

    #[allow(clippy::too_many_arguments)]
    fn new_scaled(
        short_factor: &[f64],
        long_factor: &[f64],
        scaling_type: &ScaledRopeType,
        long_mscale: f64,
        short_mscale: f64,
        cfg: &PhiRopeConfig,
        dtype: DType,
        dev: &Device,
    ) -> Result<Self> {
        let max_seq_len = cfg.max_position_embeddings;
        let dim = cfg.head_dim;

        if !matches!(scaling_type, ScaledRopeType::Su) {
            candle_core::bail!("Scaled Phi3 RoPE (non-classic scaled, with mscales) must have type `su`/`longrope`.");
        }

        if short_factor.len() != dim / 2 {
            candle_core::bail!(
                "Misaligned length {}, expected {} for `su`/`longrope` short rescale factors",
                short_factor.len(),
                dim / 2
            );
        }
        if long_factor.len() != dim / 2 {
            candle_core::bail!(
                "Misaligned length {}, expected {} for `su`/`longrope` long rescale factors",
                long_factor.len(),
                dim / 2
            );
        }

        // Short cos/sin
        let inv_freq_short: Vec<_> = (0..dim)
            .step_by(2)
            .enumerate()
            .map(|(k, i)| {
                1f32 / (short_factor[k] * cfg.rope_theta.powf(i as f64 / dim as f64)) as f32
            })
            .collect();
        let inv_freq_len_short = inv_freq_short.len();
        let inv_freq_short = Tensor::from_vec(inv_freq_short, (1, inv_freq_len_short), dev)?;
        let t_short = Tensor::arange(0u32, max_seq_len as u32, dev)?
            .to_dtype(DType::F32)?
            .reshape((max_seq_len, 1))?;
        let freqs_short = t_short.matmul(&inv_freq_short)?;
        let sin_short = (freqs_short.sin()?.to_dtype(dtype)? * short_mscale)?;
        let cos_short = (freqs_short.cos()?.to_dtype(dtype)? * short_mscale)?;

        // Long cos/sin
        let inv_freq_long: Vec<_> = (0..dim)
            .step_by(2)
            .enumerate()
            .map(|(k, i)| {
                1f32 / (long_factor[k] * cfg.rope_theta.powf(i as f64 / dim as f64)) as f32
            })
            .collect();
        let inv_freq_len_long = inv_freq_long.len();
        let inv_freq_long = Tensor::from_vec(inv_freq_long, (1, inv_freq_len_long), dev)?;
        let t_long = Tensor::arange(0u32, max_seq_len as u32, dev)?
            .to_dtype(DType::F32)?
            .reshape((max_seq_len, 1))?;
        let freqs_long = t_long.matmul(&inv_freq_long)?;
        let sin_long = (freqs_long.sin()?.to_dtype(dtype)? * long_mscale)?;
        let cos_long = (freqs_long.cos()?.to_dtype(dtype)? * long_mscale)?;
        Ok(Self {
            short_cos: cos_short,
            short_sin: sin_short,
            long_cos: Some(cos_long),
            long_sin: Some(sin_long),
            original_max_position_embeddings: cfg.original_max_position_embeddings,
        })
    }

    pub fn new(dtype: DType, cfg: impl Into<PhiRopeConfig>, dev: &Device) -> Result<Self> {
        let cfg: PhiRopeConfig = cfg.into();

        match &cfg.rope_scaling {
            Some(PhiRopeScalingConfig::Classic {
                short_factor,
                long_factor,
                scaling_type,
            }) => {
                Self::new_classic_scaled(short_factor, long_factor, scaling_type, &cfg, dtype, dev)
            }

            Some(PhiRopeScalingConfig::Scaled {
                short_factor,
                long_factor,
                scaling_type,
                long_mscale,
                short_mscale,
            }) => Self::new_scaled(
                short_factor,
                long_factor,
                scaling_type,
                *long_mscale,
                *short_mscale,
                &cfg,
                dtype,
                dev,
            ),

            None => Self::new_unscaled(&cfg, dtype, dev),
        }
    }

    /// Returns (sin, cos) taking into account LongRope
    fn get_long_or_short_sin_cos(&self, position_ids: &[usize]) -> (&Tensor, &Tensor) {
        if self.long_cos.is_none() {
            return (&self.short_sin, &self.short_cos);
        }
        let seq_len = position_ids.iter().max().unwrap() + 1;
        if seq_len > self.original_max_position_embeddings {
            (
                self.long_sin.as_ref().unwrap(),
                self.long_cos.as_ref().unwrap(),
            )
        } else {
            (&self.short_sin, &self.short_cos)
        }
    }

    pub fn forward(
        &self,
        q: &Tensor,
        k: &Tensor,
        seqlen_offsets: &[usize],
        position_ids: &[usize],
    ) -> Result<(Tensor, Tensor)> {
        let (_b_sz, _h, seq_len, _n_embd) = q.dims4()?;
        let mut q_embeds = Vec::new();
        let mut k_embeds = Vec::new();
        let (sin, cos) = self.get_long_or_short_sin_cos(position_ids);
        for (i, offset) in seqlen_offsets.iter().enumerate() {
            let cos = cos.narrow(0, *offset, seq_len)?;
            let sin = sin.narrow(0, *offset, seq_len)?;
            let q_embed =
                candle_nn::rotary_emb::rope(&q.i(i)?.unsqueeze(0)?.contiguous()?, &cos, &sin)?;
            let k_embed =
                candle_nn::rotary_emb::rope(&k.i(i)?.unsqueeze(0)?.contiguous()?, &cos, &sin)?;
            q_embeds.push(q_embed);
            k_embeds.push(k_embed);
        }
        Ok((Tensor::cat(&q_embeds, 0)?, Tensor::cat(&k_embeds, 0)?))
    }
}

/// RoPE for Llama3
#[derive(Debug, Clone)]
pub enum Llama3RotaryEmbedding {
    Llama3 {
        sin: Tensor,
        cos: Tensor,
        is_gptx: bool,
    },
    Default(RotaryEmbedding),
}

#[derive(Debug, Clone, Deserialize, Serialize, Default)]
pub enum Llama3RopeType {
    #[serde(rename = "llama3")]
    Llama3,
    #[default]
    #[serde(rename = "default")]
    Default,
}

#[derive(Debug, Clone, Deserialize, Serialize, Default)]
pub struct Llama3RopeConfig {
    pub factor: f32,
    pub low_freq_factor: f32,
    pub high_freq_factor: f32,
    pub original_max_position_embeddings: usize,
    pub rope_type: Llama3RopeType,
}

fn calculate_default_inv_freq(cfg: &llama::Config) -> Vec<f32> {
    let head_dim = cfg.hidden_size / cfg.num_attention_heads;
    (0..head_dim)
        .step_by(2)
        .map(|i| 1f32 / cfg.rope_theta.powf(i as f32 / head_dim as f32))
        .collect()
}

// https://github.com/huggingface/transformers/blob/1392a6867f40a55dfabaf306745c67627598b1af/src/transformers/modeling_rope_utils.py#L298
impl Llama3RotaryEmbedding {
    pub fn new_llama3(
        dtype: DType,
        cfg: &llama::Config,
        dev: &Device,
        is_gpt_neox: bool,
    ) -> Result<Self> {
        match &cfg.rope_scaling {
            None
            | Some(Llama3RopeConfig {
                rope_type: Llama3RopeType::Default,
                ..
            }) => Ok(Self::Default(RotaryEmbedding::new(
                cfg.rope_theta,
                cfg.hidden_size / cfg.num_attention_heads,
                cfg.max_position_embeddings,
                dev,
                is_gpt_neox,
                dtype,
            )?)),
            Some(rope_scaling) => {
                let low_freq_wavelen = rope_scaling.original_max_position_embeddings as f32
                    / rope_scaling.low_freq_factor;
                let high_freq_wavelen = rope_scaling.original_max_position_embeddings as f32
                    / rope_scaling.high_freq_factor;

                let inv_freq = calculate_default_inv_freq(cfg)
                    .into_iter()
                    .map(|freq| {
                        let wavelen = 2. * PI / freq;
                        if wavelen < high_freq_wavelen {
                            freq
                        } else if wavelen > low_freq_wavelen {
                            freq / rope_scaling.factor
                        } else {
                            let smooth = (rope_scaling.original_max_position_embeddings as f32
                                / wavelen
                                - rope_scaling.low_freq_factor)
                                / (rope_scaling.high_freq_factor - rope_scaling.low_freq_factor);
                            (1. - smooth) * freq / rope_scaling.factor + smooth * freq
                        }
                    })
                    .collect::<Vec<_>>();
                let inv_freq_len = inv_freq.len();
                let inv_freq = Tensor::from_vec(inv_freq, (1, inv_freq_len), dev)?;

                let t = Tensor::arange(0u32, cfg.max_position_embeddings as u32, dev)?
                    .to_dtype(DType::F32)?
                    .reshape((cfg.max_position_embeddings, 1))?;
                let freqs = t.matmul(&inv_freq)?;
                let sin = freqs.sin()?.to_dtype(dtype)?;
                let cos = freqs.cos()?.to_dtype(dtype)?;
                Ok(Self::Llama3 {
                    sin,
                    cos,
                    is_gptx: is_gpt_neox,
                })
            }
        }
    }

    pub fn new_mllama3(
        dtype: DType,
        cfg: &MLlamaTextConfig,
        dev: &Device,
        is_gpt_neox: bool,
    ) -> Result<Self> {
        match &cfg.rope_scaling {
            None
            | Some(MLlamaRopeScaling {
                rope_type: MLlamaRopeType::Default,
                ..
            }) => Ok(Self::Default(RotaryEmbedding::new(
                cfg.rope_theta,
                cfg.hidden_size / cfg.num_attention_heads,
                cfg.max_position_embeddings,
                dev,
                is_gpt_neox,
                dtype,
            )?)),
            Some(MLlamaRopeScaling {
                rope_type: MLlamaRopeType::Llama3,
                original_max_position_embeddings,
                factor,
                attention_factor: _,
                beta_fast: _,
                beta_slow: _,
                short_factor: _,
                long_factor: _,
                low_freq_factor,
                high_freq_factor,
            }) => {
                let factor = factor.context("MLlama Llama3 RoPE needs `factor` parameter.")?;
                let low_freq_factor = low_freq_factor
                    .context("MLlama Llama3 RoPE needs `low_freq_factor` parameter.")?;
                let high_freq_factor = high_freq_factor
                    .context("MLlama Llama3 RoPE needs `high_freq_factor` parameter.")?;

                let low_freq_wavelen = *original_max_position_embeddings as f32 / low_freq_factor;
                let high_freq_wavelen = *original_max_position_embeddings as f32 / high_freq_factor;

                let head_dim = cfg.hidden_size / cfg.num_attention_heads;

                let inv_freq = (0..head_dim)
                    .step_by(2)
                    .map(|i| 1f32 / cfg.rope_theta.powf(i as f32 / head_dim as f32))
                    .map(|freq| {
                        let wavelen = 2. * PI / freq;
                        if wavelen < high_freq_wavelen {
                            freq
                        } else if wavelen > low_freq_wavelen {
                            freq / factor
                        } else {
                            let smooth = (*original_max_position_embeddings as f32 / wavelen
                                - low_freq_factor)
                                / (high_freq_factor - low_freq_factor);
                            (1. - smooth) * freq / factor + smooth * freq
                        }
                    })
                    .collect::<Vec<_>>();
                let inv_freq_len = inv_freq.len();
                let inv_freq = Tensor::from_vec(inv_freq, (1, inv_freq_len), dev)?;

                let t = Tensor::arange(0u32, cfg.max_position_embeddings as u32, dev)?
                    .to_dtype(DType::F32)?
                    .reshape((cfg.max_position_embeddings, 1))?;
                let freqs = t.matmul(&inv_freq)?;
                let sin = freqs.sin()?.to_dtype(dtype)?;
                let cos = freqs.cos()?.to_dtype(dtype)?;
                Ok(Self::Llama3 {
                    sin,
                    cos,
                    is_gptx: is_gpt_neox,
                })
            }
            Some(MLlamaRopeScaling {
                rope_type: other, ..
            }) => {
                candle_core::bail!(
                    "MLlama doesn't support any other RoPE type than `llama3`, got {other:?}"
                )
            }
        }
    }

    pub fn forward(
        &self,
        positions: &[usize],
        positions_kernel: &Tensor,
        q: &mut Tensor,
        k: &mut Tensor,
        b_sz: usize,
    ) -> Result<()> {
        match self {
            Self::Llama3 { sin, cos, is_gptx } => {
                let (b_sz_seq_len, h, n_embd) = q.dims3()?;
                *q = q
                    .reshape((b_sz, b_sz_seq_len / b_sz, h, n_embd))?
                    .transpose(1, 2)?;
                let (b_sz_seq_len, h, n_embd) = k.dims3()?;
                *k = k
                    .reshape((b_sz, b_sz_seq_len / b_sz, h, n_embd))?
                    .transpose(1, 2)?;

                let (_b_sz, _h, seq_len, _n_embd) = q.dims4()?;
                let mut q_embeds = Vec::new();
                let mut k_embeds = Vec::new();
                for (i, offset) in positions.iter().enumerate() {
                    let cos = cos.narrow(0, *offset, seq_len)?;
                    let sin = sin.narrow(0, *offset, seq_len)?;
                    let rope = if *is_gptx {
                        candle_nn::rotary_emb::rope
                    } else {
                        candle_nn::rotary_emb::rope_i
                    };
                    let q_embed = rope(&q.i(i)?.unsqueeze(0)?.contiguous()?, &cos, &sin)?;
                    let k_embed = rope(&k.i(i)?.unsqueeze(0)?.contiguous()?, &cos, &sin)?;
                    q_embeds.push(q_embed);
                    k_embeds.push(k_embed);
                }
                *q = Tensor::cat(&q_embeds, 0)?;
                *k = Tensor::cat(&k_embeds, 0)?;
                Ok(())
            }
            Self::Default(rope) => rope.forward(positions, positions_kernel, q, k, b_sz),
        }
    }
}

/// Matrix multiplication, configurable to be via f16 (to use the faster GEMM kernels) optionally.
pub struct MatMul;

/// Set the matmuls to go via f16
pub(crate) static USE_MATMUL_VIA_F16: AtomicBool = AtomicBool::new(false);

pub(crate) fn set_use_matmul_via_f16(via_f16: bool) {
    if !INHIBIT_GEMM_F16.load(Ordering::Relaxed) {
        USE_MATMUL_VIA_F16.store(via_f16, Ordering::Relaxed)
    }
}
pub fn get_use_matmul_via_f16() -> bool {
    USE_MATMUL_VIA_F16.load(Ordering::Relaxed)
}

impl MatMul {
    /// Compute matrix-matrix product, optionally casting to f16 to use specialized GEMM kernels.
    pub fn matmul(&self, a: &Tensor, b: &Tensor) -> Result<Tensor> {
        if !get_use_matmul_via_f16() {
            return a.matmul(b);
        }
        let original_dtype = a.dtype();
        a.to_dtype(DType::F16)?
            .matmul(&b.to_dtype(DType::F16)?)?
            .to_dtype(original_dtype)
    }

    /// Compute matrix-matrix product, optionally casting to f16 to use specialized GEMM kernels.
    /// The result will be divided by the `scale` parameter in an affine division.
    pub fn matmul_affine_div(&self, a: &Tensor, b: &Tensor, scale: f64) -> Result<Tensor> {
        // TODO(EricLBuehler): Optimize this by using the gemm parameter
        self.matmul(a, b)? / scale
    }

    /// Compute quantized matrix-matrix product, optionally casting to f16 to use specialized GEMM kernels.
    pub fn qmatmul(&self, x: &Tensor, matmul: &QMatMul) -> Result<Tensor> {
        if get_use_matmul_via_f16() {
            matmul.forward_via_f16(x)
        } else {
            matmul.forward(x)
        }
    }

    /// Compute quantized matrix-matrix product, optionally casting to f16 to use specialized GEMM kernels.
    pub fn qmethod_matmul(&self, x: &Tensor, matmul: &dyn QuantMethod) -> Result<Tensor> {
        if get_use_matmul_via_f16() {
            matmul.forward_via_half(x)
        } else {
            matmul.forward(x)
        }
    }
}

/// Linear layer with fused bias matmul.
#[derive(Debug, Clone)]
pub struct FusedBiasLinear {
    pub(crate) w: Tensor,
    pub(crate) b: Tensor,
}

impl TryFrom<Linear> for FusedBiasLinear {
    type Error = candle_core::Error;

    fn try_from(x: Linear) -> Result<Self> {
        if let Some(bias) = x.bias() {
            Ok(Self {
                w: x.weight().clone(),
                b: bias.clone(),
            })
        } else {
            candle_core::bail!("`FusedBiasLinear` expects a Linear layer with bias.")
        }
    }
}

impl Module for FusedBiasLinear {
    fn forward(&self, x: &Tensor) -> Result<Tensor> {
        let w = match *x.dims() {
            [b1, b2, _, _] => self.w.broadcast_left((b1, b2))?,
            [bsize, _, _] => self.w.broadcast_left(bsize)?,
            _ => self.w.clone(),
        };
        let mut tgt_shape = x.dims().to_vec();
        tgt_shape[x.dims().len() - 1] = w.dim(D::Minus2)?;
        let b = self.b.broadcast_as(Shape::from_dims(&tgt_shape))?;

        if let (Device::Cuda(_), Some(cublaslt)) = (x.device(), *CUBLASLT_HANDLE.lock().unwrap()) {
            cublaslt
                .batch_matmul(
                    x,
                    &w,
                    Some(&b.t()?.contiguous()?),
                    None,
                    Some(1.0),
                    None,
                    None,
                )?
                .t()
        } else {
            x.matmul(&w.t()?)? + b
        }
    }
}

#[derive(Debug, Clone)]
pub struct QLinear {
    inner: QMatMul,
    bias: Option<Tensor>,
    dtype: DType,
}

impl QLinear {
    pub fn new<R: std::io::Read + std::io::Seek>(
        ct: &mut Content<'_, R>,
        name: &str,
        device: &Device,
    ) -> Result<Self> {
        let w = ct.tensor(&format!("{name}.weight"), device)?;
        let b = ct.tensor(&format!("{name}.bias"), device)?;
        let inner = QMatMul::from_qtensor(w)?;
        let bias = b.dequantize(device)?;
        Ok(Self {
            inner,
            bias: Some(bias),
            dtype: DType::F32,
        })
    }

    pub fn from_linear(linear: Linear) -> Self {
        Self {
            inner: QMatMul::Tensor(linear.weight().clone()),
            bias: linear.bias().cloned(),
            dtype: linear.weight().dtype(),
        }
    }

    pub fn from_parts(w: Tensor, b: Option<Tensor>) -> Self {
        let dtype = w.dtype();
        Self {
            inner: QMatMul::Tensor(w),
            bias: b,
            dtype,
        }
    }

    pub fn from_qparts(w: QTensor, b: Option<Tensor>) -> Self {
        if let Some(ref b) = b {
            assert_eq!(b.dtype(), DType::F32);
        }
        Self {
            inner: QMatMul::QTensor(Arc::new(w)),
            bias: b,
            dtype: DType::F32,
        }
    }

    pub fn from_old_and_qmatmul(inner: QMatMul, old: &Self) -> Self {
        Self {
            inner,
            bias: old.bias.clone(),
            dtype: old.dtype,
        }
    }

    pub fn inner(&mut self) -> &mut QMatMul {
        &mut self.inner
    }

    pub fn inner_ref(&self) -> &QMatMul {
        &self.inner
    }

    pub fn is_quant(&self) -> bool {
        matches!(self.inner, QMatMul::QTensor(_))
    }

    pub fn bias(&self) -> Option<&Tensor> {
        self.bias.as_ref()
    }

    pub fn bias_mut(&mut self) -> Option<&mut Tensor> {
        self.bias.as_mut()
    }
}

impl Module for QLinear {
    fn forward(&self, xs: &Tensor) -> Result<Tensor> {
        let xs = if self.is_quant() {
            xs.to_dtype(DType::F32)?
        } else {
            xs.clone()
        };
        let forward_fn = if !get_use_matmul_via_f16() {
            QMatMul::forward
        } else {
            QMatMul::forward_via_f16
        };
        if let Some(bias) = &self.bias {
            forward_fn(&self.inner, &xs)?
                .broadcast_add(bias)?
                .to_dtype(self.dtype)
        } else {
            forward_fn(&self.inner, &xs)?.to_dtype(self.dtype)
        }
    }
}

#[derive(Debug, Clone)]
pub struct RotaryEmbedding(candle_nn::RotaryEmbedding);

impl RotaryEmbedding {
    pub fn new(
        base: f32,
        head_dim: usize,
        max_position_embeddings: usize,
        device: &Device,
        is_gpt_neox: bool,
        dtype: DType,
    ) -> Result<Self> {
        Ok(Self(candle_nn::RotaryEmbedding::new(
            base,
            head_dim,
            max_position_embeddings,
            device,
            is_gpt_neox,
            dtype,
        )?))
    }

    pub fn new_partial(
        base: f32,
        head_dim: usize,
        rot_dim: usize,
        max_position_embeddings: usize,
        device: &Device,
        is_gpt_neox: bool,
        dtype: DType,
    ) -> Result<Self> {
        Ok(Self(candle_nn::RotaryEmbedding::new_partial(
            base,
            head_dim,
            rot_dim,
            max_position_embeddings,
            device,
            is_gpt_neox,
            dtype,
        )?))
    }

    pub fn forward(
        &self,
        positions: &[usize],
        positions_kernel: &Tensor,
        q: &mut Tensor,
        k: &mut Tensor,
        b_sz: usize,
    ) -> Result<()> {
        self.0.forward(positions, positions_kernel, q, k, b_sz)
    }
}

<<<<<<< HEAD
fn lp_norm(xs: &Tensor, p: usize, dim: usize) -> Result<Tensor> {
    let l2_norm = xs.powf(p as f64)?.sum_keepdim(dim)?.sqrt()?;
    Ok(l2_norm) //xs.broadcast_div(&l2_norm)
}

pub fn l2_norm(xs: &Tensor, dim: usize) -> Result<Tensor> {
    xs.broadcast_div(&lp_norm(xs, 2, dim)?)
}

/// Conv1d from weight norm parts (weight_v, weight_g)
pub fn wn_conv1d(
    in_channels: usize,
    out_channels: usize,
    kernel_size: usize,
    cfg: Conv1dConfig,
    vb: VarBuilder,
) -> Result<Conv1d> {
    let wv = vb.get(
        (out_channels, in_channels / cfg.groups, kernel_size),
        "weight_v",
    )?;
    let v_norm = l2_norm(&wv, 1)?;

    let wg = vb.get((out_channels, 1, 1), "weight_g")?;

    let w = wg.broadcast_mul(&(wv / v_norm)?)?;

    let bs = vb.get(out_channels, "bias")?;
    Ok(Conv1d::new(w, Some(bs), cfg))
}

/// Conv transpose1d from weight norm parts (weight_v, weight_g)
pub fn wn_conv_transpose1d(
    in_channels: usize,
    out_channels: usize,
    kernel_size: usize,
    cfg: ConvTranspose1dConfig,
    vb: VarBuilder,
) -> Result<ConvTranspose1d> {
    let wv = vb.get(
        (out_channels, in_channels / cfg.groups, kernel_size),
        "weight_v",
    )?;
    let v_norm = l2_norm(&wv, 1)?;

    let wg = vb.get((out_channels, 1, 1), "weight_g")?;

    let w = wg.broadcast_mul(&(wv / v_norm)?)?;

    let bs = vb.get(out_channels, "bias")?;
    Ok(ConvTranspose1d::new(w, Some(bs), cfg))
=======
#[derive(Debug, Clone, Copy, PartialEq, Deserialize, Serialize, Default)]
#[serde(rename_all = "lowercase")]
pub enum Activation {
    #[default]
    #[serde(alias = "gelu")]
    Gelu,
    #[serde(alias = "gelu_new")]
    NewGelu,
    Relu,
    Relu2,
    Relu6,
    Silu,
    Sigmoid,
    HardSigmoid,
    Swiglu,
    Swish,
    HardSwish,
    Elu(f64),
    LeakyRelu(f64),
    #[serde(alias = "gelu_pytorch_tanh")]
    GeluPytorchTanh,
}

impl Module for Activation {
    fn forward(&self, xs: &Tensor) -> Result<Tensor> {
        match self {
            Self::Gelu => xs.gelu_erf(),
            // https://github.com/huggingface/transformers/blob/12f043eaeaabfef6f6efea411d98e6f6d3c094b7/src/transformers/activations.py#L49-L78
            Self::NewGelu => xs.gelu(),
            Self::Relu => xs.relu(),
            Self::Relu2 => xs.relu()?.sqr(),
            Self::Relu6 => xs.clamp(0f32, 6f32),
            Self::Silu => xs.silu(),
            Self::Sigmoid => candle_nn::ops::sigmoid(xs),
            Self::HardSigmoid => candle_nn::ops::hard_sigmoid(xs),
            Self::Swiglu => candle_nn::ops::swiglu(xs),
            Self::Swish => xs * candle_nn::ops::sigmoid(xs)?,
            Self::HardSwish => xs * candle_nn::ops::hard_sigmoid(xs)?,
            &Self::Elu(alpha) => xs.elu(alpha),
            &Self::LeakyRelu(negative_slope) => candle_nn::ops::leaky_relu(xs, negative_slope),
            Self::GeluPytorchTanh => xs.gelu(),
        }
    }
>>>>>>> 751be3dd
}

mod tests {
    #[test]
    fn l2_norm() {
        use crate::layers::l2_norm;
        use candle_core::{Device, Tensor};

        let data = Tensor::new(
            &[
                [-0.2007f32, 0.2421, 0.8167],
                [-0.2650f32, 0.0338, 0.5677],
                [-0.2404f32, 0.8791, -0.2642],
            ],
            &Device::Cpu,
        )
        .unwrap();
        let target = Tensor::new(
            &[
                [-0.2293f32, 0.2766, 0.9332],
                [-0.4224f32, 0.0538, 0.9048],
                [-0.2533f32, 0.9265, -0.2784],
            ],
            &Device::Cpu,
        )
        .unwrap();
        let l2_norm = l2_norm(&data, 1).unwrap();
        let diff = (l2_norm - target)
            .unwrap()
            .abs()
            .unwrap()
            .mean_all()
            .unwrap()
            .to_scalar::<f32>()
            .unwrap();
        assert!(diff < 0.1);
    }

    #[test]
    fn fused_bias_linear() {
        use candle_core::{DType, Device, IndexOp, Tensor};
        use candle_nn::{Linear, Module};

        use crate::cublaslt::setup_cublas_lt_wrapper;
        use crate::layers::FusedBiasLinear;

        const IN: usize = 1921;
        const OUT: usize = 4096;
        const INNER: usize = 1024;

        let dev = Device::cuda_if_available(0).unwrap();
        setup_cublas_lt_wrapper();

        let inner_dtype = if dev.is_cuda() {
            DType::BF16
        } else {
            DType::F32
        };

        let w = Tensor::arange(0f32, (OUT * IN) as f32, &dev)
            .unwrap()
            .to_dtype(inner_dtype)
            .unwrap()
            .reshape((OUT, IN))
            .unwrap();
        let b = Tensor::arange(0f32, OUT as f32, &dev)
            .unwrap()
            .to_dtype(inner_dtype)
            .unwrap()
            .reshape((OUT,))
            .unwrap();

        let xs = Tensor::arange(0f32, (INNER * IN) as f32, &dev)
            .unwrap()
            .to_dtype(inner_dtype)
            .unwrap()
            .reshape((1, INNER, IN))
            .unwrap();

        let lin = Linear::new(w.clone(), Some(b.clone()));
        let truth_out = lin.forward(&xs).unwrap();
        let truth_y = truth_out
            .to_dtype(DType::F32)
            .unwrap()
            .to_vec3::<f32>()
            .unwrap();

        let fused = FusedBiasLinear { w, b };
        let fused_out = fused.forward(&xs).unwrap();
        let fused_y = fused_out
            .to_dtype(DType::F32)
            .unwrap()
            .to_vec3::<f32>()
            .unwrap();

        assert_eq!(truth_out.shape(), fused_out.shape());
        if truth_y != fused_y {
            panic!(
                "Truth does not match fused kernel. Diff fused - truth:\n{:#?}",
                &(&fused_out - &truth_out)
                    .unwrap()
                    .i((0, 5..10, 0..5))
                    .unwrap()
                    .to_dtype(DType::F32)
                    .unwrap()
                    .to_vec2::<f32>()
            )
        }
    }
}<|MERGE_RESOLUTION|>--- conflicted
+++ resolved
@@ -885,59 +885,6 @@
     }
 }
 
-<<<<<<< HEAD
-fn lp_norm(xs: &Tensor, p: usize, dim: usize) -> Result<Tensor> {
-    let l2_norm = xs.powf(p as f64)?.sum_keepdim(dim)?.sqrt()?;
-    Ok(l2_norm) //xs.broadcast_div(&l2_norm)
-}
-
-pub fn l2_norm(xs: &Tensor, dim: usize) -> Result<Tensor> {
-    xs.broadcast_div(&lp_norm(xs, 2, dim)?)
-}
-
-/// Conv1d from weight norm parts (weight_v, weight_g)
-pub fn wn_conv1d(
-    in_channels: usize,
-    out_channels: usize,
-    kernel_size: usize,
-    cfg: Conv1dConfig,
-    vb: VarBuilder,
-) -> Result<Conv1d> {
-    let wv = vb.get(
-        (out_channels, in_channels / cfg.groups, kernel_size),
-        "weight_v",
-    )?;
-    let v_norm = l2_norm(&wv, 1)?;
-
-    let wg = vb.get((out_channels, 1, 1), "weight_g")?;
-
-    let w = wg.broadcast_mul(&(wv / v_norm)?)?;
-
-    let bs = vb.get(out_channels, "bias")?;
-    Ok(Conv1d::new(w, Some(bs), cfg))
-}
-
-/// Conv transpose1d from weight norm parts (weight_v, weight_g)
-pub fn wn_conv_transpose1d(
-    in_channels: usize,
-    out_channels: usize,
-    kernel_size: usize,
-    cfg: ConvTranspose1dConfig,
-    vb: VarBuilder,
-) -> Result<ConvTranspose1d> {
-    let wv = vb.get(
-        (out_channels, in_channels / cfg.groups, kernel_size),
-        "weight_v",
-    )?;
-    let v_norm = l2_norm(&wv, 1)?;
-
-    let wg = vb.get((out_channels, 1, 1), "weight_g")?;
-
-    let w = wg.broadcast_mul(&(wv / v_norm)?)?;
-
-    let bs = vb.get(out_channels, "bias")?;
-    Ok(ConvTranspose1d::new(w, Some(bs), cfg))
-=======
 #[derive(Debug, Clone, Copy, PartialEq, Deserialize, Serialize, Default)]
 #[serde(rename_all = "lowercase")]
 pub enum Activation {
@@ -981,7 +928,59 @@
             Self::GeluPytorchTanh => xs.gelu(),
         }
     }
->>>>>>> 751be3dd
+}
+
+fn lp_norm(xs: &Tensor, p: usize, dim: usize) -> Result<Tensor> {
+    let l2_norm = xs.powf(p as f64)?.sum_keepdim(dim)?.sqrt()?;
+    Ok(l2_norm) //xs.broadcast_div(&l2_norm)
+}
+
+pub fn l2_norm(xs: &Tensor, dim: usize) -> Result<Tensor> {
+    xs.broadcast_div(&lp_norm(xs, 2, dim)?)
+}
+
+/// Conv1d from weight norm parts (weight_v, weight_g)
+pub fn wn_conv1d(
+    in_channels: usize,
+    out_channels: usize,
+    kernel_size: usize,
+    cfg: Conv1dConfig,
+    vb: VarBuilder,
+) -> Result<Conv1d> {
+    let wv = vb.get(
+        (out_channels, in_channels / cfg.groups, kernel_size),
+        "weight_v",
+    )?;
+    let v_norm = l2_norm(&wv, 1)?;
+
+    let wg = vb.get((out_channels, 1, 1), "weight_g")?;
+
+    let w = wg.broadcast_mul(&(wv / v_norm)?)?;
+
+    let bs = vb.get(out_channels, "bias")?;
+    Ok(Conv1d::new(w, Some(bs), cfg))
+}
+
+/// Conv transpose1d from weight norm parts (weight_v, weight_g)
+pub fn wn_conv_transpose1d(
+    in_channels: usize,
+    out_channels: usize,
+    kernel_size: usize,
+    cfg: ConvTranspose1dConfig,
+    vb: VarBuilder,
+) -> Result<ConvTranspose1d> {
+    let wv = vb.get(
+        (out_channels, in_channels / cfg.groups, kernel_size),
+        "weight_v",
+    )?;
+    let v_norm = l2_norm(&wv, 1)?;
+
+    let wg = vb.get((out_channels, 1, 1), "weight_g")?;
+
+    let w = wg.broadcast_mul(&(wv / v_norm)?)?;
+
+    let bs = vb.get(out_channels, "bias")?;
+    Ok(ConvTranspose1d::new(w, Some(bs), cfg))
 }
 
 mod tests {
