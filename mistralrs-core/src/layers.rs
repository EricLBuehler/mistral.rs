--- conflicted
+++ resolved
@@ -11,11 +11,7 @@
 };
 
 use candle_core::{
-<<<<<<< HEAD
-    quantized::{QMatMul, QTensor},
-=======
     quantized::{gguf_file, QMatMul, QTensor},
->>>>>>> 8c01795b
     DType, Device, IndexOp, Result, Shape, Tensor, D,
 };
 use candle_nn::{Linear, Module, VarBuilder};
@@ -428,20 +424,6 @@
 impl Module for FusedBiasLinear {
     fn forward(&self, x: &Tensor) -> Result<Tensor> {
         let w = match *x.dims() {
-<<<<<<< HEAD
-            [b1, b2, _, _] => self.w.broadcast_left((b1, b2))?.t()?,
-            [bsize, _, _] => self.w.broadcast_left(bsize)?.t()?,
-            _ => self.w.t()?,
-        };
-        let mut tgt_shape = x.dims().to_vec();
-        tgt_shape[x.dims().len() - 1] = w.dim(D::Minus1)?;
-        let b = self.b.broadcast_as(Shape::from_dims(&tgt_shape))?;
-
-        if let (Device::Cuda(_), Some(cublaslt)) = (x.device(), *CUBLASLT_HANDLE.lock().unwrap()) {
-            cublaslt.batch_matmul(&x, &w, Some(&b), None, Some(1.0), None, None)
-        } else {
-            x.matmul(&w)? + b
-=======
             [b1, b2, _, _] => self.w.broadcast_left((b1, b2))?,
             [bsize, _, _] => self.w.broadcast_left(bsize)?,
             _ => self.w.clone(),
@@ -464,7 +446,6 @@
                 .t()
         } else {
             x.matmul(&w.t()?)? + b
->>>>>>> 8c01795b
         }
     }
 }
