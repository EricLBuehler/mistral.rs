--- conflicted
+++ resolved
@@ -16,11 +16,8 @@
     DType, Device, IndexOp, Result, Shape, Tensor, D,
 };
 use candle_nn::{Linear, Module, VarBuilder};
-<<<<<<< HEAD
+use serde::Deserialize;
 use mistralrs_quant::QuantMethod;
-=======
-use serde::Deserialize;
->>>>>>> 3262fda3
 
 pub use crate::layers_masker::CausalMasker;
 pub use crate::layers_utils::{flash_attn, repeat_kv};
