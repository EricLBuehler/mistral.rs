--- conflicted
+++ resolved
@@ -6,11 +6,8 @@
 };
 
 use candle_core::Tensor;
-<<<<<<< HEAD
 use candle_sampling::logits_processor::{LogitsProcessor, Logprobs};
 use tokenizers::Tokenizer;
-=======
->>>>>>> 6c2be9a1
 
 use crate::{
     deref_mut_refcell, deref_refcell,
