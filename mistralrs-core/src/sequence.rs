use crate::{
    get_mut_arcmutex, get_mut_group,
    harmony::HarmonyContext,
    paged_attention::PhysicalTokenBlock,
    pipeline::{text_models_inputs_processor::PagedAttentionMeta, LayerCaches},
    response::{ChatCompletionChunkResponse, Choice, ChunkChoice, Response, SYSTEM_FINGERPRINT},
    sampler::{Logprobs, Sampler},
    AudioInput, ChatCompletionResponse, Usage,
};
use crate::{
    paged_attention::{BlockEngineSequence, LogicalTokenBlock},
    pipeline::{DiffusionGenerationParams, KvCache},
    response::CompletionChoice,
    tools::ToolCallingMatcher,
    CompletionChunkChoice, CompletionChunkResponse, CompletionResponse, ImageChoice,
    ImageGenerationResponse, ImageGenerationResponseFormat,
};
use candle_core::Tensor;
use std::{
    fmt::Display,
    hash::{DefaultHasher, Hash, Hasher},
    sync::{Arc, RwLock},
    time::{SystemTime, UNIX_EPOCH},
};
use tokio::sync::{
    mpsc::{error::SendError, Sender},
    Mutex, MutexGuard,
};

#[derive(Clone, Copy, PartialEq, Debug)]
pub enum StopReason {
    Eos,
    StopTok(u32),
    Length(usize),
    ModelLength(usize),
    StopString {
        stop_string_idx: usize,
        completion_bytes_pos: usize,
    },
    Canceled,
    GeneratedImage,
    GeneratedSpeech,
    ToolCalls,
}

impl Display for StopReason {
    fn fmt(&self, f: &mut std::fmt::Formatter<'_>) -> std::fmt::Result {
        match self {
            StopReason::Eos => write!(f, "stop"),
            StopReason::Length(_) | StopReason::ModelLength(_) => write!(f, "length"),
            StopReason::StopTok(_) | StopReason::StopString { .. } => write!(f, "stop"),
            StopReason::Canceled => write!(f, "canceled"),
            StopReason::GeneratedImage => write!(f, "generated_image"),
            StopReason::GeneratedSpeech => write!(f, "generated_speech"),
            StopReason::ToolCalls => write!(f, "tool_calls"),
        }
    }
}

#[derive(Clone, Copy, PartialEq, Debug)]
pub enum SequenceState {
    Done(StopReason),
    RunningPrompt,
    RunningCompletion,
    Waiting,
    Error,
    RunningPrefillPrompt,
    // For PagedAttention:
    FinishedAborted,
    FinishedIgnored,
    Swapped,
}

pub enum SequenceRecognizer {
    Llguidance(Box<llguidance::Matcher>),
    None,
}

enum SequenceCustomMetadata {
    PagedAttention {
        logical_token_blocks: Vec<LogicalTokenBlock>,
        physical_blocks_prefill: Option<Vec<Arc<PhysicalTokenBlock>>>,
        block_size: usize,
    },
    None,
}

macro_rules! blocks_to_add_new_tok {
    ($logical_token_blocks:expr) => {{
        let last = $logical_token_blocks.last();
        if !last.is_some_and(|last| last.is_full() || last.is_empty()) {
            // If we have space
            0
        } else {
            1
        }
    }};
}

pub(crate) fn util_append_token_to_blocks(
    tok: usize,
    logical_token_blocks: &mut Vec<LogicalTokenBlock>,
    block_size: usize,
) {
    let last = logical_token_blocks.last_mut();
    match last {
        Some(last) => {
            last.append_token_id(tok);
        }
        None => {
            logical_token_blocks.push(LogicalTokenBlock::new(block_size));
            // SAFETY: We just pushed a block, so last_mut() will return Some
            logical_token_blocks
                .last_mut()
                .expect("just pushed a block, vector cannot be empty")
                .append_token_id(tok);
        }
    }
    // SAFETY: At this point, we either had a block or just created one above,
    // so the vector is guaranteed to be non-empty.
    if logical_token_blocks
        .last()
        .expect("logical_token_blocks should not be empty after appending")
        .is_full()
    {
        logical_token_blocks.push(LogicalTokenBlock::new(block_size));
    }
}

impl SequenceCustomMetadata {
    fn append_token_to_blocks(&mut self, tok: usize) {
        match self {
            Self::PagedAttention {
                logical_token_blocks,
                physical_blocks_prefill: _,
                block_size,
            } => {
                util_append_token_to_blocks(tok, logical_token_blocks, *block_size);
            }
            Self::None => (),
        }
    }

    fn pop_token_from_blocks(&mut self) {
        match self {
            Self::PagedAttention {
                logical_token_blocks,
                physical_blocks_prefill: _,
                block_size: _,
            } => {
                let last = logical_token_blocks.last_mut().unwrap();
                last.pop_token();
            }
            Self::None => (),
        }
    }

    fn append_tokens_to_blocks(&mut self, toks: Vec<usize>) {
        for tok in toks {
            self.append_token_to_blocks(tok);
        }
    }

    fn remove_tokens_from_blocks(&mut self, n: usize) {
        for _ in 0..n {
            self.pop_token_from_blocks();
        }
    }
}

#[derive(Clone, Copy)]
pub enum SeqStepType {
    PromptAndDecode,
    OneShot,
}

pub struct SequenceImages {
    images: Vec<image::DynamicImage>,
    hashes: Vec<u64>,
}

#[derive(Clone)]
pub struct SequenceAudios {
    audios: Vec<AudioInput>,
    hashes: Vec<u64>,
}

impl SequenceAudios {
    fn new(input_audios: Vec<AudioInput>) -> Self {
        let hashes = input_audios.iter().map(|a| {
            let mut hasher = DefaultHasher::new();
            for s in &a.samples {
                s.to_bits().hash(&mut hasher);
            }
            a.sample_rate.hash(&mut hasher);
            hasher.finish()
        });
        Self {
            hashes: hashes.collect(),
            audios: input_audios,
        }
    }

    fn clone_audios(&self) -> Vec<AudioInput> {
        self.audios.clone()
    }

    fn audios(&self) -> &[AudioInput] {
        &self.audios
    }

    fn audios_mut(&mut self) -> &mut Vec<AudioInput> {
        &mut self.audios
    }

    fn hashes(&self) -> &[u64] {
        &self.hashes
    }

    fn keep_num_audios(&mut self, audios_to_keep: usize) {
        if self.audios.len() > audios_to_keep {
            let start = self.audios.len() - audios_to_keep;
            self.audios = self.audios[start..].to_vec();
            // Do not do this because we need all the hashes later in the prefix cacher.
            // self.hashes = self.hashes[start..].to_vec();
        }
    }
}

impl SequenceImages {
    fn new(input_images: Vec<image::DynamicImage>) -> Self {
        let hashes = input_images.iter().map(|x| {
            let mut hasher = DefaultHasher::new();
            x.as_bytes().hash(&mut hasher);
            hasher.finish()
        });
        Self {
            hashes: hashes.collect(),
            images: input_images,
        }
    }

    fn clone_images(&self) -> Vec<image::DynamicImage> {
        self.images.clone()
    }

    fn images(&self) -> &[image::DynamicImage] {
        &self.images
    }

    fn images_mut(&mut self) -> &mut Vec<image::DynamicImage> {
        &mut self.images
    }

    fn hashes(&self) -> &[u64] {
        &self.hashes
    }

    fn keep_num_images(&mut self, images_to_keep: usize) {
        if self.images.len() > images_to_keep {
            let start = self.images.len() - images_to_keep;
            self.images = self.images[start..].to_vec();
            // Do not do this because we need all the hashes later in the prefix cacher.
            // self.hashes = self.hashes[start..].to_vec();
        }
    }
}

// Holds all multimodal (vision/diffusion) data for a Sequence.
pub struct MultimodalData {
    pub input_images: Option<SequenceImages>,
    pub input_audios: Option<SequenceAudios>,
    pub cached_pixel_values: Option<Tensor>,
    pub cached_img_thw: Option<Tensor>,
    pub cached_vid_thw: Option<Tensor>,
    pub has_changed_prompt: bool,
    pub image_gen_response_format: Option<ImageGenerationResponseFormat>,
    pub diffusion_params: Option<DiffusionGenerationParams>,
}

impl MultimodalData {
    pub fn new(
        input_images: Option<Vec<image::DynamicImage>>,
        input_audios: Option<Vec<AudioInput>>,
        image_gen_response_format: Option<ImageGenerationResponseFormat>,
        diffusion_params: Option<DiffusionGenerationParams>,
    ) -> Self {
        MultimodalData {
            input_images: input_images.map(SequenceImages::new),
            input_audios: input_audios.map(SequenceAudios::new),
            cached_pixel_values: None,
            cached_img_thw: None,
            cached_vid_thw: None,
            has_changed_prompt: false,
            image_gen_response_format,
            diffusion_params,
        }
    }

    pub fn take_images(&mut self) -> Option<Vec<image::DynamicImage>> {
        if self.has_changed_prompt {
            if let Some(input_images) = self.input_images.as_mut() {
                let mut images = Vec::new();
                std::mem::swap(&mut images, input_images.images_mut());
                Some(images)
            } else {
                None
            }
        } else {
            self.input_images.as_ref().map(|imgs| imgs.clone_images())
        }
    }

    pub fn clone_images(&self) -> Option<Vec<image::DynamicImage>> {
        self.input_images.as_ref().map(|imgs| imgs.clone_images())
    }

    pub fn images(&self) -> Option<&[image::DynamicImage]> {
        self.input_images.as_ref().map(|imgs| imgs.images())
    }

    pub fn image_hashes(&self) -> Option<&[u64]> {
        self.input_images.as_ref().map(|imgs| imgs.hashes())
    }

    pub fn has_images(&self) -> bool {
        self.input_images
            .as_ref()
            .is_some_and(|imgs| !imgs.images().is_empty())
    }

    pub fn take_audios(&mut self) -> Option<Vec<AudioInput>> {
        if self.has_changed_prompt {
            if let Some(input_audios) = self.input_audios.as_mut() {
                let mut audios = Vec::new();
                std::mem::swap(&mut audios, input_audios.audios_mut());
                Some(audios)
            } else {
                None
            }
        } else {
            self.input_audios.as_ref().map(|imgs| imgs.clone_audios())
        }
    }

    pub fn clone_audios(&self) -> Option<Vec<AudioInput>> {
        self.input_audios.as_ref().map(|a| a.clone_audios())
    }

    pub fn audios(&self) -> Option<&[AudioInput]> {
        self.input_audios.as_ref().map(|a| a.audios())
    }

    pub fn audio_hashes(&self) -> Option<&[u64]> {
        self.input_audios.as_ref().map(|a| a.hashes())
    }

    pub fn has_audios(&self) -> bool {
        self.input_audios
            .as_ref()
            .is_some_and(|a| !a.audios().is_empty())
    }

    pub fn keep_num_audios(&mut self, audios_to_keep: usize) {
        if let Some(auds) = self.input_audios.as_mut() {
            auds.keep_num_audios(audios_to_keep)
        }
    }

    pub fn keep_num_images(&mut self, images_to_keep: usize) {
        if let Some(imgs) = self.input_images.as_mut() {
            imgs.keep_num_images(images_to_keep)
        }
    }

    pub fn image_gen_response_format(&self) -> Option<ImageGenerationResponseFormat> {
        self.image_gen_response_format
    }

    pub fn diffusion_params(&self) -> Option<DiffusionGenerationParams> {
        self.diffusion_params.clone()
    }
}

pub struct Sequence {
    // Metadata, const
    id: usize,
    prompt_len: usize,
    max_len: Option<usize>,
    timestamp: u128,
    sampler: Arc<Sampler>,
    stop_tokens: Vec<u32>,
    stop_strings: Vec<String>,
    return_logprobs: bool,
    responder: Sender<Response>,
    response_index: usize,
    creation_time: u64,
    prompt: String,
    sequence_stepping_type: SeqStepType,
    pub(crate) return_raw_logits: bool,
    token_offset: usize,
    eos_tokens: Vec<u32>,

    // Multimodal data (images, diffusion settings, pixel caches)
    pub multimodal: MultimodalData,

    // Completion requests
    suffix: Option<String>,
    prefix: Option<String>,

    // Speculative
    is_tmp: bool,

    // Prefix caching
    prefill_prompt_toks: Option<Vec<u32>>,
    /// Number of tokens at the start of the prompt that are cached (KV already computed).
    /// These tokens should be skipped during prefill.
    prefix_cache_len: usize,

    // Cache
    normal_cache: Vec<Option<KvCache>>,
    normal_draft_cache: Vec<Option<KvCache>>,
    scaling_cache: Option<Tensor>,
    cache: LayerCaches,
    draft_cache: LayerCaches,
    xlora_cache: Option<LayerCaches>,
    /// For hybrid models: index into the Mamba state pool
    mamba_state_idx: Option<usize>,

    // Preallocated KV cache (k,v)
    seq_preallocated_cache: Option<(Tensor, Tensor)>,

    // Mutables
    tokens: Vec<u32>,
    logprobs: Vec<Logprobs>,
    cumulative_logprob: f32,
    last_logprob: f32,
    last_completion_bytes_len: usize,
    last_is_done: Option<StopReason>,
    completion_bytes: Vec<u8>,
    stream_idx: usize,
    pub recognizer: SequenceRecognizer,
    scheduling_urgency: usize, // The number of passes since scheduling
    waitlisted_count: usize, // Used in PagedAttention to alert the user when a sequence repeatedly cannot be scheduled

    // GPU things
    pub prompt_tok_per_sec: f32,
    pub prompt_timestamp: Option<u128>,
    pub total_prompt_time: Option<u128>,
    group: Arc<Mutex<SequenceGroup>>,
    state: RwLock<SequenceState>,

    // Custom backend metadata
    custom_metadata: SequenceCustomMetadata,

    // Tool calls
    pub tools: Option<Arc<ToolCallingMatcher>>,
<<<<<<< HEAD
    pub(crate) mistral_tool_stream_parser:
        Option<crate::tools::mistral_token_parser::MistralV11ToolStreamParser>,
=======

    // Harmony format parsing context (for GPT-OSS models)
    harmony_context: Option<HarmonyContext>,
>>>>>>> 429610d2
}

impl BlockEngineSequence for Sequence {
    fn blocks_to_add_new_tok(&self) -> usize {
        match &self.custom_metadata {
            SequenceCustomMetadata::PagedAttention {
                logical_token_blocks,
                physical_blocks_prefill: _,
                block_size: _,
            } => {
                blocks_to_add_new_tok!(logical_token_blocks)
            }
            SequenceCustomMetadata::None => unreachable!(),
        }
    }

    fn get_id(&self) -> usize {
        self.id
    }

    fn logical_token_blocks(&self) -> &[LogicalTokenBlock] {
        match &self.custom_metadata {
            SequenceCustomMetadata::PagedAttention {
                logical_token_blocks,
                physical_blocks_prefill: _,
                block_size: _,
            } => logical_token_blocks,
            SequenceCustomMetadata::None => unreachable!(),
        }
    }

    fn take_physical_blocks_prefill(&mut self) -> Option<Vec<Arc<PhysicalTokenBlock>>> {
        match &mut self.custom_metadata {
            SequenceCustomMetadata::PagedAttention {
                logical_token_blocks: _,
                physical_blocks_prefill,
                block_size: _,
            } => physical_blocks_prefill.take(),
            SequenceCustomMetadata::None => None,
        }
    }

    fn increment_waitlist_count(&mut self) -> usize {
        let prev = self.waitlisted_count;
        self.waitlisted_count += 1;
        prev
    }

    fn set_prefix_cache_len(&mut self, len: usize) {
        self.prefix_cache_len = len;
    }

    fn block_size(&self) -> usize {
        match &self.custom_metadata {
            SequenceCustomMetadata::PagedAttention { block_size, .. } => *block_size,
            SequenceCustomMetadata::None => unreachable!(),
        }
    }
}

impl Sequence {
    #[allow(clippy::too_many_arguments)]
    pub fn new_waiting(
        tokens: Vec<u32>,
        prompt: String,
        id: usize,
        timestamp: u128,
        layers: usize,
        responder: Sender<Response>,
        sampler: Sampler,
        stop_tokens: Vec<u32>,
        stop_strings: Vec<String>,
        max_len: Option<usize>,
        return_logprobs: bool,
        is_xlora: bool,
        group: Arc<Mutex<SequenceGroup>>,
        response_index: usize,
        creation_time: u64,
        recognizer: SequenceRecognizer,
        suffix: Option<String>,
        prefix: Option<String>,
        input_images: Option<Vec<image::DynamicImage>>,
        input_audios: Option<Vec<AudioInput>>,
        // Paged attention
        block_size: Option<usize>,
        //
        tools: Option<Arc<ToolCallingMatcher>>,
        image_gen_response_format: Option<ImageGenerationResponseFormat>,
        sequence_stepping_type: SeqStepType,
        diffusion_params: Option<DiffusionGenerationParams>,
        // Preallocated KV cache (k,v)
        seq_preallocated_cache: Option<(Tensor, Tensor)>,
        //
        return_raw_logits: bool,
        eos_tokens: Vec<u32>,
    ) -> Self {
        let prompt_len = tokens.len();
        let mut custom_metadata = if let Some(block_size) = block_size {
            SequenceCustomMetadata::PagedAttention {
                logical_token_blocks: Vec::new(),
                physical_blocks_prefill: None,
                block_size,
            }
        } else {
            SequenceCustomMetadata::None
        };
        custom_metadata
            .append_tokens_to_blocks(tokens.iter().map(|x| *x as usize).collect::<Vec<_>>());
        Self {
            tokens,
            prompt,
            logprobs: Vec::new(),
            prompt_len,
            id,
            timestamp,
            state: RwLock::new(SequenceState::Waiting),
            normal_cache: vec![None; layers],
            normal_draft_cache: vec![None; layers],
            cache: vec![None; layers],
            draft_cache: vec![None; layers],
            xlora_cache: if is_xlora {
                Some(vec![None; layers])
            } else {
                None
            },
            mamba_state_idx: None,
            seq_preallocated_cache,
            responder,
            sampler: sampler.into(),
            stop_tokens,
            stop_strings,
            max_len,
            return_logprobs,
            prompt_tok_per_sec: 0.,
            prompt_timestamp: None,
            group,
            scaling_cache: None,
            response_index,
            creation_time,
            recognizer,
            prefill_prompt_toks: None,
            prefix_cache_len: 0,
            suffix,
            prefix,
            cumulative_logprob: 0.,
            completion_bytes: Vec::new(),
            stream_idx: 0,
            last_completion_bytes_len: 0,
            last_logprob: 0.0,
            last_is_done: None,
            is_tmp: false,
            scheduling_urgency: 0,
            // Multimodal data
            multimodal: MultimodalData::new(
                input_images,
                input_audios,
                image_gen_response_format,
                diffusion_params,
            ),
            custom_metadata,
            tools,
            mistral_tool_stream_parser: None,
            sequence_stepping_type,
            return_raw_logits,
            token_offset: 0,
            eos_tokens,
            total_prompt_time: None,
            waitlisted_count: 0,
            harmony_context: None,
        }
    }

    pub fn add_urgency(mut self) -> Self {
        self.scheduling_urgency += 1;
        self
    }

    pub fn reset_urgency(mut self) -> Self {
        self.scheduling_urgency = 0;
        self
    }

    /// Simple metric: (scheduling urgency) + log2(length)
    /// Takes into account: urgency (scales linear) and length (scales logarithmic)
    /// Scaling urgency is the number of scheduling passes where we have not been scheduled.
    pub fn compute_priority(&self) -> f64 {
        #![allow(clippy::cast_possible_truncation, clippy::cast_precision_loss)]
        (self.scheduling_urgency as f64) + (self.len() as f64).log2()
    }

    pub fn prefill_v2_normal(
        mut self,
        cache: Vec<Option<KvCache>>,
        toks: Vec<u32>,
        offset: usize,
    ) -> Self {
        self.normal_cache = cache;
        self.prefill_prompt_toks = Some(toks);
        self.set_state(SequenceState::RunningPrefillPrompt);
        self.token_offset = offset;
        self
    }

    pub fn prefill_v2_paged(
        mut self,
        logical_blocks: Vec<LogicalTokenBlock>,
        physical_blocks: Vec<Arc<PhysicalTokenBlock>>,
        toks: Vec<u32>,
        offset: usize,
    ) -> Self {
        self.prefill_prompt_toks = Some(toks);
        self.set_state(SequenceState::RunningPrefillPrompt);
        self.token_offset = offset;

        if let SequenceCustomMetadata::PagedAttention {
            logical_token_blocks,
            physical_blocks_prefill,
            block_size: _,
        } = &mut self.custom_metadata
        {
            *logical_token_blocks = logical_blocks;
            *physical_blocks_prefill = Some(physical_blocks);
        }

        self
    }

    /// This is the number of tokens. If the KV cache is Some, then it will use that.
    pub fn len(&self) -> usize {
        if let Some(toks) = &self.prefill_prompt_toks {
            return toks.len();
        }
        if self.is_tmp {
            return self.tokens.len();
        }
        // Use xlora cache first because of non granular
        if self.xlora_cache.as_ref().is_some_and(|c| c[0].is_some()) {
            self.xlora_cache.as_ref().unwrap()[0]
                .as_ref()
                .unwrap()
                .0
                .dims()[2]
                + 1
        } else if let Some((_, x)) = &self.cache[0] {
            x.dims()[2] + 1
        } else {
            self.tokens.len()
        }
    }

    pub fn id(&self) -> &usize {
        &self.id
    }

    pub fn is_running(&self) -> bool {
        matches!(
            *self.state.read().unwrap(),
            SequenceState::RunningCompletion | SequenceState::RunningPrompt // | SequenceState::RunningPrefillPrompt
        )
    }

    pub fn is_completion(&self) -> bool {
        matches!(
            *self.state.read().unwrap(),
            SequenceState::RunningCompletion
        )
    }

    pub fn is_prompt(&self) -> bool {
        matches!(
            *self.state.read().unwrap(),
            SequenceState::RunningPrompt | SequenceState::RunningPrefillPrompt
        )
    }

    pub fn is_waiting(&self) -> bool {
        matches!(*self.state.read().unwrap(), SequenceState::Waiting)
    }

    pub fn is_finished_paged_attn(&self) -> bool {
        matches!(
            *self.state.read().unwrap(),
            SequenceState::FinishedAborted
                | SequenceState::FinishedIgnored
                | SequenceState::Done(_)
        )
    }

    pub fn get_toks(&self) -> &[u32] {
        if let Some(toks) = &self.prefill_prompt_toks {
            return toks;
        }
        &self.tokens
    }

    pub fn get_initial_prompt(&self) -> &str {
        &self.prompt
    }

    pub fn set_initial_prompt(&mut self, new: String) {
        self.prompt = new;
    }

    pub fn token_offset(&self) -> usize {
        self.token_offset
    }

    pub(crate) fn set_token_offset(&mut self, offset: usize) {
        self.token_offset = offset;
    }

    pub(crate) fn prefill_toks_clone(&self) -> Option<Vec<u32>> {
        self.prefill_prompt_toks.clone()
    }

    /// Get the number of prefix tokens that are cached (KV already computed).
    /// These tokens should be skipped during prefill.
    pub fn prefix_cache_len(&self) -> usize {
        self.prefix_cache_len
    }

    /// Set the number of prefix tokens that are cached.
    pub fn set_prefix_cache_len(&mut self, len: usize) {
        self.prefix_cache_len = len;
    }

    /// This will also set prompt_len
    pub(crate) fn set_toks_and_reallocate(
        &mut self,
        toks: Vec<u32>,
        paged_attn_metadata: Option<&mut PagedAttentionMeta>,
    ) {
        self.tokens.clone_from(&toks);
        self.prompt_len = self.tokens.len();
        // Handle possible block engine
        match &mut self.custom_metadata {
            SequenceCustomMetadata::PagedAttention {
                logical_token_blocks,
                physical_blocks_prefill: _,
                block_size: _,
            } => {
                logical_token_blocks.clear();
            }
            SequenceCustomMetadata::None => (),
        }
        self.custom_metadata
            .append_tokens_to_blocks(toks.iter().map(|x| *x as usize).collect::<Vec<_>>());

        if let Some(metadata) = paged_attn_metadata {
            // Free and then reallocate as appropriate
            get_mut_arcmutex!(metadata.block_engine).free_sequence(*self.id());
            get_mut_arcmutex!(metadata.block_engine).allocate(self);
        }
    }

    pub fn completion_bytes(&self) -> &[u8] {
        &self.completion_bytes
    }

    pub fn preallocated_cache(&self) -> Option<&(Tensor, Tensor)> {
        self.seq_preallocated_cache.as_ref()
    }

    pub fn normal_cache(&mut self) -> &mut Vec<Option<KvCache>> {
        &mut self.normal_cache
    }

    pub fn normal_draft_cache(&mut self) -> &mut Vec<Option<KvCache>> {
        &mut self.normal_draft_cache
    }

    pub fn cache(&mut self) -> &mut Vec<Option<(Tensor, Tensor)>> {
        &mut self.cache
    }

    pub fn draft_cache(&mut self) -> &mut Vec<Option<(Tensor, Tensor)>> {
        &mut self.draft_cache
    }

    pub fn xlora_cache(&mut self) -> &mut Vec<Option<(Tensor, Tensor)>> {
        self.xlora_cache.as_mut().expect("No X-LoRA cache.")
    }

    pub fn scaling_cache(&mut self) -> &mut Option<Tensor> {
        &mut self.scaling_cache
    }

    pub fn mamba_state_idx(&self) -> Option<usize> {
        self.mamba_state_idx
    }

    pub fn set_mamba_state_idx(&mut self, idx: Option<usize>) {
        self.mamba_state_idx = idx;
    }

    pub fn is_xlora(&self) -> bool {
        self.xlora_cache.is_some()
    }

    pub fn sampler(&mut self) -> Arc<Sampler> {
        self.sampler.clone()
    }

    /// Add a some prefill tokens. Only meant for internal speculative decoding usage.
    pub fn set_prefill_toks(&mut self, toks: Vec<u32>) {
        self.prefill_prompt_toks = Some(toks)
    }

    /// Remove the prefill tokens.
    pub fn reset_prefill_toks(&mut self) {
        self.prefill_prompt_toks = None
    }

    /// Internal api to add one raw token.
    pub(crate) fn add_tmp_tok(&mut self, tok: u32) {
        self.is_tmp = true;
        self.tokens.push(tok);
        // Handle possible block engine
        self.custom_metadata.append_token_to_blocks(tok as usize);
    }

    /// Internal api to remove n raw tokens.
    pub(crate) fn remove_tmp_tok(&mut self, n: usize) {
        self.is_tmp = false;
        self.tokens.truncate(self.tokens.len() - n);
        // Handle possible block engine
        self.custom_metadata.remove_tokens_from_blocks(n);
    }

    pub fn add_token(
        &mut self,
        tok: Logprobs,
        completion_bytes: Vec<u8>,
        is_done: &Option<StopReason>,
    ) {
        let stopped_by_token = matches!(
            is_done,
            Some(StopReason::Eos) | Some(StopReason::StopTok(_))
        );
        if !stopped_by_token {
            // Completion bytes is used to check for stop strings, and as the response buffer.
            // We don't need to add stop tokens to the completion bytes to check for stop strings.
            // And by not adding it here, we can avoid having to delete these tokens from the output.
            self.completion_bytes.extend_from_slice(&completion_bytes);
            self.last_completion_bytes_len = completion_bytes.len();
        }
        self.last_logprob = tok.logprob;
        self.last_is_done = *is_done;

        self.custom_metadata
            .append_token_to_blocks(tok.token as usize);

        // Process token through Harmony parser if in Harmony mode
        if let Some(ref mut harmony_ctx) = self.harmony_context {
            let _ = harmony_ctx.process_token(tok.token);
        }

        self.cumulative_logprob += tok.logprob;
        self.tokens.push(tok.token);
        self.logprobs.push(tok);
        self.reset_prefill_toks();
    }

    pub fn responder(&self) -> Sender<Response> {
        self.responder.clone()
    }

    pub fn creation_time(&self) -> u64 {
        self.creation_time
    }

    pub fn set_state(&self, state: SequenceState) {
        if matches!(state, SequenceState::Error) {
            let mut group = get_mut_group!(self);
            group.n_choices = group.n_choices.saturating_sub(1);
        }
        *self.state.write().unwrap() = state;
    }

    pub fn getstate(&self) -> SequenceState {
        *self.state.read().unwrap()
    }

    pub fn is_done(
        &self,
        tok: u32,
        eos_tok: Option<&[u32]>,
        max_model_len: usize,
    ) -> Option<StopReason> {
        let is_eos = match eos_tok {
            Some(eos_tok) => eos_tok.contains(&tok),
            None => false,
        };
        if is_eos {
            Some(StopReason::Eos)
        } else if matches!(
            &*self.state.read().unwrap(),
            SequenceState::Done(StopReason::Canceled)
        ) {
            Some(StopReason::Canceled)
        } else if self.stop_tokens.contains(&tok) {
            Some(StopReason::StopTok(tok))
        } else if self.max_len.is_some()
            && self.tokens.len().saturating_sub(self.prompt_len) + 1 >= self.max_len.unwrap()
        {
            // add_token will be called after this check
            Some(StopReason::Length(self.max_len.unwrap()))
        } else if self.tokens.len().saturating_sub(self.prompt_len) >= max_model_len {
            Some(StopReason::ModelLength(max_model_len))
        } else {
            if !self.stop_strings.is_empty() {
                for (idx, s) in self.stop_strings.iter().enumerate() {
                    if let Some(pos) = galil_seiferas::gs_find(&self.completion_bytes, s.as_bytes())
                    {
                        return Some(StopReason::StopString {
                            stop_string_idx: idx,
                            completion_bytes_pos: pos,
                        });
                    }
                }
            }
            None
        }
    }

    pub fn logprobs(&self) -> &[Logprobs] {
        &self.logprobs
    }

    pub fn return_logprobs(&self) -> bool {
        self.return_logprobs
    }

    pub fn prompt_tokens(&self) -> usize {
        self.prompt_len
    }

    pub fn stop_strings(&self) -> &[String] {
        &self.stop_strings
    }

    /// Returns the delta between the last two decoded sequences
    pub fn get_delta(
        &mut self,
    ) -> Result<Option<String>, Box<dyn std::error::Error + Send + Sync>> {
        let new_decoded = self.peek_delta();
        if matches!(new_decoded, Ok(Some(_))) {
            self.stream_idx = self.completion_bytes.len();
        }
        new_decoded
    }

    /// Peeks at the delta between the last two decoded sequences, but does not advance the stream index.
    pub fn peek_delta(&self) -> Result<Option<String>, Box<dyn std::error::Error + Send + Sync>> {
        let is_first = self.stream_idx == 0;
        let new_decoded = String::from_utf8_lossy(&self.completion_bytes[self.stream_idx..]);
        // Check if the sequence ends with valid utf8, if not skip it as it probably is a multi token sequence
        if new_decoded.ends_with('�') {
            return Ok(None);
        }

        // The first token usually starts with a space. We don't want to add that to the delta.
        // Since we're using the completion_bytes, we need to take care of that ourselves.
        // Had we used HF's Tokenizer, it would have taken care of that for us.
        if is_first {
            return Ok(Some(new_decoded.trim_start().to_string()));
        }
        Ok(Some(new_decoded.to_string()))
    }

    pub fn timestamp(&self) -> u128 {
        self.timestamp
    }

    pub fn prompt_timestamp(&self) -> Option<u128> {
        self.prompt_timestamp
    }

    fn update_time_info(&self) {
        let now = SystemTime::now()
            .duration_since(UNIX_EPOCH)
            .expect("Time travel has occurred!")
            .as_millis();

        if let Some(ts) = self.prompt_timestamp {
            get_mut_group!(self).total_completion_time = now - ts;
            get_mut_group!(self).total_prompt_time = self.total_prompt_time.unwrap();
        }

        get_mut_group!(self).total_time = now - self.timestamp;

        get_mut_group!(self).total_prompt_toks = self.prompt_len;
        get_mut_group!(self).total_toks = self.len();
    }

    pub fn add_image_choice_to_group(&self, choice: ImageChoice) {
        get_mut_group!(self).image_choices.push(choice);
    }

    pub fn add_speech_pcm_to_group(&self, pcm: Arc<Vec<f32>>, rate: usize, channels: usize) {
        get_mut_group!(self).speech_pcms.push((pcm, rate, channels));
    }

    pub fn add_choice_to_group(&self, choice: Choice) {
        get_mut_group!(self).choices.push(choice);
        self.update_time_info();
    }

    pub fn add_raw_choice_to_group(&self, logit_chunks: Vec<Tensor>) {
        get_mut_group!(self)
            .raw_choices
            .push((logit_chunks, self.tokens.clone()));
        self.update_time_info();
    }

    pub fn add_embedding_choice_to_group(&self, embedding: Vec<f32>) {
        get_mut_group!(self).embedding_choices.push(embedding);
        self.update_time_info();
    }

    pub fn add_completion_choice_to_group(&self, mut choice: CompletionChoice) {
        choice.text = format!(
            "{}{}{}",
            self.prefix.as_deref().unwrap_or(""),
            choice.text,
            self.suffix.as_deref().unwrap_or("")
        );
        get_mut_group!(self)
            .completion_choices
            .push((self.cumulative_logprob, choice));
        self.update_time_info();
    }

    pub fn get_response_index(&self) -> usize {
        self.response_index
    }

    pub fn get_mut_group(&self) -> MutexGuard<'_, SequenceGroup> {
        get_mut_group!(self)
    }

    pub fn add_streaming_chunk_choice_to_group(&self, chunk: ChunkChoice) {
        get_mut_group!(self).chat_streaming_chunks.push(chunk);
        self.update_time_info();
    }

    pub fn add_streaming_completion_chunk_choice_to_group(&self, chunk: CompletionChunkChoice) {
        get_mut_group!(self).completion_streaming_chunks.push(chunk);
        self.update_time_info();
    }

    pub fn take_images(&mut self) -> Option<Vec<image::DynamicImage>> {
        self.multimodal.take_images()
    }

    pub fn clone_images(&self) -> Option<Vec<image::DynamicImage>> {
        self.multimodal.clone_images()
    }

    pub fn images(&self) -> Option<&[image::DynamicImage]> {
        self.multimodal.images()
    }

    pub fn image_hashes(&self) -> Option<&[u64]> {
        self.multimodal.image_hashes()
    }

    pub fn has_images(&self) -> bool {
        self.multimodal.has_images()
    }

    pub fn take_audios(&mut self) -> Option<Vec<AudioInput>> {
        self.multimodal.take_audios()
    }

    pub fn clone_audios(&self) -> Option<Vec<AudioInput>> {
        self.multimodal.clone_audios()
    }

    pub fn audios(&self) -> Option<&[AudioInput]> {
        self.multimodal.audios()
    }

    pub fn audio_hashes(&self) -> Option<&[u64]> {
        self.multimodal.audio_hashes()
    }

    pub fn has_audios(&self) -> bool {
        self.multimodal.has_audios()
    }

    /// Keep these last n audios
    pub fn keep_num_audios(&mut self, audios_to_keep: usize) {
        self.multimodal.keep_num_audios(audios_to_keep)
    }

    /// Keep these last n images
    pub fn keep_num_images(&mut self, images_to_keep: usize) {
        self.multimodal.keep_num_images(images_to_keep)
    }

    pub fn image_gen_response_format(&self) -> Option<ImageGenerationResponseFormat> {
        self.multimodal.image_gen_response_format()
    }

    pub fn sequence_stepping_type(&self) -> &SeqStepType {
        &self.sequence_stepping_type
    }

    pub fn get_diffusion_diffusion_params(&self) -> Option<DiffusionGenerationParams> {
        self.multimodal.diffusion_params()
    }

    pub fn eos_tokens(&self) -> &[u32] {
        &self.eos_tokens
    }

    // === Harmony Format Support ===

    /// Enable Harmony format parsing for this sequence.
    /// Should be called when the model uses Harmony format (GPT-OSS models).
    pub fn enable_harmony_mode(&mut self) -> Result<(), anyhow::Error> {
        if self.harmony_context.is_none() {
            self.harmony_context = Some(HarmonyContext::new()?);
        }
        Ok(())
    }

    /// Check if this sequence is in Harmony mode
    pub fn is_harmony_mode(&self) -> bool {
        self.harmony_context.is_some()
    }

    /// Process a token through the Harmony parser (if enabled).
    /// Returns the Harmony delta if in Harmony mode.
    pub fn process_harmony_token(&mut self, token_id: u32) -> Option<crate::harmony::HarmonyDelta> {
        self.harmony_context
            .as_mut()
            .map(|ctx| ctx.process_token(token_id))
    }

    /// Get the latest Harmony reasoning delta (for streaming).
    /// Returns None if not in Harmony mode or no new reasoning content.
    pub fn get_harmony_reasoning_delta(&mut self) -> Option<String> {
        self.harmony_context
            .as_mut()
            .and_then(|ctx| ctx.get_reasoning_delta())
    }

    /// Get the latest Harmony final content delta (for streaming).
    /// Returns None if not in Harmony mode or no new final content.
    pub fn get_harmony_final_delta(&mut self) -> Option<String> {
        self.harmony_context
            .as_mut()
            .and_then(|ctx| ctx.get_final_delta())
    }

    /// Get accumulated Harmony reasoning content (for non-streaming).
    /// Returns None if not in Harmony mode or no reasoning content.
    pub fn get_harmony_reasoning_content(&self) -> Option<String> {
        self.harmony_context
            .as_ref()
            .and_then(|ctx| ctx.reasoning_content())
    }

    /// Get accumulated Harmony final content.
    /// Returns None if not in Harmony mode or no final content.
    pub fn get_harmony_final_content(&self) -> Option<String> {
        self.harmony_context
            .as_ref()
            .and_then(|ctx| ctx.final_content())
    }

    /// Signal end of stream to the Harmony parser
    pub fn harmony_process_eos(&mut self) {
        if let Some(ref mut ctx) = self.harmony_context {
            ctx.process_eos();
        }
    }

    /// Check if Harmony mode has detected any tool calls
    pub fn has_harmony_tool_calls(&self) -> bool {
        self.harmony_context
            .as_ref()
            .is_some_and(|ctx| ctx.has_tool_call())
    }

    /// Get all Harmony tool calls (finalizes any pending tool call)
    pub fn get_harmony_tool_calls(&mut self) -> Vec<crate::harmony::HarmonyToolCall> {
        self.harmony_context
            .as_mut()
            .map(|ctx| ctx.finalize_tool_calls())
            .unwrap_or_default()
    }
}

pub struct SequenceGroup {
    n_choices: usize, // The target number of choices to return. Can be decreased if an error is thrown.
    best_of: Option<usize>, // Top n seqs based on cumulative logprobs.
    pub total_prompt_toks: usize,
    pub total_toks: usize,
    pub total_prompt_time: u128,
    pub total_time: u128,
    pub total_completion_time: u128,
    choices: Vec<Choice>,
    image_choices: Vec<ImageChoice>,
    speech_pcms: Vec<(Arc<Vec<f32>>, usize, usize)>, // (pcm, rate, channels)
    raw_choices: Vec<(Vec<Tensor>, Vec<u32>)>,
    embedding_choices: Vec<Vec<f32>>,
    completion_choices: Vec<(f32, CompletionChoice)>,
    pub chat_streaming_chunks: Vec<ChunkChoice>,
    pub completion_streaming_chunks: Vec<CompletionChunkChoice>,
    pub is_streaming: bool,
    pub is_chat: bool,
    bare_tool_calls_seen: usize,
}

impl SequenceGroup {
    pub fn new(
        n_choices: usize,
        is_streaming: bool,
        is_chat: bool,
        best_of: Option<usize>,
    ) -> Self {
        Self {
            choices: Vec::new(),
            image_choices: Vec::new(),
            speech_pcms: Vec::new(),
            raw_choices: Vec::new(),
            embedding_choices: Vec::new(),
            completion_choices: Vec::new(),
            n_choices,
            total_prompt_toks: 0,
            total_toks: 0,
            total_prompt_time: 0,
            total_time: 0,
            total_completion_time: 0,
            chat_streaming_chunks: Vec::new(),
            completion_streaming_chunks: Vec::new(),
            is_streaming,
            is_chat,
            best_of,
            bare_tool_calls_seen: 0,
        }
    }

    pub(crate) fn record_bare_tool_calls_marker(&mut self) -> usize {
        self.bare_tool_calls_seen += 1;
        self.bare_tool_calls_seen
    }

    pub(crate) fn reset_bare_tool_calls_marker(&mut self) {
        self.bare_tool_calls_seen = 0;
    }

    pub fn get_choices(&self) -> &[Choice] {
        &self.choices
    }

    /// This may apply the best_of.
    pub fn get_completion_choices(&self) -> Vec<CompletionChoice> {
        if let Some(best_of) = self.best_of {
            let mut choices = self.completion_choices.clone();
            // Sort by descending logprobs
            choices.sort_by(|a, b| b.0.partial_cmp(&a.0).expect("No ordering."));
            choices
                .into_iter()
                .take(best_of)
                .map(|(_, x)| x)
                .collect::<Vec<_>>()
        } else {
            self.completion_choices
                .clone()
                .into_iter()
                .map(|(_, x)| x)
                .collect::<Vec<_>>()
        }
    }

    pub fn get_image_choices(&self) -> &[ImageChoice] {
        &self.image_choices
    }

    pub fn get_usage(&self) -> Usage {
        #[allow(clippy::cast_precision_loss)]
        Usage {
            completion_tokens: self.total_toks.saturating_sub(self.total_prompt_toks),
            prompt_tokens: self.total_prompt_toks,
            total_tokens: self.total_toks,
            avg_tok_per_sec: (self.total_toks as f32 / self.total_time as f32) * 1000.,
            avg_prompt_tok_per_sec: (self.total_prompt_toks as f32 / self.total_prompt_time as f32)
                * 1000.,
            avg_compl_tok_per_sec: (self.total_toks.saturating_sub(self.total_prompt_toks) as f32
                / self.total_completion_time as f32)
                * 1000.,
            total_time_sec: self.total_time as f32 / 1000.,
            total_completion_time_sec: self.total_completion_time as f32 / 1000.,
            total_prompt_time_sec: self.total_prompt_time as f32 / 1000.,
        }
    }

    pub async fn maybe_send_chat_done_response(
        &self,
        response: ChatCompletionResponse,
        sender: Sender<Response>,
    ) -> Result<(), SendError<Response>> {
        if self.choices.len() == self.n_choices {
            sender.send(Response::Done(response)).await?;
        }

        Ok(())
    }

    pub async fn maybe_send_raw_done_response(
        &self,
        sender: Sender<Response>,
    ) -> Result<(), SendError<Response>> {
        if self.raw_choices.len() == self.n_choices {
            assert_eq!(self.raw_choices.len(), 1);
            let (logits_chunks, tokens) = self.raw_choices[0].clone();
            sender
                .send(Response::Raw {
                    logits_chunks,
                    tokens,
                })
                .await?;
        }

        Ok(())
    }

    pub async fn maybe_send_embedding_done_response(
        &self,
        sender: Sender<Response>,
    ) -> Result<(), SendError<Response>> {
        if self.embedding_choices.len() == self.n_choices {
            assert_eq!(self.embedding_choices.len(), 1);
            let embeddings = self.embedding_choices[0].clone();
            let prompt_tokens = self.total_prompt_toks;
            let total_tokens = self.total_toks;
            sender
                .send(Response::Embeddings {
                    embeddings,
                    prompt_tokens,
                    total_tokens,
                })
                .await?;
        }

        Ok(())
    }

    pub async fn maybe_send_image_gen_response(
        &self,
        response: ImageGenerationResponse,
        sender: Sender<Response>,
    ) -> Result<(), SendError<Response>> {
        if self.image_choices.len() == self.n_choices {
            sender.send(Response::ImageGeneration(response)).await?;
        }

        Ok(())
    }

    pub async fn maybe_send_speech_response(
        &self,
        sender: Sender<Response>,
    ) -> Result<(), SendError<Response>> {
        assert_eq!(self.speech_pcms.len(), 1);

        let (pcm, rate, channels) = self.speech_pcms[0].clone();
        sender
            .send(Response::Speech {
                pcm,
                rate,
                channels,
            })
            .await?;

        Ok(())
    }

    pub async fn maybe_send_streaming_response(
        &mut self,
        seq: &Sequence,
        model: String,
        usage_opt: Option<Usage>,
    ) -> Result<(), Box<SendError<Response>>> {
        if self.chat_streaming_chunks.len() == self.n_choices && self.is_streaming {
            let mut swap_streaming_chunks = vec![];

            std::mem::swap(&mut swap_streaming_chunks, &mut self.chat_streaming_chunks);

            seq.responder()
                .send(Response::Chunk(ChatCompletionChunkResponse {
                    id: seq.id.to_string(),
                    choices: swap_streaming_chunks,
                    created: seq.timestamp,
                    model: model.clone(),
                    system_fingerprint: SYSTEM_FINGERPRINT.to_string(),
                    object: "chat.completion.chunk".to_string(),
                    usage: usage_opt,
                }))
                .await?;
        } else if self.completion_streaming_chunks.len() == self.n_choices && self.is_streaming {
            let mut swap_streaming_chunks = vec![];

            std::mem::swap(
                &mut swap_streaming_chunks,
                &mut self.completion_streaming_chunks,
            );

            seq.responder()
                .send(Response::CompletionChunk(CompletionChunkResponse {
                    id: seq.id.to_string(),
                    choices: swap_streaming_chunks,
                    created: seq.timestamp,
                    model: model.clone(),
                    system_fingerprint: SYSTEM_FINGERPRINT.to_string(),
                    object: "text_completion".to_string(),
                }))
                .await?;
        }
        Ok(())
    }

    pub async fn maybe_send_completion_done_response(
        &self,
        response: CompletionResponse,
        sender: Sender<Response>,
    ) -> Result<(), Box<SendError<Response>>> {
        if self.completion_choices.len() == self.n_choices {
            sender.send(Response::CompletionDone(response)).await?;
        }
        Ok(())
    }
}<|MERGE_RESOLUTION|>--- conflicted
+++ resolved
@@ -455,14 +455,11 @@
 
     // Tool calls
     pub tools: Option<Arc<ToolCallingMatcher>>,
-<<<<<<< HEAD
     pub(crate) mistral_tool_stream_parser:
         Option<crate::tools::mistral_token_parser::MistralV11ToolStreamParser>,
-=======
 
     // Harmony format parsing context (for GPT-OSS models)
     harmony_context: Option<HarmonyContext>,
->>>>>>> 429610d2
 }
 
 impl BlockEngineSequence for Sequence {
