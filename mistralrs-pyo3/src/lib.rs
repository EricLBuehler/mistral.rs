--- conflicted
+++ resolved
@@ -19,15 +19,6 @@
 
 use candle_core::Device;
 use mistralrs_core::{
-<<<<<<< HEAD
-    initialize_logging, paged_attn_supported, AnyMoeLoader, ChatCompletionResponse,
-    CompletionResponse, Constraint, DefaultSchedulerMethod, DeviceLayerMapMetadata,
-    DeviceMapMetadata, DrySamplingParams, GGMLLoaderBuilder, GGMLSpecificConfig, GGUFLoaderBuilder,
-    Loader, MemoryGpuConfig, MistralRs, MistralRsBuilder, ModelDType, NormalLoaderBuilder,
-    NormalRequest, NormalSpecificConfig, PagedAttentionConfig, Request as _Request, RequestMessage,
-    Response, SamplingParams, SchedulerConfig, SpeculativeConfig, SpeculativeLoader, StopTokens,
-    TokenSource, Tool, VisionLoaderBuilder, VisionSpecificConfig,
-=======
     initialize_logging, paged_attn_supported, parse_isq_value, AnyMoeLoader,
     ChatCompletionResponse, CompletionResponse, Constraint, DefaultSchedulerMethod,
     DeviceLayerMapMetadata, DeviceMapMetadata, GGMLLoaderBuilder, GGMLSpecificConfig,
@@ -35,8 +26,7 @@
     NormalLoaderBuilder, NormalRequest, NormalSpecificConfig, PagedAttentionConfig,
     Request as _Request, RequestMessage, Response, SamplingParams, SchedulerConfig,
     SpeculativeConfig, SpeculativeLoader, StopTokens, TokenSource, Tool, VisionLoaderBuilder,
-    VisionSpecificConfig,
->>>>>>> 249299bd
+    VisionSpecificConfig,DrySamplingParams
 };
 use pyo3::{exceptions::PyValueError, prelude::*};
 use std::fs::File;
