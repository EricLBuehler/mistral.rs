--- conflicted
+++ resolved
@@ -4,11 +4,7 @@
 
 [project]
 name = "$name"
-<<<<<<< HEAD
-version = "0.1.15"
-=======
 version = "0.1.14"
->>>>>>> 93e451d9
 requires-python = ">=3.8"
 classifiers = [
     "Programming Language :: Rust",
