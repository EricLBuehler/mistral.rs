--- conflicted
+++ resolved
@@ -88,236 +88,6 @@
     prefix_cache_n: usize,
 }
 
-<<<<<<< HEAD
-#[derive(Debug)]
-struct ModelErrorMessage(String);
-impl std::fmt::Display for ModelErrorMessage {
-    fn fmt(&self, f: &mut std::fmt::Formatter<'_>) -> std::fmt::Result {
-        write!(f, "{}", self.0)
-    }
-}
-impl std::error::Error for ModelErrorMessage {}
-struct Streamer {
-    rx: Receiver<Response>,
-    is_done: bool,
-    state: Arc<MistralRs>,
-}
-
-impl futures::Stream for Streamer {
-    type Item = Result<Event, axum::Error>;
-
-    fn poll_next(mut self: Pin<&mut Self>, _cx: &mut Context<'_>) -> Poll<Option<Self::Item>> {
-        if self.is_done {
-            return Poll::Ready(None);
-        }
-        match self.rx.try_recv() {
-            Ok(resp) => match resp {
-                Response::ModelError(msg, _) => {
-                    MistralRs::maybe_log_error(
-                        self.state.clone(),
-                        &ModelErrorMessage(msg.to_string()),
-                    );
-                    Poll::Ready(Some(Ok(Event::default().data(msg))))
-                }
-                Response::ValidationError(e) => {
-                    Poll::Ready(Some(Ok(Event::default().data(e.to_string()))))
-                }
-                Response::InternalError(e) => {
-                    MistralRs::maybe_log_error(self.state.clone(), &*e);
-                    Poll::Ready(Some(Ok(Event::default().data(e.to_string()))))
-                }
-                Response::Chunk(response) => {
-                    if response.choices.iter().all(|x| x.stopreason.is_some()) {
-                        self.is_done = true;
-                    }
-                    MistralRs::maybe_log_response(self.state.clone(), &response);
-                    Poll::Ready(Some(Event::default().json_data(response)))
-                }
-                Response::Done(_) => unreachable!(),
-            },
-            Err(_) => Poll::Pending,
-        }
-    }
-}
-
-enum ChatCompletionResponder {
-    Sse(Sse<Streamer>),
-    Json(ChatCompletionResponse),
-    ModelError(String, ChatCompletionResponse),
-    InternalError(Box<dyn Error>),
-    ValidationError(Box<dyn Error>),
-}
-
-trait ErrorToResponse: Serialize {
-    fn to_response(&self, code: StatusCode) -> axum::response::Response {
-        let mut r = Json(self).into_response();
-        *r.status_mut() = code;
-        r
-    }
-}
-
-#[derive(Serialize)]
-struct JsonError {
-    message: String,
-}
-
-impl JsonError {
-    fn new(message: String) -> Self {
-        Self { message }
-    }
-}
-impl ErrorToResponse for JsonError {}
-
-#[derive(Serialize)]
-struct JsonModelError {
-    message: String,
-    partial_response: ChatCompletionResponse,
-}
-
-impl JsonModelError {
-    fn new(message: String, partial_response: ChatCompletionResponse) -> Self {
-        Self {
-            message,
-            partial_response,
-        }
-    }
-}
-
-impl ErrorToResponse for JsonModelError {}
-
-impl IntoResponse for ChatCompletionResponder {
-    fn into_response(self) -> axum::response::Response {
-        match self {
-            ChatCompletionResponder::Sse(s) => s.into_response(),
-            ChatCompletionResponder::Json(s) => Json(s).into_response(),
-            ChatCompletionResponder::InternalError(e) => {
-                JsonError::new(e.to_string()).to_response(http::StatusCode::INTERNAL_SERVER_ERROR)
-            }
-            ChatCompletionResponder::ValidationError(e) => {
-                JsonError::new(e.to_string()).to_response(http::StatusCode::UNPROCESSABLE_ENTITY)
-            }
-            ChatCompletionResponder::ModelError(msg, response) => {
-                JsonModelError::new(msg, response)
-                    .to_response(http::StatusCode::INTERNAL_SERVER_ERROR)
-            }
-        }
-    }
-}
-
-fn parse_request(
-    oairequest: ChatCompletionRequest,
-    state: Arc<MistralRs>,
-    tx: Sender<Response>,
-) -> Request {
-    let repr = serde_json::to_string(&oairequest).unwrap();
-    MistralRs::maybe_log_request(state.clone(), repr);
-
-    let stop_toks = match oairequest.stop_seqs {
-        Some(StopTokens::Multi(m)) => Some(InternalStopTokens::Seqs(m)),
-        Some(StopTokens::Single(s)) => Some(InternalStopTokens::Seqs(vec![s])),
-        None => None,
-    };
-    let messages = match oairequest.messages {
-        Either::Left(req_messages) => {
-            let mut messages = Vec::new();
-            for message in req_messages {
-                let mut message_map = IndexMap::new();
-                message_map.insert("role".to_string(), message.role);
-                message_map.insert("content".to_string(), message.content);
-                messages.push(message_map);
-            }
-            Either::Left(messages)
-        }
-        Either::Right(prompt) => Either::Right(prompt),
-    };
-
-    Request {
-        id: state.next_request_id(),
-        messages,
-        sampling_params: SamplingParams {
-            temperature: oairequest.temperature,
-            top_k: oairequest.top_k,
-            top_p: oairequest.top_p,
-            top_n_logprobs: oairequest.top_logprobs.unwrap_or(1),
-            frequency_penalty: oairequest.repetition_penalty,
-            presence_penalty: oairequest.presence_penalty,
-            max_len: oairequest.max_tokens,
-            stop_toks,
-            logits_bias: oairequest.logit_bias,
-            n_choices: oairequest.n_choices,
-        },
-        response: tx,
-        return_logprobs: oairequest.logprobs,
-        is_streaming: oairequest.stream.unwrap_or(false),
-
-        constraint: match oairequest.grammar {
-            Some(ChatCompletionGrammar::Yacc(yacc)) => Constraint::Yacc(yacc),
-            Some(ChatCompletionGrammar::Regex(regex)) => Constraint::Regex(regex),
-            None => Constraint::None,
-        },
-    }
-}
-
-#[utoipa::path(
-    post,
-    tag = "Mistral.rs",
-    path = "/v1/chat/completions",
-    request_body = ChatCompletionRequest,
-    responses((status = 200, description = "Chat completions"))
-)]
-async fn chatcompletions(
-    State(state): State<Arc<MistralRs>>,
-    Json(oairequest): Json<ChatCompletionRequest>,
-) -> ChatCompletionResponder {
-    let (tx, rx) = channel();
-    let request = parse_request(oairequest, state.clone(), tx);
-    let is_streaming = request.is_streaming;
-    let sender = state.get_sender();
-    sender.send(request).unwrap();
-
-    if is_streaming {
-        let streamer = Streamer {
-            rx,
-            is_done: false,
-            state,
-        };
-
-        ChatCompletionResponder::Sse(
-            Sse::new(streamer).keep_alive(
-                KeepAlive::new()
-                    .interval(Duration::from_millis(
-                        env::var("KEEP_ALIVE_INTERVAL")
-                            .map(|val| val.parse::<u64>().unwrap_or(1000))
-                            .unwrap_or(1000),
-                    ))
-                    .text("keep-alive-text"),
-            ),
-        )
-    } else {
-        let response = rx.recv().unwrap();
-
-        match response {
-            Response::InternalError(e) => {
-                MistralRs::maybe_log_error(state, &*e);
-                ChatCompletionResponder::InternalError(e)
-            }
-            Response::ModelError(msg, response) => {
-                MistralRs::maybe_log_error(state.clone(), &ModelErrorMessage(msg.to_string()));
-                MistralRs::maybe_log_response(state, &response);
-                ChatCompletionResponder::ModelError(msg, response)
-            }
-            Response::ValidationError(e) => ChatCompletionResponder::ValidationError(e),
-            Response::Done(response) => {
-                MistralRs::maybe_log_response(state, &response);
-                ChatCompletionResponder::Json(response)
-            }
-            Response::Chunk(_) => unreachable!(),
-        }
-    }
-}
-
-=======
->>>>>>> a36d4a19
 #[utoipa::path(
     get,
     tag = "Mistral.rs",
