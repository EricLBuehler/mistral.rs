use either::Either;
use indexmap::IndexMap;
use mistralrs_core::{
    Constraint, MessageContent, MistralRs, NormalRequest, Request, RequestMessage, Response,
    SamplingParams, TERMINATE_ALL_NEXT_STEP,
};
use once_cell::sync::Lazy;
use std::{
    io::{self, Write},
    sync::{atomic::Ordering, Arc, Mutex},
};
use tokio::sync::mpsc::channel;
use tracing::{error, info};

fn exit_handler() {
    std::process::exit(0);
}

fn terminate_handler() {
    TERMINATE_ALL_NEXT_STEP.store(true, Ordering::SeqCst);
}

static CTRLC_HANDLER: Lazy<Mutex<&'static (dyn Fn() + Sync)>> =
    Lazy::new(|| Mutex::new(&exit_handler));

pub async fn interactive_mode(mistralrs: Arc<MistralRs>) {
<<<<<<< HEAD
    let sender = mistralrs.get_sender().unwrap();
    let mut messages: Vec<IndexMap<String, Content>> = Vec::new();
=======
    let sender = mistralrs.get_sender();
    let mut messages: Vec<IndexMap<String, MessageContent>> = Vec::new();
>>>>>>> ac1537d8

    let sampling_params = SamplingParams {
        temperature: Some(0.1),
        top_k: Some(32),
        top_p: Some(0.1),
        top_n_logprobs: 0,
        frequency_penalty: Some(0.1),
        presence_penalty: Some(0.1),
        max_len: Some(4096),
        stop_toks: None,
        logits_bias: None,
        n_choices: 1,
    };
    info!("Starting interactive loop with sampling params: {sampling_params:?}");

    // Set the handler to process exit
    *CTRLC_HANDLER.lock().unwrap() = &exit_handler;

    ctrlc::set_handler(move || CTRLC_HANDLER.lock().unwrap()())
        .expect("Failed to set CTRL-C handler for interactive mode");

    'outer: loop {
        // Set the handler to process exit
        *CTRLC_HANDLER.lock().unwrap() = &exit_handler;

        let mut prompt = String::new();
        print!("> ");
        io::stdout().flush().unwrap();
        io::stdin()
            .read_line(&mut prompt)
            .expect("Failed to get input");
        if prompt.is_empty() {
            return;
        }

        // Set the handler to terminate all seqs, so allowing cancelling running
        *CTRLC_HANDLER.lock().unwrap() = &terminate_handler;

        let mut user_message: IndexMap<String, MessageContent> = IndexMap::new();
        user_message.insert("role".to_string(), Either::Left("user".to_string()));
        user_message.insert("content".to_string(), Either::Left(prompt));
        messages.push(user_message);

        let (tx, mut rx) = channel(10_000);
        let req = Request::Normal(NormalRequest {
            id: mistralrs.next_request_id(),
            messages: RequestMessage::Chat(messages.clone()),
            sampling_params: sampling_params.clone(),
            response: tx,
            return_logprobs: false,
            is_streaming: true,
            constraint: Constraint::None,
            suffix: None,
            adapters: None,
        });
        sender.send(req).await.unwrap();

        let mut assistant_output = String::new();

        while let Some(resp) = rx.recv().await {
            match resp {
                Response::Chunk(chunk) => {
                    let choice = &chunk.choices[0];
                    assistant_output.push_str(&choice.delta.content);
                    print!("{}", choice.delta.content);
                    io::stdout().flush().unwrap();
                    if choice.finish_reason.is_some() {
                        if matches!(choice.finish_reason.as_ref().unwrap().as_str(), "length") {
                            print!("...");
                        }
                        break;
                    }
                }
                Response::InternalError(e) => {
                    error!("Got an internal error: {e:?}");
                    break 'outer;
                }
                Response::ModelError(e, resp) => {
                    error!("Got a model error: {e:?}, response: {resp:?}");
                    break 'outer;
                }
                Response::ValidationError(e) => {
                    error!("Got a validation error: {e:?}");
                    break 'outer;
                }
                Response::Done(_) => unreachable!(),
                Response::CompletionDone(_) => unreachable!(),
                Response::CompletionModelError(_, _) => unreachable!(),
            }
        }
        let mut assistant_message: IndexMap<String, Either<String, Vec<IndexMap<String, String>>>> =
            IndexMap::new();
        assistant_message.insert("role".to_string(), Either::Left("assistant".to_string()));
        assistant_message.insert("content".to_string(), Either::Left(assistant_output));
        messages.push(assistant_message);
        println!();
    }
}<|MERGE_RESOLUTION|>--- conflicted
+++ resolved
@@ -24,13 +24,8 @@
     Lazy::new(|| Mutex::new(&exit_handler));
 
 pub async fn interactive_mode(mistralrs: Arc<MistralRs>) {
-<<<<<<< HEAD
     let sender = mistralrs.get_sender().unwrap();
-    let mut messages: Vec<IndexMap<String, Content>> = Vec::new();
-=======
-    let sender = mistralrs.get_sender();
     let mut messages: Vec<IndexMap<String, MessageContent>> = Vec::new();
->>>>>>> ac1537d8
 
     let sampling_params = SamplingParams {
         temperature: Some(0.1),
