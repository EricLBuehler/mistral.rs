--- conflicted
+++ resolved
@@ -85,10 +85,7 @@
             vision_interactive_mode(mistralrs, do_search, enable_thinking).await
         }
         ModelCategory::Diffusion => diffusion_interactive_mode(mistralrs, do_search).await,
-<<<<<<< HEAD
-=======
         ModelCategory::Audio => audio_interactive_mode(mistralrs, do_search, enable_thinking).await,
->>>>>>> 380da230
         ModelCategory::Speech => speech_interactive_mode(mistralrs, do_search).await,
     }
 }
@@ -351,12 +348,8 @@
     let mut images = Vec::new();
 
     let prefixer = match &mistralrs.config().category {
-<<<<<<< HEAD
-        ModelCategory::Text | ModelCategory::Diffusion | ModelCategory::Speech => {
-=======
         ModelCategory::Vision { prefixer } => prefixer,
-        _ => {
->>>>>>> 380da230
+        ModelCategory::Text | ModelCategory::Diffusion  | ModelCategory::Speech => {
             panic!("`add_image_message` expects a vision model.")
         }
     };
