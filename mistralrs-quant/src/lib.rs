use std::{
    fmt::{Debug, Display},
    num::NonZeroUsize,
    sync::{atomic::AtomicUsize, Arc},
};

use candle_core::{
    quantized::{GgmlDType, QTensor},
    DType, Device, Result, Tensor,
};

mod gguf;
mod gptq;
mod hqq;
mod unquantized;
mod utils;

pub use gguf::GgufMatMul;
pub use gptq::GptqLayer;
<<<<<<< HEAD
pub use hqq::{HqqAxis, HqqBits, HqqConfig, HqqLayer};
=======
>>>>>>> c6d8720b
pub use unquantized::UnquantLinear;

use candle_nn::{Linear, VarBuilder};
use serde::Deserialize;

#[derive(Debug, Clone, Deserialize, Default)]
pub enum QuantMethodType {
    #[default]
    #[serde(rename = "gptq")]
    Gptq,
}

impl Display for QuantMethodType {
    fn fmt(&self, f: &mut std::fmt::Formatter<'_>) -> std::fmt::Result {
        match self {
            Self::Gptq => write!(f, "GPTQ"),
        }
    }
}

#[derive(Debug, Clone, Deserialize, Default)]
pub struct QuantizedConfig {
    pub bits: usize,
    pub quant_method: QuantMethodType,
    pub group_size: usize,
}

#[derive(Debug, Clone)]
pub enum QuantMethodConfig {
    Gptq {
        bits: i32,
        use_exllama: bool,
        q_weight: Tensor,
        gptq_qzeros: Tensor,
        gptq_scales: Tensor,
        g_idx: Tensor,
        bias: Tensor,
    },
    Gguf {
        q_weight: Arc<QTensor>,
        b: Option<Tensor>,
    },
    Unquantized(Linear),
    Hqq {
        tensor: Tensor,
        bits: HqqBits,
        group_size: NonZeroUsize,
        axis: HqqAxis,
        optimization_steps: Option<usize>,
        round_zeros: Option<bool>,
        channel_wise: Option<bool>,
        bias: Option<Tensor>,
    },
}

#[derive(Clone, Copy, Debug, PartialEq)]
pub enum IsqType {
    Q4_0,
    Q4_1,
    Q5_0,
    Q5_1,
    Q8_0,
    Q8_1,
    Q2K,
    Q3K,
    Q4K,
    Q5K,
    Q6K,
    Q8K,
    HQQ8,
    HQQ4,
    HQQ3,
    HQQ2,
    HQQ1,
}

impl IsqType {
    pub fn is_hqq(&self) -> bool {
        matches!(
            self,
            Self::HQQ1 | Self::HQQ2 | Self::HQQ3 | Self::HQQ4 | Self::HQQ8
        )
    }

    pub fn is_gguf(&self) -> bool {
        matches!(
            self,
            Self::Q2K
                | Self::Q3K
                | Self::Q4K
                | Self::Q4_0
                | Self::Q4_1
                | Self::Q5K
                | Self::Q5_0
                | Self::Q5_1
                | Self::Q6K
                | Self::Q8K
                | Self::Q8_0
                | Self::Q8_1
        )
    }
}

impl TryFrom<IsqType> for GgmlDType {
    type Error = candle_core::Error;

    fn try_from(value: IsqType) -> Result<Self> {
        match value {
            IsqType::Q2K => Ok(Self::Q2K),
            IsqType::Q3K => Ok(Self::Q3K),
            IsqType::Q4K => Ok(Self::Q4K),
            IsqType::Q4_0 => Ok(Self::Q4_0),
            IsqType::Q4_1 => Ok(Self::Q4_1),
            IsqType::Q5K => Ok(Self::Q5K),
            IsqType::Q5_0 => Ok(Self::Q5_0),
            IsqType::Q5_1 => Ok(Self::Q5_1),
            IsqType::Q6K => Ok(Self::Q6K),
            IsqType::Q8K => Ok(Self::Q8K),
            IsqType::Q8_0 => Ok(Self::Q8_0),
            IsqType::Q8_1 => Ok(Self::Q8_1),
            _ => candle_core::bail!("Expected valid GGML ISQ type."),
        }
    }
}

#[derive(Clone, Copy, Debug, PartialEq)]
pub enum IsqType {
    Q4_0,
    Q4_1,
    Q5_0,
    Q5_1,
    Q8_0,
    Q8_1,
    Q2K,
    Q3K,
    Q4K,
    Q5K,
    Q6K,
    Q8K,
}

impl TryFrom<IsqType> for GgmlDType {
    type Error = candle_core::Error;

    fn try_from(value: IsqType) -> Result<Self> {
        match value {
            IsqType::Q2K => Ok(Self::Q2K),
            IsqType::Q3K => Ok(Self::Q3K),
            IsqType::Q4K => Ok(Self::Q4K),
            IsqType::Q4_0 => Ok(Self::Q4_0),
            IsqType::Q4_1 => Ok(Self::Q4_1),
            IsqType::Q5K => Ok(Self::Q5K),
            IsqType::Q5_0 => Ok(Self::Q5_0),
            IsqType::Q5_1 => Ok(Self::Q5_1),
            IsqType::Q6K => Ok(Self::Q6K),
            IsqType::Q8K => Ok(Self::Q8K),
            IsqType::Q8_0 => Ok(Self::Q8_0),
            IsqType::Q8_1 => Ok(Self::Q8_1),
        }
    }
}

/// Quantized method for a quantized matmul.
pub trait QuantMethod: Send + Sync + Debug {
    fn new(method: QuantMethodConfig) -> Result<Self>
    where
        Self: Sized;

    /// Compute matmul of `self` and `a`. `self` should contain the weights.
    fn forward(&self, a: &Tensor) -> Result<Tensor>;

    /// Compute matmul of `self` and `a`. `self` should contain the weights.
    /// This may go via half precision if it is supported.
    fn forward_via_half(&self, a: &Tensor) -> Result<Tensor> {
        self.forward(a)
    }

    /// If a quantized method, return the activation dtype.
    fn quantized_act_type(&self) -> Option<DType>;

    /// Weight dtype and device
    fn dtype_and_device(&self) -> (DType, Device);

    /// Add a delta weight from LoRA to the weights. This should be prescaled with alpha.
    fn add_delta_w(&self, delta: &Tensor) -> Result<Arc<dyn QuantMethod>>;

    /// If the quant is backed by a qmatmul.
    fn apply_isq(
        self: Arc<Self>,
        dtype: IsqType,
        device: Device,
        n_quantized: &AtomicUsize,
    ) -> Result<Arc<dyn QuantMethod>>;

    /// If the quant is backed by a qmatmul.
    fn get_bias_mut(&mut self) -> Option<&mut Tensor>;

    fn get_max_isq_cpu_threads(&self, dtype: IsqType) -> Option<NonZeroUsize>;
}

macro_rules! pack_factor {
    ($bits:expr) => {
        32 / $bits
    };
}

pub fn linear_no_bias(
    in_dim: usize,
    out_dim: usize,
    config: &Option<QuantizedConfig>,
    vb: VarBuilder,
) -> Result<Arc<dyn QuantMethod>> {
    let layer = if let Some(quant_conf) = &config {
        match quant_conf.quant_method {
            QuantMethodType::Gptq => gptq_linear(in_dim, out_dim, quant_conf, vb)?,
        }
    } else {
        let layer = candle_nn::linear_no_bias(in_dim, out_dim, vb)?;

        let layer = <UnquantLinear as QuantMethod>::new(QuantMethodConfig::Unquantized(layer))?;
        Arc::new(layer) as Arc<dyn QuantMethod>
    };
    Ok(layer)
}

pub fn linear(
    in_dim: usize,
    out_dim: usize,
    config: &Option<QuantizedConfig>,
    vb: VarBuilder,
) -> Result<Arc<dyn QuantMethod>> {
    let layer = if let Some(quant_conf) = &config {
        match quant_conf.quant_method {
            QuantMethodType::Gptq => gptq_linear(in_dim, out_dim, quant_conf, vb)?,
        }
    } else {
        let layer = candle_nn::linear(in_dim, out_dim, vb)?;

        let layer = <UnquantLinear as QuantMethod>::new(QuantMethodConfig::Unquantized(layer))?;
        Arc::new(layer) as Arc<dyn QuantMethod>
    };
    Ok(layer)
}

pub fn linear_b(
    in_dim: usize,
    out_dim: usize,
    bias: bool,
    config: &Option<QuantizedConfig>,
    vb: VarBuilder,
) -> Result<Arc<dyn QuantMethod>> {
    if bias {
        linear(in_dim, out_dim, config, vb)
    } else {
        linear_no_bias(in_dim, out_dim, config, vb)
    }
}

pub fn gptq_linear(
    in_dim: usize,
    out_dim: usize,
    config: &QuantizedConfig,
    vb: VarBuilder,
) -> Result<Arc<dyn QuantMethod>> {
    let qweight = vb.get_with_hints_dtype(
        (in_dim / pack_factor!(config.bits), out_dim),
        "qweight",
        Default::default(),
        DType::I32,
    )?;
    let scale_and_zero_size = in_dim / config.group_size;
    let qzeros = vb.get_with_hints_dtype(
        (scale_and_zero_size, out_dim / pack_factor!(config.bits)),
        "qzeros",
        Default::default(),
        DType::I32,
    )?;
    let g_idx = vb.get_with_hints_dtype((in_dim,), "g_idx", Default::default(), DType::I32)?;
    let scales = vb.get_with_hints_dtype(
        (scale_and_zero_size, out_dim),
        "scales",
        Default::default(),
        DType::F16,
    )?;
    let bias = vb.get_with_hints_dtype((out_dim,), "bias", Default::default(), DType::F16)?;

    let config = QuantMethodConfig::Gptq {
        bits: config.bits as i32,
        use_exllama: false,
        q_weight: qweight,
        gptq_qzeros: qzeros,
        gptq_scales: scales,
        g_idx,
        bias,
    };
    Ok(Arc::new(GptqLayer::new(config)?))
}<|MERGE_RESOLUTION|>--- conflicted
+++ resolved
@@ -3,6 +3,11 @@
     num::NonZeroUsize,
     sync::{atomic::AtomicUsize, Arc},
 };
+use std::{
+    fmt::{Debug, Display},
+    num::NonZeroUsize,
+    sync::{atomic::AtomicUsize, Arc},
+};
 
 use candle_core::{
     quantized::{GgmlDType, QTensor},
@@ -14,13 +19,11 @@
 mod hqq;
 mod unquantized;
 mod utils;
+mod utils;
 
 pub use gguf::GgufMatMul;
 pub use gptq::GptqLayer;
-<<<<<<< HEAD
 pub use hqq::{HqqAxis, HqqBits, HqqConfig, HqqLayer};
-=======
->>>>>>> c6d8720b
 pub use unquantized::UnquantLinear;
 
 use candle_nn::{Linear, VarBuilder};
