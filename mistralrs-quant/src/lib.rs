--- conflicted
+++ resolved
@@ -573,39 +573,18 @@
     /// Compute matmul of `self` and `a`. `self` should contain the weights.
     fn forward(&self, a: &Tensor) -> Result<Tensor>;
 
-<<<<<<< HEAD
-    /// Indexed counterpart to `forward_autocast`. One expert per token.
-    ///
-    /// Compute matmul of `self` and `a`. `self` should contain the weights.
-    /// Automatically cast to required quantization activation type and back.
-    /// Equivalent to x.broadcast_matmul(&w.index_select(indices, 0)?.t()?).
-    fn forward_indexed_autocast(&self, a: &Tensor, indices: &Tensor) -> Result<Tensor> {
-=======
     /// Compute matmul of `self` and `a`. `self` should contain the weights.
     /// Automatically cast to required quantization activation type and back.
     ///
     /// If `a` is (n_tokens, n_experts, cols), `self` weights are (n_experts, rows, cols),
     /// then the indices are (n_tokens, n_experts).
     fn gather_forward_autocast(&self, a: &Tensor, indices: &Tensor) -> Result<Tensor> {
->>>>>>> f3a73c3d
         let original_ty = a.dtype();
         let a = if let Some(t) = self.quantized_act_type() {
             a.to_dtype(t)?
         } else {
             a.clone()
         };
-<<<<<<< HEAD
-        self.forward_indexed(&a, indices)?.to_dtype(original_ty)
-    }
-
-    /// Indexed counterpart to `forward`. One expert per token.
-    ///
-    /// Compute matmul of `self` and `a`. `self` should contain the weights.
-    /// Equivalent to x.broadcast_matmul(&w.index_select(indices, 0)?.t()?).
-    fn forward_indexed(&self, _a: &Tensor, _indices: &Tensor) -> Result<Tensor> {
-        candle_core::bail!(
-            "This quant method does not support `forward_indexed`. Please raise an issue."
-=======
         self.gather_forward(&a, indices)?.to_dtype(original_ty)
     }
 
@@ -617,7 +596,6 @@
         candle_core::bail!(
             "{} does not support `gather_forward`. Please raise an issue.",
             self.name()
->>>>>>> f3a73c3d
         )
     }
 
