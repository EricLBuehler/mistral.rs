mod merged_lora;
mod static_lora;
mod runtime_lora;

<<<<<<< HEAD
use std::{collections::HashSet, sync::{Arc, LazyLock, Mutex}};
=======
use std::{cell::RefCell, collections::HashSet};
>>>>>>> 9e33c8fe

use candle_core::Tensor;
pub use merged_lora::merge_lora_weights;
use serde::{Deserialize, Serialize};
pub use static_lora::{linear_no_bias_static_lora, StaticLoraConfig};

use crate::ShardedVarBuilder;

thread_local! {
    static ENGINE_APPLIED_LORAS: RefCell<Vec<LoraAdapter>> = const { RefCell::new(Vec::new()) };
}

/// Get the LoRA adapters for the current engine thread
pub fn get_applied_loras() -> Vec<LoraAdapter> {
    ENGINE_APPLIED_LORAS.with(|loras| loras.borrow().clone())
}

/// Push a LoRA adapter for the current engine thread
pub fn push_applied_lora(adapter: LoraAdapter) {
    ENGINE_APPLIED_LORAS.with(|loras| loras.borrow_mut().push(adapter));
}

/// Clear all LoRA adapters for the current engine thread
pub fn clear_applied_loras() {
    ENGINE_APPLIED_LORAS.with(|loras| loras.borrow_mut().clear());
}

pub const MULTI_LORA_DELIMITER: &str = ";";

#[derive(Clone, Debug, Deserialize, Serialize)]
pub struct LoraConfig {
    #[serde(rename = "r")]
    pub rank: usize,
    #[serde(rename = "lora_alpha")]
    pub alpha: f64,
    pub target_modules: HashSet<String>,
}

#[derive(Clone)]
pub struct LoraAdapter {
    pub config: LoraConfig,
    pub weights: ShardedVarBuilder,
}

<<<<<<< HEAD
pub struct InstantiatedLoraAdapter {
    pub a: Tensor,
    pub b: Tensor,
    pub scale: f64,
=======
pub(crate) fn merge_lora_weights(
    vb: &ShardedVarBuilder,
    mut weight: Tensor,
    in_dim: usize,
    out_dim: usize,
    shard: Shard,
) -> Result<Tensor> {
    let applied_loras = get_applied_loras();
    for LoraAdapter { config, weights } in &applied_loras {
        let target_modules = config
            .target_modules
            .iter()
            .map(ToString::to_string)
            .collect::<Vec<_>>()
            .join("|");
        let regex = Regex::new(&target_modules).map_err(candle_core::Error::msg)?;
        if !regex.is_match(&vb.prefix()) {
            continue;
        }

        // Handle base_model.model things from peft
        let weights = if weights
            .pp("base_model.model")
            .pp(vb.prefix())
            .contains_tensor("lora_A.weight")
        {
            weights.pp("base_model.model").pp(vb.prefix())
        } else {
            weights.pp(vb.prefix())
        };

        let a = weights.get_with_hints((config.rank, in_dim), "lora_A.weight", shard)?;
        let b = weights.get_with_hints((out_dim, config.rank), "lora_B.weight", shard)?;
        let scale = if config.rank > 0 {
            config.alpha / config.rank as f64
        } else {
            1.0
        };

        let ab = if a.device().is_cpu() {
            b.to_dtype(DType::F32)?.matmul(&a.to_dtype(DType::F32)?)?
        } else {
            b.matmul(&a)?
        };

        let delta_weight = (ab * scale)?;
        weight = (weight + delta_weight.to_dtype(a.dtype())?)?;
    }

    Ok(weight)
>>>>>>> 9e33c8fe
}<|MERGE_RESOLUTION|>--- conflicted
+++ resolved
@@ -2,18 +2,14 @@
 mod static_lora;
 mod runtime_lora;
 
-<<<<<<< HEAD
-use std::{collections::HashSet, sync::{Arc, LazyLock, Mutex}};
-=======
 use std::{cell::RefCell, collections::HashSet};
->>>>>>> 9e33c8fe
 
 use candle_core::Tensor;
 pub use merged_lora::merge_lora_weights;
 use serde::{Deserialize, Serialize};
 pub use static_lora::{linear_no_bias_static_lora, StaticLoraConfig};
 
-use crate::ShardedVarBuilder;
+use crate::{Shard, ShardedVarBuilder};
 
 thread_local! {
     static ENGINE_APPLIED_LORAS: RefCell<Vec<LoraAdapter>> = const { RefCell::new(Vec::new()) };
@@ -51,61 +47,8 @@
     pub weights: ShardedVarBuilder,
 }
 
-<<<<<<< HEAD
 pub struct InstantiatedLoraAdapter {
     pub a: Tensor,
     pub b: Tensor,
     pub scale: f64,
-=======
-pub(crate) fn merge_lora_weights(
-    vb: &ShardedVarBuilder,
-    mut weight: Tensor,
-    in_dim: usize,
-    out_dim: usize,
-    shard: Shard,
-) -> Result<Tensor> {
-    let applied_loras = get_applied_loras();
-    for LoraAdapter { config, weights } in &applied_loras {
-        let target_modules = config
-            .target_modules
-            .iter()
-            .map(ToString::to_string)
-            .collect::<Vec<_>>()
-            .join("|");
-        let regex = Regex::new(&target_modules).map_err(candle_core::Error::msg)?;
-        if !regex.is_match(&vb.prefix()) {
-            continue;
-        }
-
-        // Handle base_model.model things from peft
-        let weights = if weights
-            .pp("base_model.model")
-            .pp(vb.prefix())
-            .contains_tensor("lora_A.weight")
-        {
-            weights.pp("base_model.model").pp(vb.prefix())
-        } else {
-            weights.pp(vb.prefix())
-        };
-
-        let a = weights.get_with_hints((config.rank, in_dim), "lora_A.weight", shard)?;
-        let b = weights.get_with_hints((out_dim, config.rank), "lora_B.weight", shard)?;
-        let scale = if config.rank > 0 {
-            config.alpha / config.rank as f64
-        } else {
-            1.0
-        };
-
-        let ab = if a.device().is_cpu() {
-            b.to_dtype(DType::F32)?.matmul(&a.to_dtype(DType::F32)?)?
-        } else {
-            b.matmul(&a)?
-        };
-
-        let delta_weight = (ab * scale)?;
-        weight = (weight + delta_weight.to_dtype(a.dtype())?)?;
-    }
-
-    Ok(weight)
->>>>>>> 9e33c8fe
 }