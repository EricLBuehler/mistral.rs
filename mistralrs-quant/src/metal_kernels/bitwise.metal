#include <metal_stdlib>

template <typename T>
[[kernel]] void bitwise_or(const device T *a [[buffer(0)]],
                           const device T *b [[buffer(1)]],
                           device T *output [[buffer(2)]],
                           uint tid [[thread_position_in_grid]]) {
  output[tid] = a[tid] | b[tid];
}

#define instantiate_bitwise_or(type)                                           \
  template [[host_name("bitwise_or_" #type)]] [[kernel]] void                  \
  bitwise_or<type>(const device type *a [[buffer(0)]],                         \
                   const device type *b [[buffer(1)]],                         \
                   device type *out [[buffer(2)]],                            \            
    uint tid [[thread_position_in_grid]]);

<<<<<<< HEAD
instantiate_bitwise_or(uint8_t) instantiate_bitwise_or(uint32_t)
    instantiate_bitwise_or(int64_t) instantiate_bitwise_or(int)

template <typename T>
[[kernel]] void bitwise_and(const device T *a [[buffer(0)]],
                           const device T *b [[buffer(1)]],
                           device T *output [[buffer(2)]],
                           uint tid [[thread_position_in_grid]]) {
  output[tid] = a[tid] | b[tid];
}

#define instantiate_bitwise_and(type)                                           \
  template [[host_name("bitwise_and_" #type)]] [[kernel]] void                  \
  bitwise_and<type>(const device type *a [[buffer(0)]],                         \
                   const device type *b [[buffer(1)]],                         \
                   device type *out [[buffer(2)]],                            \            
    uint tid [[thread_position_in_grid]]);

instantiate_bitwise_and(uint8_t) instantiate_bitwise_and(uint32_t)
    instantiate_bitwise_and(int64_t) instantiate_bitwise_and(int)

template <typename T>
[[kernel]] void bitwise_xor(const device T *a [[buffer(0)]],
                           const device T *b [[buffer(1)]],
                           device T *output [[buffer(2)]],
                           uint tid [[thread_position_in_grid]]) {
  output[tid] = a[tid] ^ b[tid];
}

#define instantiate_bitwise_xor(type)                                           \
  template [[host_name("bitwise_xor_" #type)]] [[kernel]] void                  \
  bitwise_xor<type>(const device type *a [[buffer(0)]],                         \
                   const device type *b [[buffer(1)]],                         \
                   device type *out [[buffer(2)]],                            \            
    uint tid [[thread_position_in_grid]]);

instantiate_bitwise_xor(uint8_t) instantiate_bitwise_xor(uint32_t)
    instantiate_bitwise_xor(int64_t) instantiate_bitwise_xor(int)

        template <typename T>
        [[kernel]] void bitwise_leftshift(const device T *a [[buffer(0)]],
                                          device T *output [[buffer(1)]],
                                          device const uint &k,
                                          uint tid
                                          [[thread_position_in_grid]]) {
=======
instantiate_bitwise_or(uint8_t);
instantiate_bitwise_or(uint32_t);
instantiate_bitwise_or(int64_t);
instantiate_bitwise_or(int);

template <typename T>
[[kernel]] void bitwise_xor(const device T *a [[buffer(0)]],
                            const device T *b [[buffer(1)]],
                            device T *output [[buffer(2)]],
                            uint tid [[thread_position_in_grid]]) {
  output[tid] = a[tid] ^ b[tid];
}

#define instantiate_bitwise_xor(type)                                          \
  template [[host_name("bitwise_xor_" #type)]] [[kernel]] void                 \
  bitwise_xor<type>(const device type *a [[buffer(0)]],                        \
                    const device type *b [[buffer(1)]],                        \
                    device type *out [[buffer(2)]],                            \            
    uint tid [[thread_position_in_grid]]);

instantiate_bitwise_xor(uint8_t);
instantiate_bitwise_xor(uint32_t);
instantiate_bitwise_xor(int64_t);
instantiate_bitwise_xor(int);

template <typename T>
[[kernel]] void bitwise_and(const device T *a [[buffer(0)]],
                            const device T *b [[buffer(1)]],
                            device T *output [[buffer(2)]],
                            uint tid [[thread_position_in_grid]]) {
  output[tid] = a[tid] & b[tid];
}

#define instantiate_bitwise_and(type)                                          \
  template [[host_name("bitwise_and_" #type)]] [[kernel]] void                 \
  bitwise_and<type>(const device type *a [[buffer(0)]],                        \
                    const device type *b [[buffer(1)]],                        \
                    device type *out [[buffer(2)]],                            \            
    uint tid [[thread_position_in_grid]]);

instantiate_bitwise_and(uint8_t);
instantiate_bitwise_and(uint32_t);
instantiate_bitwise_and(int64_t);
instantiate_bitwise_and(int);

template <typename T>
[[kernel]] void bitwise_leftshift(const device T *a [[buffer(0)]],
                                  device T *output [[buffer(1)]],
                                  device const uint &k,
                                  uint tid [[thread_position_in_grid]]) {
>>>>>>> 380da230
  output[tid] = a[tid] << k;
}

#define instantiate_bitwise_leftshift(type)                                    \
  template [[host_name("bitwise_leftshift_" #type)]] [[kernel]] void           \
  bitwise_leftshift<type>(                                                     \
      const device type *a [[buffer(0)]], device type *out [[buffer(1)]],      \
      device const uint &k, uint tid [[thread_position_in_grid]]);

instantiate_bitwise_leftshift(uint8_t);
instantiate_bitwise_leftshift(uint32_t);
instantiate_bitwise_leftshift(int64_t);
instantiate_bitwise_leftshift(int);<|MERGE_RESOLUTION|>--- conflicted
+++ resolved
@@ -15,53 +15,6 @@
                    device type *out [[buffer(2)]],                            \            
     uint tid [[thread_position_in_grid]]);
 
-<<<<<<< HEAD
-instantiate_bitwise_or(uint8_t) instantiate_bitwise_or(uint32_t)
-    instantiate_bitwise_or(int64_t) instantiate_bitwise_or(int)
-
-template <typename T>
-[[kernel]] void bitwise_and(const device T *a [[buffer(0)]],
-                           const device T *b [[buffer(1)]],
-                           device T *output [[buffer(2)]],
-                           uint tid [[thread_position_in_grid]]) {
-  output[tid] = a[tid] | b[tid];
-}
-
-#define instantiate_bitwise_and(type)                                           \
-  template [[host_name("bitwise_and_" #type)]] [[kernel]] void                  \
-  bitwise_and<type>(const device type *a [[buffer(0)]],                         \
-                   const device type *b [[buffer(1)]],                         \
-                   device type *out [[buffer(2)]],                            \            
-    uint tid [[thread_position_in_grid]]);
-
-instantiate_bitwise_and(uint8_t) instantiate_bitwise_and(uint32_t)
-    instantiate_bitwise_and(int64_t) instantiate_bitwise_and(int)
-
-template <typename T>
-[[kernel]] void bitwise_xor(const device T *a [[buffer(0)]],
-                           const device T *b [[buffer(1)]],
-                           device T *output [[buffer(2)]],
-                           uint tid [[thread_position_in_grid]]) {
-  output[tid] = a[tid] ^ b[tid];
-}
-
-#define instantiate_bitwise_xor(type)                                           \
-  template [[host_name("bitwise_xor_" #type)]] [[kernel]] void                  \
-  bitwise_xor<type>(const device type *a [[buffer(0)]],                         \
-                   const device type *b [[buffer(1)]],                         \
-                   device type *out [[buffer(2)]],                            \            
-    uint tid [[thread_position_in_grid]]);
-
-instantiate_bitwise_xor(uint8_t) instantiate_bitwise_xor(uint32_t)
-    instantiate_bitwise_xor(int64_t) instantiate_bitwise_xor(int)
-
-        template <typename T>
-        [[kernel]] void bitwise_leftshift(const device T *a [[buffer(0)]],
-                                          device T *output [[buffer(1)]],
-                                          device const uint &k,
-                                          uint tid
-                                          [[thread_position_in_grid]]) {
-=======
 instantiate_bitwise_or(uint8_t);
 instantiate_bitwise_or(uint32_t);
 instantiate_bitwise_or(int64_t);
@@ -108,11 +61,47 @@
 instantiate_bitwise_and(int);
 
 template <typename T>
-[[kernel]] void bitwise_leftshift(const device T *a [[buffer(0)]],
-                                  device T *output [[buffer(1)]],
-                                  device const uint &k,
-                                  uint tid [[thread_position_in_grid]]) {
->>>>>>> 380da230
+[[kernel]] void bitwise_and(const device T *a [[buffer(0)]],
+                           const device T *b [[buffer(1)]],
+                           device T *output [[buffer(2)]],
+                           uint tid [[thread_position_in_grid]]) {
+  output[tid] = a[tid] | b[tid];
+}
+
+#define instantiate_bitwise_and(type)                                           \
+  template [[host_name("bitwise_and_" #type)]] [[kernel]] void                  \
+  bitwise_and<type>(const device type *a [[buffer(0)]],                         \
+                   const device type *b [[buffer(1)]],                         \
+                   device type *out [[buffer(2)]],                            \            
+    uint tid [[thread_position_in_grid]]);
+
+instantiate_bitwise_and(uint8_t) instantiate_bitwise_and(uint32_t)
+    instantiate_bitwise_and(int64_t) instantiate_bitwise_and(int)
+
+template <typename T>
+[[kernel]] void bitwise_xor(const device T *a [[buffer(0)]],
+                           const device T *b [[buffer(1)]],
+                           device T *output [[buffer(2)]],
+                           uint tid [[thread_position_in_grid]]) {
+  output[tid] = a[tid] ^ b[tid];
+}
+
+#define instantiate_bitwise_xor(type)                                           \
+  template [[host_name("bitwise_xor_" #type)]] [[kernel]] void                  \
+  bitwise_xor<type>(const device type *a [[buffer(0)]],                         \
+                   const device type *b [[buffer(1)]],                         \
+                   device type *out [[buffer(2)]],                            \            
+    uint tid [[thread_position_in_grid]]);
+
+instantiate_bitwise_xor(uint8_t) instantiate_bitwise_xor(uint32_t)
+    instantiate_bitwise_xor(int64_t) instantiate_bitwise_xor(int)
+
+        template <typename T>
+        [[kernel]] void bitwise_leftshift(const device T *a [[buffer(0)]],
+                                          device T *output [[buffer(1)]],
+                                          device const uint &k,
+                                          uint tid
+                                          [[thread_position_in_grid]]) {
   output[tid] = a[tid] << k;
 }
 
