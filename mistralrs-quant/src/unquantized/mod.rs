--- conflicted
+++ resolved
@@ -6,15 +6,10 @@
 use candle_core::{quantized::GgmlDType, DType, Device, Result, Tensor};
 use candle_nn::{Linear, Module};
 
-<<<<<<< HEAD
 use crate::{
-    generate_isq,
     hqq::{HqqAxis, HqqBits, HqqConfig, HqqLayer, ISQ_HQQ_DEFAULT_OPT_STEPS, ISQ_HQQ_GROUP_SIZE},
-    GgufMatMul, IsqType, QuantMethod, QuantMethodConfig,
+    generate_isq, GgufMatMul, IsqType, IsqType, QuantMethod, QuantMethodConfig,
 };
-=======
-use crate::{generate_isq, GgufMatMul, IsqType, QuantMethod, QuantMethodConfig};
->>>>>>> c6d8720b
 
 #[derive(Debug)]
 pub struct UnquantLinear(Linear);
@@ -25,13 +20,9 @@
         Self: Sized,
     {
         match method {
-<<<<<<< HEAD
             QuantMethodConfig::Gguf { .. }
             | QuantMethodConfig::Gptq { .. }
             | QuantMethodConfig::Hqq { .. } => unreachable!(),
-=======
-            QuantMethodConfig::Gguf { .. } | QuantMethodConfig::Gptq { .. } => unreachable!(),
->>>>>>> c6d8720b
             QuantMethodConfig::Unquantized(l) => Ok(Self(l)),
         }
     }
@@ -65,7 +56,6 @@
         device: Device,
         n_quantized: &AtomicUsize,
     ) -> Result<Arc<dyn QuantMethod>> {
-<<<<<<< HEAD
         if dtype.is_hqq() {
             n_quantized.fetch_add(1, std::sync::atomic::Ordering::Relaxed);
             let bits = match dtype {
@@ -106,37 +96,10 @@
             })?))
         } else {
             candle_core::bail!("Unsupported dtype for ISQ on UnquantLinear {dtype:?}")
-=======
-        match dtype {
-            IsqType::Q2K
-            | IsqType::Q3K
-            | IsqType::Q4K
-            | IsqType::Q4_0
-            | IsqType::Q4_1
-            | IsqType::Q5K
-            | IsqType::Q5_0
-            | IsqType::Q5_1
-            | IsqType::Q6K
-            | IsqType::Q8K
-            | IsqType::Q8_0
-            | IsqType::Q8_1 => {
-                let dtype = dtype.try_into()?;
-                let res = generate_isq!(self.0.weight(), device, dtype, n_quantized);
-                Ok(Arc::new(GgufMatMul::new(QuantMethodConfig::Gguf {
-                    q_weight: res,
-                    b: self
-                        .0
-                        .bias()
-                        .cloned()
-                        .map(|b| b.to_dtype(DType::F32).unwrap()),
-                })?))
-            }
->>>>>>> c6d8720b
         }
     }
 
     fn get_max_isq_cpu_threads(&self, dtype: IsqType) -> Option<NonZeroUsize> {
-<<<<<<< HEAD
         if dtype.is_hqq() {
             // Use 1 because our HQQ quantizes on the GPU
             Some(1.try_into().unwrap())
@@ -144,21 +107,6 @@
             None
         } else {
             unreachable!()
-=======
-        match dtype {
-            IsqType::Q2K
-            | IsqType::Q3K
-            | IsqType::Q4K
-            | IsqType::Q4_0
-            | IsqType::Q4_1
-            | IsqType::Q5K
-            | IsqType::Q5_0
-            | IsqType::Q5_1
-            | IsqType::Q6K
-            | IsqType::Q8K
-            | IsqType::Q8_0
-            | IsqType::Q8_1 => None,
->>>>>>> c6d8720b
         }
     }
 }