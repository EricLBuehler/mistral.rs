--- conflicted
+++ resolved
@@ -210,12 +210,9 @@
             "kernels/ops/ops.cu",
             "kernels/bitsandbytes/dequant.cu",
             "kernels/rotary/rotary.cu",
-<<<<<<< HEAD
-            "kernels/mxfp4/mxfp4_gemm.cu", // MXFP4 works on all compute caps
-=======
             "kernels/afq/afq.cu",
             "kernels/afq/afq_gemm.cu",
->>>>>>> dde2a3b2
+            "kernels/mxfp4/mxfp4_gemm.cu", // MXFP4 works on all compute caps
         ];
         if cc_over_800 {
             lib_files.push("kernels/marlin/marlin_matmul_f16.cu");
