//! ## Responses API functionality and route handlers.

use std::{
    collections::{HashMap, VecDeque},
    pin::Pin,
    sync::Arc,
    task::Poll,
    time::{Duration, SystemTime, UNIX_EPOCH},
};

use anyhow::Result;
use axum::{
    extract::{Json, Path, State},
    http::{self, StatusCode},
    response::{
        sse::{Event, KeepAlive, KeepAliveStream},
        IntoResponse, Sse,
    },
};
use base64::{engine::general_purpose::STANDARD, Engine as _};
use either::Either;
use jsonschema::validator_for;
use mistralrs_core::{
    tools::normalize_tool_calls, ChatCompletionResponse, MistralRs, Request, Response,
};
use serde_json::Value;
use tokio::sync::mpsc::Sender;
use uuid::Uuid;

use crate::{
    cached_responses::ResponseCache,
    chat_completion::parse_request as parse_chat_request,
    completion_core::{handle_completion_error, BaseCompletionResponder},
    handler_core::{
        create_response_channel, send_request_with_model, BaseJsonModelError, ErrorToResponse,
        JsonError, ModelErrorMessage,
    },
    mistral3_chat::{
        canonicalize_messages_for_mistral3_template_if_needed, looks_like_codex_preamble,
    },
    openai::{
        ChatCompletionRequest, Message, MessageContent, MessageInnerContent, ResponsesContent,
        ResponsesCreateRequest, ResponsesError, ResponsesIncompleteDetails,
        ResponsesInputContentPart, ResponsesInputItem, ResponsesInputMessageContent,
        ResponsesObject, ResponsesOutput, ResponsesTextConfig, ResponsesTextFormat,
        ResponsesTextFormatParam, ResponsesUsage, ToolCall,
    },
    streaming::{get_keep_alive_interval, DoneState},
    types::{
        ExtractedMistralRsState, ExtractedResponseCache, ExtractedSamplingDefaults,
        SamplingDefaults, SharedMistralRsState,
    },
    util::sanitize_error_message,
};

#[derive(Clone)]
struct StrictJsonSchema {
    name: String,
    schema: Value,
}

// Guarded helper: only try to parse Codex-style tool calls when the payload appears
// structurally complete (contains both `{` and `}`). This avoids noisy parse errors on
// bare markers such as `[TOOL_CALLS]shell[ARGS]` that lack JSON.
fn parse_tool_calls_if_complete(
    text: &str,
) -> Option<Vec<mistralrs_core::tools::CalledFunctionParameters>> {
    let looks_complete = text.contains('{') && text.contains('}');
    if !looks_complete {
        return None;
    }
    normalize_tool_calls(text)
}

fn validate_strict_json_schema_output(
    schema: &Value,
    output_text: &str,
) -> std::result::Result<(), String> {
    let trimmed = output_text.trim();
    if trimmed.is_empty() {
        return Err("output was empty".to_string());
    }

    let instance: Value =
        serde_json::from_str(trimmed).map_err(|e| format!("output is not valid JSON: {e}"))?;

    let validator = validator_for(schema).map_err(|e| format!("invalid json_schema: {e}"))?;
    if validator.is_valid(&instance) {
        return Ok(());
    }

    let mut errors = validator
        .iter_errors(&instance)
        .map(|e| e.to_string())
        .take(10)
        .collect::<Vec<_>>();
    if errors.is_empty() {
        errors.push("output does not match schema".to_string());
    }
    Err(errors.join("; "))
}

#[derive(serde::Serialize)]
struct ResponseCreatedEvent {
    #[serde(rename = "type")]
    tp: &'static str,
    sequence_number: u64,
    response: ResponsesObject,
}

#[derive(serde::Serialize)]
struct OutputItemAddedEvent {
    #[serde(rename = "type")]
    tp: &'static str,
    sequence_number: u64,
    output_index: usize,
    item: ResponsesOutput,
}

#[derive(serde::Serialize)]
struct ContentPartAddedEvent {
    #[serde(rename = "type")]
    tp: &'static str,
    sequence_number: u64,
    item_id: String,
    output_index: usize,
    content_index: usize,
    part: ResponsesContent,
}

#[derive(serde::Serialize)]
struct OutputTextDeltaEvent {
    #[serde(rename = "type")]
    tp: &'static str,
    sequence_number: u64,
    item_id: String,
    output_index: usize,
    content_index: usize,
    delta: String,
}

#[derive(serde::Serialize)]
struct OutputTextDoneEvent {
    #[serde(rename = "type")]
    tp: &'static str,
    sequence_number: u64,
    item_id: String,
    output_index: usize,
    content_index: usize,
    text: String,
}

#[derive(serde::Serialize)]
struct FunctionCallArgumentsDeltaEvent {
    #[serde(rename = "type")]
    tp: &'static str,
    sequence_number: u64,
    item_id: String,
    output_index: usize,
    delta: String,
}

#[derive(serde::Serialize)]
struct FunctionCallArgumentsDoneEvent {
    #[serde(rename = "type")]
    tp: &'static str,
    sequence_number: u64,
    item_id: String,
    output_index: usize,
    arguments: String,
}

#[derive(serde::Serialize)]
struct ContentPartDoneEvent {
    #[serde(rename = "type")]
    tp: &'static str,
    sequence_number: u64,
    item_id: String,
    output_index: usize,
    content_index: usize,
    part: ResponsesContent,
}

#[derive(serde::Serialize)]
struct OutputItemDoneEvent {
    #[serde(rename = "type")]
    tp: &'static str,
    sequence_number: u64,
    output_index: usize,
    item: ResponsesOutput,
}

#[derive(serde::Serialize)]
struct ResponseCompletedEvent {
    #[serde(rename = "type")]
    tp: &'static str,
    sequence_number: u64,
    response: ResponsesObject,
}

#[derive(serde::Serialize)]
struct ResponseFailedEvent {
    #[serde(rename = "type")]
    tp: &'static str,
    sequence_number: u64,
    response: ResponsesObject,
}

#[derive(serde::Serialize)]
struct ResponseInProgressEvent {
    #[serde(rename = "type")]
    tp: &'static str,
    sequence_number: u64,
    response: ResponsesObject,
}

#[derive(serde::Serialize)]
struct ResponseIncompleteEvent {
    #[serde(rename = "type")]
    tp: &'static str,
    sequence_number: u64,
    response: ResponsesObject,
}

struct FunctionCallState {
    output_index: usize,
    name: String,
    arguments: String,
}

pub struct ResponsesStreamer {
    rx: tokio::sync::mpsc::Receiver<Response>,
    state: SharedMistralRsState,
    cache: Arc<dyn ResponseCache>,
    response_id: String,
    created_at: i64,
    model: String,
    input_items: Vec<ResponsesInputItem>,
    instructions: Option<String>,
    metadata: Option<Value>,
    store: bool,
    conversation_history: Option<Vec<Message>>,
    tool_choice: Option<Value>,
    tools: Option<Vec<mistralrs_core::Tool>>,
    parallel_tool_calls: Option<bool>,
    truncation: Option<String>,
    temperature: Option<f64>,
    top_p: Option<f64>,
    previous_response_id: Option<String>,
    max_output_tokens: Option<usize>,
    max_tool_calls: Option<usize>,
    done_state: DoneState,
    sequence_number: u64,
    queued: VecDeque<Event>,
    sent_created: bool,
    sent_in_progress: bool,
    output_items: Vec<ResponsesOutput>,
    message_item_id: Option<String>,
    message_output_index: Option<usize>,
    message_text: String,
    // Buffer for partial Codex-style tool-call text seen in streaming deltas. We
    // accumulate until it parses cleanly, then emit a structured function_call.
    pending_tool_call_text: String,
    function_calls: HashMap<String, FunctionCallState>,
    web_search_calls: HashMap<String, usize>,
    usage: Option<ResponsesUsage>,
    strict_json_schema: Option<StrictJsonSchema>,
}

impl Drop for ResponsesStreamer {
    fn drop(&mut self) {
        let response_id = self.response_id.clone();

        // If the client disconnects mid-stream, we must cancel the in-flight engine request,
        // otherwise it will keep running and can leak PA blocks / GPU memory.
        if matches!(self.done_state, DoneState::Running) {
            let state = self.state.clone();
            let cache = self.cache.clone();
            if tokio::runtime::Handle::try_current().is_ok() {
                tokio::spawn(async move {
                    if let Ok(Some((engine_id, model_id))) =
                        cache.get_active_request_id(&response_id)
                    {
                        if let Ok(sender) = state.get_sender(model_id.as_deref()) {
                            let _ = sender
                                .send(Request::Cancel {
                                    id: engine_id,
                                    model_id: model_id.clone(),
                                })
                                .await;
                        }
                    }
                    let _ = cache.remove_active_request(&response_id);
                });
                return;
            }
        }

        let _ = self.cache.remove_active_request(&response_id);
    }
}

impl ResponsesStreamer {
    fn push_json_event<T: serde::Serialize>(
        &mut self,
        event_name: &'static str,
        payload: T,
    ) -> Result<(), axum::Error> {
        let ev = Event::default().event(event_name).json_data(payload)?;
        self.queued.push_back(ev);
        Ok(())
    }

    fn next_seq(&mut self) -> u64 {
        let n = self.sequence_number;
        self.sequence_number = self.sequence_number.saturating_add(1);
        n
    }

    fn in_progress_response(&self) -> ResponsesObject {
        ResponsesObject {
            id: self.response_id.clone(),
            object: "response",
            created_at: self.created_at,
            model: self.model.clone(),
            status: "in_progress".to_string(),
            output: vec![],
            output_text: None,
            usage: None,
            error: None,
            metadata: self.metadata.clone(),
            instructions: self.instructions.clone(),
            incomplete_details: None,
            previous_response_id: self.previous_response_id.clone(),
            store: Some(self.store),
            temperature: self.temperature,
            top_p: self.top_p,
            truncation: self.truncation.clone(),
            tool_choice: self.tool_choice.clone(),
            tools: self.tools.clone(),
            parallel_tool_calls: self.parallel_tool_calls,
            text: Some(ResponsesTextConfig {
                format: ResponsesTextFormat {
                    format_type: "text".to_string(),
                },
            }),
            max_output_tokens: self.max_output_tokens,
            max_tool_calls: self.max_tool_calls,
        }
    }

    fn ensure_message_started(&mut self) -> Result<(), axum::Error> {
        if self.message_item_id.is_some() {
            return Ok(());
        }

        let item_id = format!("msg_{}", Uuid::new_v4());
        let output_index = self.output_items.len();

        let item = ResponsesOutput {
            id: item_id.clone(),
            output_type: "message".to_string(),
            role: "assistant".to_string(),
            status: Some("in_progress".to_string()),
            content: vec![],
            action: None,
            name: None,
            call_id: None,
            arguments: None,
        };

        self.output_items.push(item.clone());
        self.message_item_id = Some(item_id.clone());
        self.message_output_index = Some(output_index);

        let seq = self.next_seq();
        self.push_json_event(
            "response.output_item.added",
            OutputItemAddedEvent {
                tp: "response.output_item.added",
                sequence_number: seq,
                output_index,
                item,
            },
        )?;

        let seq = self.next_seq();
        self.push_json_event(
            "response.content_part.added",
            ContentPartAddedEvent {
                tp: "response.content_part.added",
                sequence_number: seq,
                item_id,
                output_index,
                content_index: 0,
                part: ResponsesContent {
                    content_type: "output_text".to_string(),
                    text: Some(String::new()),
                    annotations: Some(vec![]),
                },
            },
        )?;

        Ok(())
    }

    fn finalize_message(&mut self) -> Result<(), axum::Error> {
        let Some(item_id) = self.message_item_id.clone() else {
            return Ok(());
        };
        let Some(output_index) = self.message_output_index else {
            return Ok(());
        };

        let seq = self.next_seq();
        self.push_json_event(
            "response.output_text.done",
            OutputTextDoneEvent {
                tp: "response.output_text.done",
                sequence_number: seq,
                item_id: item_id.clone(),
                output_index,
                content_index: 0,
                text: self.message_text.clone(),
            },
        )?;

        let part = ResponsesContent {
            content_type: "output_text".to_string(),
            text: Some(self.message_text.clone()),
            annotations: Some(vec![]),
        };
        let seq = self.next_seq();
        self.push_json_event(
            "response.content_part.done",
            ContentPartDoneEvent {
                tp: "response.content_part.done",
                sequence_number: seq,
                item_id: item_id.clone(),
                output_index,
                content_index: 0,
                part: part.clone(),
            },
        )?;

        let done_item = ResponsesOutput {
            id: item_id.clone(),
            output_type: "message".to_string(),
            role: "assistant".to_string(),
            status: Some("completed".to_string()),
            content: vec![part],
            action: None,
            name: None,
            call_id: None,
            arguments: None,
        };
        if output_index < self.output_items.len() {
            self.output_items[output_index] = done_item.clone();
        }

        let seq = self.next_seq();
        self.push_json_event(
            "response.output_item.done",
            OutputItemDoneEvent {
                tp: "response.output_item.done",
                sequence_number: seq,
                output_index,
                item: done_item,
            },
        )?;
        Ok(())
    }

    fn finalize_function_call(&mut self, item_id: &str) -> Result<(), axum::Error> {
        let Some((output_index, name, arguments)) = self
            .function_calls
            .get(item_id)
            .map(|fc| (fc.output_index, fc.name.clone(), fc.arguments.clone()))
        else {
            return Ok(());
        };

        let seq = self.next_seq();
        self.push_json_event(
            "response.function_call_arguments.done",
            FunctionCallArgumentsDoneEvent {
                tp: "response.function_call_arguments.done",
                sequence_number: seq,
                item_id: item_id.to_string(),
                output_index,
                arguments: arguments.clone(),
            },
        )?;

        let done_item = ResponsesOutput {
            id: item_id.to_string(),
            output_type: "function_call".to_string(),
            role: String::new(),
            status: Some("completed".to_string()),
            content: vec![],
            action: None,
            name: Some(name),
            call_id: Some(item_id.to_string()),
            arguments: Some(arguments),
        };
        if output_index < self.output_items.len() {
            self.output_items[output_index] = done_item.clone();
        }

        let seq = self.next_seq();
        self.push_json_event(
            "response.output_item.done",
            OutputItemDoneEvent {
                tp: "response.output_item.done",
                sequence_number: seq,
                output_index,
                item: done_item,
            },
        )?;

        Ok(())
    }

    fn finalize_web_search_call(&mut self, item_id: &str) -> Result<(), axum::Error> {
        let Some(output_index) = self.web_search_calls.get(item_id).copied() else {
            return Ok(());
        };
        let Some(existing) = self.output_items.get(output_index).cloned() else {
            return Ok(());
        };

        let mut done_item = existing;
        done_item.status = Some("completed".to_string());

        if output_index < self.output_items.len() {
            self.output_items[output_index] = done_item.clone();
        }

        let seq = self.next_seq();
        self.push_json_event(
            "response.output_item.done",
            OutputItemDoneEvent {
                tp: "response.output_item.done",
                sequence_number: seq,
                output_index,
                item: done_item,
            },
        )?;

        self.web_search_calls.remove(item_id);
        Ok(())
    }

    fn emit_buffered_message_done(&mut self) -> Result<(), axum::Error> {
        if self.message_text.trim().is_empty() {
            return Ok(());
        }

        let item_id = format!("msg_{}", Uuid::new_v4());
        let output_index = self.output_items.len();

        let part = ResponsesContent {
            content_type: "output_text".to_string(),
            text: Some(self.message_text.clone()),
            annotations: Some(vec![]),
        };
        let item = ResponsesOutput {
            id: item_id,
            output_type: "message".to_string(),
            role: "assistant".to_string(),
            status: Some("completed".to_string()),
            content: vec![part],
            action: None,
            name: None,
            call_id: None,
            arguments: None,
        };
        self.output_items.push(item.clone());

        let seq = self.next_seq();
        self.push_json_event(
            "response.output_item.done",
            OutputItemDoneEvent {
                tp: "response.output_item.done",
                sequence_number: seq,
                output_index,
                item,
            },
        )?;
        Ok(())
    }

    fn complete_response(&mut self) -> Result<(), axum::Error> {
        // If we buffered a tool call that never parsed, keep it available for salvage.
        if !self.pending_tool_call_text.is_empty() && !self.message_text.contains("[TOOL_CALLS]") {
            self.message_text.push_str(&self.pending_tool_call_text);
        }

        // If no structured function calls were captured but the raw message text contains a
        // Codex-style tool call, try to salvage it here so clients still receive a proper
        // `function_call` output item instead of leaked tool-call text.
        if self.function_calls.is_empty()
            && (self.message_text.contains("[TOOL_CALLS]")
                || !self.pending_tool_call_text.is_empty())
        {
            let raw = if !self.pending_tool_call_text.is_empty() {
                self.pending_tool_call_text.clone()
            } else {
                self.message_text.clone()
            };

            let looks_complete = raw.contains('{') && raw.contains('}');
            if looks_complete {
                if let Some(calls) = parse_tool_calls_if_complete(&raw) {
                    self.message_text.clear();
                    self.pending_tool_call_text.clear();
                    for call in calls {
                        let id = format!("call-{}", Uuid::new_v4());
                        let item = ResponsesOutput {
                            id: id.clone(),
                            output_type: "function_call".to_string(),
                            role: String::new(),
                            status: Some("completed".to_string()),
                            content: vec![],
                            action: None,
                            name: Some(call.name.clone()),
                            call_id: Some(id.clone()),
                            arguments: Some(call.parameters.to_string()),
                        };
                        let output_index = self.output_items.len();
                        self.output_items.push(item.clone());

                        // Emit synthetic output_item events so streaming clients (Codex) notice the
                        // tool call even if the model failed to stream it structurally.
                        let added = OutputItemAddedEvent {
                            tp: "response.output_item.added",
                            sequence_number: self.next_seq(),
                            output_index,
                            item,
                        };
                        self.push_json_event("response.output_item.added", added)?;

                        let done = OutputItemDoneEvent {
                            tp: "response.output_item.done",
                            sequence_number: self.next_seq(),
                            output_index,
                            item: self.output_items[output_index].clone(),
                        };
                        self.push_json_event("response.output_item.done", done)?;
                    }
                } else {
                    // Could not parse even though it looked complete; fall through to plain text.
                    let cleaned = raw.replace("[TOOL_CALLS]", "").replace("[ARGS]", "");
                    self.message_text = cleaned;
                    self.pending_tool_call_text.clear();
                }
            } else {
                // Payload never contained JSON; treat buffered text as plain assistant content so
                // the turn is well-formed and avoids template errors.
                let cleaned = raw.replace("[TOOL_CALLS]", "").replace("[ARGS]", "");
                self.message_text = cleaned;
                self.pending_tool_call_text.clear();
            }
        }

        if let Some(strict) = &self.strict_json_schema {
            let candidate = self.message_text.trim();
            // Strict JSON schema output only applies when the model emits a textual message.
            // Tool-only turns should be allowed (Codex may request follow-ups).
            if !candidate.is_empty() {
                if let Err(err) = validate_strict_json_schema_output(&strict.schema, candidate) {
                    let msg = format!(
                        "Model output did not match text.format json_schema `{}`: {err}",
                        strict.name
                    );
                    self.fail_response_with_param(
                        "invalid_json_schema_output",
                        msg,
                        Some("text.format".to_string()),
                    )?;
                    return Ok(());
                }
            }
        }

        // Flush any in-progress items.
        for item_id in self.function_calls.keys().cloned().collect::<Vec<_>>() {
            self.finalize_function_call(&item_id)?;
        }
        for item_id in self.web_search_calls.keys().cloned().collect::<Vec<_>>() {
            let _ = self.finalize_web_search_call(&item_id);
        }
        if self.strict_json_schema.is_some() && self.message_item_id.is_none() {
            self.emit_buffered_message_done()?;
        } else {
            self.finalize_message()?;
        }

        let response = ResponsesObject {
            id: self.response_id.clone(),
            object: "response",
            created_at: self.created_at,
            model: self.model.clone(),
            status: "completed".to_string(),
            output: self.output_items.clone(),
            output_text: if self.message_text.is_empty() {
                None
            } else {
                Some(self.message_text.clone())
            },
            usage: self.usage.clone(),
            error: None,
            metadata: self.metadata.clone(),
            instructions: self.instructions.clone(),
            incomplete_details: None,
            previous_response_id: self.previous_response_id.clone(),
            store: Some(self.store),
            temperature: self.temperature,
            top_p: self.top_p,
            truncation: self.truncation.clone(),
            tool_choice: self.tool_choice.clone(),
            tools: self.tools.clone(),
            parallel_tool_calls: self.parallel_tool_calls,
            text: Some(ResponsesTextConfig {
                format: ResponsesTextFormat {
                    format_type: "text".to_string(),
                },
            }),
            max_output_tokens: self.max_output_tokens,
            max_tool_calls: self.max_tool_calls,
        };

        if self.store {
            let _ = self
                .cache
                .store_response(self.response_id.clone(), response.clone());
            let _ = self
                .cache
                .store_input_items(self.response_id.clone(), self.input_items.clone());
            if let Some(mut history) = self.conversation_history.clone() {
                if !self.message_text.is_empty() {
                    history.push(Message {
                        content: Some(MessageContent::from_text(self.message_text.clone())),
                        role: "assistant".to_string(),
                        name: None,
                        tool_call_id: None,
                        tool_calls: None,
                    });
                }
                let _ = self
                    .cache
                    .store_conversation_history(self.response_id.clone(), history);
            }
        }

        let seq = self.next_seq();
        self.push_json_event(
            "response.completed",
            ResponseCompletedEvent {
                tp: "response.completed",
                sequence_number: seq,
                response,
            },
        )?;

        self.done_state = DoneState::Done;
        Ok(())
    }

    fn fail_response(
        &mut self,
        error_type: &'static str,
        message: String,
    ) -> Result<(), axum::Error> {
        self.fail_response_with_param(error_type, message, None)
    }

    fn fail_response_with_param(
        &mut self,
        error_type: &'static str,
        message: String,
        param: Option<String>,
    ) -> Result<(), axum::Error> {
        // Flush any in-progress items so clients don't wait for "done" events that never arrive.
        for item_id in self.function_calls.keys().cloned().collect::<Vec<_>>() {
            let _ = self.finalize_function_call(&item_id);
        }
        for item_id in self.web_search_calls.keys().cloned().collect::<Vec<_>>() {
            let _ = self.finalize_web_search_call(&item_id);
        }
        let _ = self.finalize_message();

        let response = ResponsesObject {
            id: self.response_id.clone(),
            object: "response",
            created_at: self.created_at,
            model: self.model.clone(),
            status: "failed".to_string(),
            output: self.output_items.clone(),
            output_text: if self.message_text.is_empty() {
                None
            } else {
                Some(self.message_text.clone())
            },
            usage: self.usage.clone(),
            error: Some(ResponsesError {
                error_type: error_type.to_string(),
                message,
                param,
                code: Some(error_type.to_string()),
            }),
            metadata: self.metadata.clone(),
            instructions: self.instructions.clone(),
            incomplete_details: None,
            previous_response_id: self.previous_response_id.clone(),
            store: Some(self.store),
            temperature: self.temperature,
            top_p: self.top_p,
            truncation: self.truncation.clone(),
            tool_choice: self.tool_choice.clone(),
            tools: self.tools.clone(),
            parallel_tool_calls: self.parallel_tool_calls,
            text: Some(ResponsesTextConfig {
                format: ResponsesTextFormat {
                    format_type: "text".to_string(),
                },
            }),
            max_output_tokens: self.max_output_tokens,
            max_tool_calls: self.max_tool_calls,
        };

        if self.store {
            let _ = self
                .cache
                .store_response(self.response_id.clone(), response.clone());
            let _ = self
                .cache
                .store_input_items(self.response_id.clone(), self.input_items.clone());
            if let Some(mut history) = self.conversation_history.clone() {
                if !self.message_text.is_empty() {
                    history.push(Message {
                        content: Some(MessageContent::from_text(self.message_text.clone())),
                        role: "assistant".to_string(),
                        name: None,
                        tool_call_id: None,
                        tool_calls: None,
                    });
                }
                let _ = self
                    .cache
                    .store_conversation_history(self.response_id.clone(), history);
            }
        }

        let seq = self.next_seq();
        self.push_json_event(
            "response.failed",
            ResponseFailedEvent {
                tp: "response.failed",
                sequence_number: seq,
                response,
            },
        )?;

        self.done_state = DoneState::Done;
        Ok(())
    }

    fn incomplete_response(&mut self, reason: &'static str) -> Result<(), axum::Error> {
        // Flush any in-progress items so clients don't wait forever.
        for item_id in self.function_calls.keys().cloned().collect::<Vec<_>>() {
            let _ = self.finalize_function_call(&item_id);
        }
        for item_id in self.web_search_calls.keys().cloned().collect::<Vec<_>>() {
            let _ = self.finalize_web_search_call(&item_id);
        }
        let _ = self.finalize_message();

        let response = ResponsesObject {
            id: self.response_id.clone(),
            object: "response",
            created_at: self.created_at,
            model: self.model.clone(),
            status: "incomplete".to_string(),
            output: self.output_items.clone(),
            output_text: if self.message_text.is_empty() {
                None
            } else {
                Some(self.message_text.clone())
            },
            usage: self.usage.clone(),
            error: None,
            metadata: self.metadata.clone(),
            instructions: self.instructions.clone(),
            incomplete_details: Some(ResponsesIncompleteDetails {
                reason: reason.to_string(),
            }),
            previous_response_id: self.previous_response_id.clone(),
            store: Some(self.store),
            temperature: self.temperature,
            top_p: self.top_p,
            truncation: self.truncation.clone(),
            tool_choice: self.tool_choice.clone(),
            tools: self.tools.clone(),
            parallel_tool_calls: self.parallel_tool_calls,
            text: Some(ResponsesTextConfig {
                format: ResponsesTextFormat {
                    format_type: "text".to_string(),
                },
            }),
            max_output_tokens: self.max_output_tokens,
            max_tool_calls: self.max_tool_calls,
        };

        if self.store {
            let _ = self
                .cache
                .store_response(self.response_id.clone(), response.clone());
            let _ = self
                .cache
                .store_input_items(self.response_id.clone(), self.input_items.clone());
            if let Some(mut history) = self.conversation_history.clone() {
                if !self.message_text.is_empty() {
                    history.push(Message {
                        content: Some(MessageContent::from_text(self.message_text.clone())),
                        role: "assistant".to_string(),
                        name: None,
                        tool_call_id: None,
                        tool_calls: None,
                    });
                }
                let _ = self
                    .cache
                    .store_conversation_history(self.response_id.clone(), history);
            }
        }

        let seq = self.next_seq();
        self.push_json_event(
            "response.incomplete",
            ResponseIncompleteEvent {
                tp: "response.incomplete",
                sequence_number: seq,
                response,
            },
        )?;

        self.done_state = DoneState::Done;
        Ok(())
    }
}

impl futures::Stream for ResponsesStreamer {
    type Item = Result<Event, axum::Error>;

    fn poll_next(
        mut self: Pin<&mut Self>,
        cx: &mut std::task::Context<'_>,
    ) -> Poll<Option<Self::Item>> {
        if let Some(ev) = self.queued.pop_front() {
            return Poll::Ready(Some(Ok(ev)));
        }

        if !self.sent_created {
            self.sent_created = true;
            let payload = ResponseCreatedEvent {
                tp: "response.created",
                sequence_number: self.next_seq(),
                response: self.in_progress_response(),
            };
            if let Err(e) = self.push_json_event("response.created", payload) {
                return Poll::Ready(Some(Err(e)));
            }
            if let Some(ev) = self.queued.pop_front() {
                return Poll::Ready(Some(Ok(ev)));
            }
        }

        if !self.sent_in_progress {
            self.sent_in_progress = true;
            let payload = ResponseInProgressEvent {
                tp: "response.in_progress",
                sequence_number: self.next_seq(),
                response: self.in_progress_response(),
            };
            if let Err(e) = self.push_json_event("response.in_progress", payload) {
                return Poll::Ready(Some(Err(e)));
            }
            if let Some(ev) = self.queued.pop_front() {
                return Poll::Ready(Some(Ok(ev)));
            }
        }

        match self.done_state {
            DoneState::Done => return Poll::Ready(None),
            DoneState::SendingDone => {
                self.done_state = DoneState::Done;
                return Poll::Ready(None);
            }
            DoneState::Running => (),
        }

        match self.rx.poll_recv(cx) {
            Poll::Ready(Some(resp)) => match resp {
                Response::ModelError(msg, _) => {
                    MistralRs::maybe_log_error(
                        self.state.clone(),
                        &ModelErrorMessage(msg.to_string()),
                    );
                    if let Err(e) = self.fail_response("model_error", msg.to_string()) {
                        return Poll::Ready(Some(Err(e)));
                    }
                    if let Some(ev) = self.queued.pop_front() {
                        Poll::Ready(Some(Ok(ev)))
                    } else {
                        Poll::Ready(None)
                    }
                }
                Response::ValidationError(e) => {
                    let msg = sanitize_error_message(e.as_ref());
                    if let Err(e) = self.fail_response("validation_error", msg) {
                        return Poll::Ready(Some(Err(e)));
                    }
                    if let Some(ev) = self.queued.pop_front() {
                        Poll::Ready(Some(Ok(ev)))
                    } else {
                        Poll::Ready(None)
                    }
                }
                Response::InternalError(e) => {
                    MistralRs::maybe_log_error(self.state.clone(), &*e);
                    let msg = sanitize_error_message(e.as_ref());
                    if let Err(e) = self.fail_response("internal_error", msg) {
                        return Poll::Ready(Some(Err(e)));
                    }
                    if let Some(ev) = self.queued.pop_front() {
                        Poll::Ready(Some(Ok(ev)))
                    } else {
                        Poll::Ready(None)
                    }
                }
                Response::WebSearchCall { id, status, action } => {
                    let is_completed = status == "completed";

                    let output_index = if let Some(existing) = self.web_search_calls.get(&id) {
                        *existing
                    } else {
                        let output_index = self.output_items.len();
                        let item = ResponsesOutput {
                            id: id.clone(),
                            output_type: "web_search_call".to_string(),
                            role: String::new(),
                            status: Some(status.clone()),
                            content: vec![],
                            action: Some(action.clone()),
                            name: None,
                            call_id: None,
                            arguments: None,
                        };
                        self.output_items.push(item.clone());
                        self.web_search_calls.insert(id.clone(), output_index);

                        let payload = OutputItemAddedEvent {
                            tp: "response.output_item.added",
                            sequence_number: self.next_seq(),
                            output_index,
                            item,
                        };
                        if let Err(e) = self.push_json_event("response.output_item.added", payload)
                        {
                            return Poll::Ready(Some(Err(e)));
                        }
                        output_index
                    };

                    // Keep the latest action/status on the item.
                    if let Some(existing_item) = self.output_items.get_mut(output_index) {
                        existing_item.action = Some(action);
                        existing_item.status = Some(status);
                    }

                    if is_completed {
                        if let Err(e) = self.finalize_web_search_call(&id) {
                            return Poll::Ready(Some(Err(e)));
                        }
                    }

                    if let Some(ev) = self.queued.pop_front() {
                        Poll::Ready(Some(Ok(ev)))
                    } else {
                        Poll::Pending
                    }
                }
                Response::Chunk(chat_chunk) => {
                    // Streaming responses may include usage on the final chunk; preserve it so
                    // `response.completed` can report accurate token counts (Codex uses this for
                    // its context-left indicator).
                    if let Some(u) = &chat_chunk.usage {
                        self.usage = Some(ResponsesUsage {
                            input_tokens: u.prompt_tokens,
                            output_tokens: u.completion_tokens,
                            total_tokens: u.total_tokens,
                            input_tokens_details: None,
                            output_tokens_details: None,
                        });
                    }

                    // Text deltas
                    for choice in &chat_chunk.choices {
                        if let Some(delta) = &choice.delta.content {
                            // Guardrail: if the model is emitting a Codex-style tool call as
                            // plain text, buffer the text until we have a full JSON payload, then
                            // emit a structured function_call output item. This prevents leaking
                            // tool-call text to the client and avoids template errors when the
                            // assistant message would otherwise be empty.
                            if !self.pending_tool_call_text.is_empty()
                                || delta.contains("[TOOL_CALLS]")
                            {
                                self.pending_tool_call_text.push_str(delta);

                                // Avoid spamming `tool_call_parse_failed` logs on clearly
                                // incomplete payloads (e.g., "[TOOL_CALLS]shell[ARGS]" without any
                                // JSON). Only attempt to parse once we have both braces, which
                                // strongly suggests the model started emitting arguments.

                                if let Some(calls) =
                                    parse_tool_calls_if_complete(&self.pending_tool_call_text)
                                {
                                    for call in calls {
                                        let item_id = format!("call-{}", Uuid::new_v4());
                                        let output_index = self.output_items.len();
                                        let item = ResponsesOutput {
                                            id: item_id.clone(),
                                            output_type: "function_call".to_string(),
                                            role: String::new(),
                                            status: Some("in_progress".to_string()),
                                            content: vec![],
                                            action: None,
                                            name: Some(call.name.clone()),
                                            call_id: Some(item_id.clone()),
                                            arguments: Some(String::new()),
                                        };
                                        self.output_items.push(item.clone());
                                        self.function_calls.insert(
                                            item_id.clone(),
                                            FunctionCallState {
                                                output_index,
                                                name: call.name.clone(),
                                                arguments: call.parameters.to_string(),
                                            },
                                        );
                                        let payload = OutputItemAddedEvent {
                                            tp: "response.output_item.added",
                                            sequence_number: self.next_seq(),
                                            output_index,
                                            item,
                                        };
                                        if let Err(e) = self
                                            .push_json_event("response.output_item.added", payload)
                                        {
                                            return Poll::Ready(Some(Err(e)));
                                        }
                                        // Immediately mark done since we already have full args.
                                        let done = OutputItemDoneEvent {
                                            tp: "response.output_item.done",
                                            sequence_number: self.next_seq(),
                                            output_index,
                                            item: ResponsesOutput {
                                                id: item_id.clone(),
                                                output_type: "function_call".to_string(),
                                                role: String::new(),
                                                status: Some("completed".to_string()),
                                                content: vec![],
                                                action: None,
                                                name: Some(call.name),
                                                call_id: Some(item_id.clone()),
                                                arguments: Some(call.parameters.to_string()),
                                            },
                                        };
                                        if let Err(e) =
                                            self.push_json_event("response.output_item.done", done)
                                        {
                                            return Poll::Ready(Some(Err(e)));
                                        }
                                        // Avoid duplicate finalization later.
                                        self.function_calls.remove(&item_id);
                                    }
                                    self.pending_tool_call_text.clear();
                                    // Parsed successfully; no need to treat as normal text.
                                    continue;
                                }

                                continue;
                            }
                            self.message_text.push_str(delta);

                            // If strict JSON schema output is requested, buffer the whole message
                            // and only emit it once it validates. This avoids streaming partial /
                            // invalid JSON to clients like Codex.
                            if self.strict_json_schema.is_some() {
                                // Still emit an in-progress message item so clients can show
                                // "assistant is responding" without consuming invalid deltas.
                                if let Err(e) = self.ensure_message_started() {
                                    return Poll::Ready(Some(Err(e)));
                                }
                                continue;
                            }

                            if let Err(e) = self.ensure_message_started() {
                                return Poll::Ready(Some(Err(e)));
                            }
                            let output_index = self.message_output_index.unwrap_or(0);
                            let item_id = self.message_item_id.clone().unwrap_or_default();

                            let payload = OutputTextDeltaEvent {
                                tp: "response.output_text.delta",
                                sequence_number: self.next_seq(),
                                item_id,
                                output_index,
                                content_index: 0,
                                delta: delta.clone(),
                            };
                            if let Err(e) =
                                self.push_json_event("response.output_text.delta", payload)
                            {
                                return Poll::Ready(Some(Err(e)));
                            }
                        }

                        // Tool call deltas
                        if let Some(tool_calls) = &choice.delta.tool_calls {
                            for tc in tool_calls {
                                let item_id = tc.id.clone();
                                let (output_index, name) =
                                    if let Some(existing) = self.function_calls.get(&item_id) {
                                        (existing.output_index, existing.name.clone())
                                    } else {
                                        let output_index = self.output_items.len();
                                        let name = tc.function.name.clone();

                                        let item = ResponsesOutput {
                                            id: item_id.clone(),
                                            output_type: "function_call".to_string(),
                                            role: String::new(),
                                            status: Some("in_progress".to_string()),
                                            content: vec![],
                                            action: None,
                                            name: Some(name.clone()),
                                            call_id: Some(item_id.clone()),
                                            arguments: Some(String::new()),
                                        };
                                        self.output_items.push(item.clone());
                                        self.function_calls.insert(
                                            item_id.clone(),
                                            FunctionCallState {
                                                output_index,
                                                name: name.clone(),
                                                arguments: String::new(),
                                            },
                                        );
                                        let payload = OutputItemAddedEvent {
                                            tp: "response.output_item.added",
                                            sequence_number: self.next_seq(),
                                            output_index,
                                            item,
                                        };
                                        if let Err(e) = self
                                            .push_json_event("response.output_item.added", payload)
                                        {
                                            return Poll::Ready(Some(Err(e)));
                                        }
                                        (output_index, name)
                                    };

                                // Determine delta vs full arguments.
                                let new_args = tc.function.arguments.clone();
                                let current_args = self
                                    .function_calls
                                    .get(&item_id)
                                    .map(|s| s.arguments.clone())
                                    .unwrap_or_default();
                                let delta = if new_args.starts_with(&current_args) {
                                    new_args[current_args.len()..].to_string()
                                } else {
                                    new_args.clone()
                                };
                                if !delta.is_empty() {
                                    if let Some(fc) = self.function_calls.get_mut(&item_id) {
                                        fc.name = name;
                                        fc.arguments = if new_args.starts_with(&fc.arguments) {
                                            new_args.clone()
                                        } else if fc.arguments.is_empty() {
                                            new_args.clone()
                                        } else {
                                            // Fallback: append
                                            format!("{}{}", fc.arguments, delta)
                                        };
                                    }

                                    let payload = FunctionCallArgumentsDeltaEvent {
                                        tp: "response.function_call_arguments.delta",
                                        sequence_number: self.next_seq(),
                                        item_id: item_id.clone(),
                                        output_index,
                                        delta,
                                    };
                                    if let Err(e) = self.push_json_event(
                                        "response.function_call_arguments.delta",
                                        payload,
                                    ) {
                                        return Poll::Ready(Some(Err(e)));
                                    }
                                }
                            }
                        }
                    }

                    if let Some(ev) = self.queued.pop_front() {
                        return Poll::Ready(Some(Ok(ev)));
                    }

                    // Completion detected via finish reasons.
                    let all_finished = chat_chunk.choices.iter().all(|c| c.finish_reason.is_some());
                    if all_finished {
                        let any_length_finish = chat_chunk
                            .choices
                            .iter()
                            .any(|c| c.finish_reason.as_deref() == Some("length"));
                        if any_length_finish {
                            if let Err(e) = self.incomplete_response("max_tokens") {
                                return Poll::Ready(Some(Err(e)));
                            }
                        } else if let Err(e) = self.complete_response() {
                            return Poll::Ready(Some(Err(e)));
                        }
                        if let Some(ev) = self.queued.pop_front() {
                            return Poll::Ready(Some(Ok(ev)));
                        }
                        return Poll::Ready(None);
                    }

                    Poll::Pending
                }
                Response::Done(chat_resp) => {
                    self.usage = Some(ResponsesUsage {
                        input_tokens: chat_resp.usage.prompt_tokens,
                        output_tokens: chat_resp.usage.completion_tokens,
                        total_tokens: chat_resp.usage.total_tokens,
                        input_tokens_details: None,
                        output_tokens_details: None,
                    });
                    if let Err(e) = self.complete_response() {
                        return Poll::Ready(Some(Err(e)));
                    }
                    if let Some(ev) = self.queued.pop_front() {
                        Poll::Ready(Some(Ok(ev)))
                    } else {
                        Poll::Ready(None)
                    }
                }
                _ => Poll::Pending,
            },
            Poll::Pending => Poll::Pending,
            Poll::Ready(None) => {
                // The engine response channel may close without emitting a terminal `Response::Done`
                // or finish_reason-bearing chunk. For the Responses API, clients (notably Codex)
                // require a terminal `response.completed` SSE event to treat the turn as successful.
                //
                // Fall back to emitting a best-effort `response.completed` using whatever output we
                // have accumulated so far (usage may be missing).
                let has_any_output = !self.message_text.is_empty() || !self.output_items.is_empty();
                if has_any_output {
                    tracing::info!(
                        response_id = %self.response_id,
                        output_chars = self.message_text.len(),
                        output_items = self.output_items.len(),
                        "Engine stream closed without a terminal response; emitting best-effort response.completed"
                    );
                } else {
                    tracing::warn!(
                        response_id = %self.response_id,
                        "Engine stream closed without a terminal response and no output; emitting response.completed"
                    );
                }
                if let Err(e) = self.complete_response() {
                    return Poll::Ready(Some(Err(e)));
                }
                if let Some(ev) = self.queued.pop_front() {
                    Poll::Ready(Some(Ok(ev)))
                } else {
                    Poll::Ready(None)
                }
            }
        }
    }
}

/// Response responder types
pub type ResponsesResponder =
    BaseCompletionResponder<ResponsesObject, KeepAliveStream<ResponsesStreamer>>;

type JsonModelError = BaseJsonModelError<ResponsesObject>;
impl ErrorToResponse for JsonModelError {}

impl IntoResponse for ResponsesResponder {
    fn into_response(self) -> axum::response::Response {
        match self {
            ResponsesResponder::Sse(s) => s.into_response(),
            ResponsesResponder::Json(s) => Json(s).into_response(),
            ResponsesResponder::InternalError(e) => {
                JsonError::new(sanitize_error_message(e.as_ref()))
                    .to_response(http::StatusCode::INTERNAL_SERVER_ERROR)
            }
            ResponsesResponder::ValidationError(e) => {
                JsonError::new(sanitize_error_message(e.as_ref()))
                    .to_response(http::StatusCode::UNPROCESSABLE_ENTITY)
            }
            ResponsesResponder::ModelError(msg, response) => JsonModelError::new(msg, response)
                .to_response(http::StatusCode::INTERNAL_SERVER_ERROR),
        }
    }
}

/// Convert chat completion response to responses object
fn chat_response_to_responses_object(
    chat_resp: &ChatCompletionResponse,
    response_id: String,
    created_at: i64,
    metadata: Option<Value>,
    instructions: Option<String>,
    previous_response_id: Option<String>,
    store: bool,
    temperature: Option<f64>,
    top_p: Option<f64>,
    truncation: Option<String>,
    tool_choice: Option<Value>,
    tools: Option<Vec<mistralrs_core::Tool>>,
    parallel_tool_calls: Option<bool>,
    max_output_tokens: Option<usize>,
    max_tool_calls: Option<usize>,
) -> ResponsesObject {
    let mut outputs = Vec::new();
    let mut output_text_parts = Vec::new();

    for choice in &chat_resp.choices {
        if let Some(text) = &choice.message.content {
            output_text_parts.push(text.clone());
            outputs.push(ResponsesOutput {
                id: format!("msg_{}", Uuid::new_v4()),
                output_type: "message".to_string(),
                role: choice.message.role.clone(),
                status: Some("completed".to_string()),
                content: vec![ResponsesContent {
                    content_type: "output_text".to_string(),
                    text: Some(text.clone()),
                    annotations: Some(vec![]),
                }],
                action: None,
                name: None,
                call_id: None,
                arguments: None,
            });
        }

        if let Some(tool_calls) = &choice.message.tool_calls {
            for tc in tool_calls {
                outputs.push(ResponsesOutput {
                    id: tc.id.clone(),
                    output_type: "function_call".to_string(),
                    role: String::new(),
                    status: Some("completed".to_string()),
                    content: vec![],
                    action: None,
                    name: Some(tc.function.name.clone()),
                    call_id: Some(tc.id.clone()),
                    arguments: Some(tc.function.arguments.clone()),
                });
            }
        }
    }

    ResponsesObject {
        id: response_id,
        object: "response",
        created_at,
        model: chat_resp.model.clone(),
        status: "completed".to_string(),
        output: outputs,
        output_text: if output_text_parts.is_empty() {
            None
        } else {
            Some(output_text_parts.join(" "))
        },
        usage: Some(ResponsesUsage {
            input_tokens: chat_resp.usage.prompt_tokens,
            output_tokens: chat_resp.usage.completion_tokens,
            total_tokens: chat_resp.usage.total_tokens,
            input_tokens_details: None,
            output_tokens_details: None,
        }),
        error: None,
        metadata,
        instructions,
        incomplete_details: None,
        previous_response_id,
        store: Some(store),
        temperature,
        top_p,
        truncation,
        tool_choice,
        tools,
        parallel_tool_calls,
        text: Some(ResponsesTextConfig {
            format: ResponsesTextFormat {
                format_type: "text".to_string(),
            },
        }),
        max_output_tokens,
        max_tool_calls,
    }
}

/// Parse responses request into internal format
async fn parse_responses_request(
    mut oairequest: ResponsesCreateRequest,
    state: SharedMistralRsState,
    tx: Sender<Response>,
    cache: Arc<dyn ResponseCache>,
    sampling_defaults: SamplingDefaults,
) -> Result<(
    Request,
    bool,
    Option<Vec<Message>>,
    Option<String>,
    Vec<ResponsesInputItem>,
    Option<StrictJsonSchema>,
)> {
    if oairequest.temperature.is_none() {
        oairequest.temperature = sampling_defaults.temperature;
    }
    if oairequest.top_p.is_none() {
        oairequest.top_p = sampling_defaults.top_p;
    }
    if oairequest.min_p.is_none() {
        oairequest.min_p = sampling_defaults.min_p;
    }
    if oairequest.top_k.is_none() {
        oairequest.top_k = sampling_defaults.top_k;
    }

    // Validate modalities
    if let Some(modalities) = &oairequest.modalities {
        for modality in modalities {
            if modality != "text" {
                anyhow::bail!(
                    "Modality '{modality}' is not currently supported. Only 'text' is supported."
                );
            }
        }
    }

    // Responses API supports a top-level `instructions` string. Some clients omit it but still
    // benefit from a server-side default (e.g. enforce language/format). If set, we prepend the
    // default instructions so client-provided instructions still take precedence.
    let mut instructions = oairequest.instructions.clone();
    if let Ok(default_instructions) = std::env::var("MISTRALRS_DEFAULT_INSTRUCTIONS") {
        let default_instructions = default_instructions.trim().to_string();
        if !default_instructions.is_empty() {
            instructions = Some(match instructions {
                Some(client) if !client.trim().is_empty() => {
                    format!("{default_instructions}\n\n{client}")
                }
                _ => default_instructions,
            });
        }
    }
    // If previous_response_id is provided, get the full conversation history from cache
    let previous_messages = if let Some(prev_id) = &oairequest.previous_response_id {
        let mut history = cache.get_conversation_history(prev_id)?;

        // Handle compacting
        if oairequest.compact_history_with_summary.unwrap_or(false) {
            if let Some(msgs) = &history {
                // Construct prompt
                let mut conversation_text = String::new();
                for msg in msgs {
                    let role = &msg.role;
                    let content = msg
                        .content
                        .as_ref()
                        .and_then(|c| c.to_text())
                        .unwrap_or_default();
                    conversation_text.push_str(&format!("{role}: {content}\n"));
                }

                let summary_prompt = format!("Summarize the following conversation history into a concise paragraph to serve as context for future interactions:\n\n{conversation_text}");

                let (sum_tx, mut sum_rx) = create_response_channel(None);

                let summary_messages = vec![Message {
                    content: Some(MessageContent::from_text(summary_prompt)),
                    role: "user".to_string(),
                    name: None,
                    tool_call_id: None,
                    tool_calls: None,
                }];

                let summary_request = ChatCompletionRequest {
                    messages: Either::Left(summary_messages),
                    model: oairequest.model.clone(),
                    logit_bias: None,
                    logprobs: false,
                    top_logprobs: None,
                    max_tokens: Some(512), // Limit summary length
                    n_choices: 1,
                    presence_penalty: None,
                    frequency_penalty: None,
                    repetition_penalty: None,
                    stop_seqs: None,
                    temperature: None,
                    top_p: None,
                    stream: Some(false),
                    tools: None,
                    tool_choice: None,
                    response_format: None,
                    web_search_options: None,
                    top_k: None,
                    grammar: None,
                    min_p: None,
                    dry_multiplier: None,
                    dry_base: None,
                    dry_allowed_length: None,
                    dry_sequence_breakers: None,
                    enable_thinking: None,
                    truncate_sequence: None,
                };

                // Extract model_id for routing
                let model_id = if oairequest.model == "default" {
                    None
                } else {
                    Some(oairequest.model.clone())
                };

                let (req, _) = parse_chat_request(
                    summary_request,
                    state.clone(),
                    sum_tx,
                    sampling_defaults.clone(),
                )
                .await?;
                send_request_with_model(&state, req, model_id.as_deref()).await?;

                // Wait for response (avoid hanging forever if the model stalls)
                let summary_resp =
                    match tokio::time::timeout(Duration::from_secs(60), sum_rx.recv()).await {
                        Ok(x) => x,
                        Err(_) => anyhow::bail!("Timed out waiting for summary response"),
                    };
                let summary = match summary_resp {
                    Some(Response::Done(resp)) => {
                        resp.choices[0].message.content.clone().unwrap_or_default()
                    }
                    Some(Response::ModelError(msg, _)) => {
                        anyhow::bail!("Model error during summarization: {}", msg);
                    }
                    _ => anyhow::bail!("Failed to get summary response"),
                };

                // Replace history with summary
                history = Some(vec![Message {
                    content: Some(MessageContent::from_text(format!(
                        "Here is a summary of the previous conversation: {summary}"
                    ))),
                    role: "system".to_string(),
                    name: None,
                    tool_call_id: None,
                    tool_calls: None,
                }]);
            }
        }
        history
    } else {
        None
    };

    let input_items = oairequest.input.into_items();

    let mut req_messages = Vec::new();
    for item in &input_items {
        match item {
            ResponsesInputItem::Message { role, content, .. } => {
                let mut text_parts: Vec<String> = Vec::new();
                let mut structured_parts: Vec<HashMap<String, MessageInnerContent>> = Vec::new();
                let mut has_media = false;

                let push_text =
                    |text_parts: &mut Vec<String>,
                     structured_parts: &mut Vec<HashMap<String, MessageInnerContent>>,
                     text: &str| {
                        text_parts.push(text.to_string());
                        let mut map = HashMap::new();
                        map.insert(
                            "type".to_string(),
                            MessageInnerContent(Either::Left("text".to_string())),
                        );
                        map.insert(
                            "text".to_string(),
                            MessageInnerContent(Either::Left(text.to_string())),
                        );
                        structured_parts.push(map);
                    };

                let push_image_url =
                    |structured_parts: &mut Vec<HashMap<String, MessageInnerContent>>,
                     url: &str| {
                        let mut map = HashMap::new();
                        map.insert(
                            "type".to_string(),
                            MessageInnerContent(Either::Left("image_url".to_string())),
                        );
                        let mut image_url_obj = HashMap::new();
                        image_url_obj.insert("url".to_string(), Value::String(url.to_string()));
                        map.insert(
                            "image_url".to_string(),
                            MessageInnerContent(Either::Right(image_url_obj)),
                        );
                        structured_parts.push(map);
                    };

                match content {
                    crate::openai::ResponsesInputMessageContent::Text(text) => {
                        push_text(&mut text_parts, &mut structured_parts, text);
                    }
                    crate::openai::ResponsesInputMessageContent::Parts(parts) => {
                        for part in parts {
                            match part {
                                ResponsesInputContentPart::InputText { text }
                                | ResponsesInputContentPart::OutputText { text } => {
                                    push_text(&mut text_parts, &mut structured_parts, text);
                                }
                                ResponsesInputContentPart::InputImage { image_url, file_id } => {
                                    if let Some(url) = image_url.as_ref().map(|u| u.url()) {
                                        has_media = true;
                                        push_image_url(&mut structured_parts, url);
                                    } else if let Some(file_id) = file_id {
                                        anyhow::bail!(
                                            "Responses input_image `file_id` is not supported; use `image_url` instead (URL, file path, or data URL). Got file_id={file_id}"
                                        );
                                    } else {
                                        anyhow::bail!(
                                            "Responses input_image must include either `image_url` or `file_id`."
                                        );
                                    }
                                }
                            }
                        }
                    }
                }

                // If this looks like the Codex harness preamble, split it out as a system message,
                // leaving the last text part as the real user prompt.
                if role == "user"
                    && !has_media
                    && text_parts.len() >= 2
                    && text_parts
                        .first()
                        .is_some_and(|p| looks_like_codex_preamble(p))
                {
                    let preamble = text_parts[..text_parts.len() - 1].join("\n");
                    let user_text = text_parts[text_parts.len() - 1].clone();
                    if !preamble.trim().is_empty() {
                        req_messages.push(Message {
                            content: Some(MessageContent::from_text(preamble)),
                            role: "system".to_string(),
                            name: None,
                            tool_call_id: None,
                            tool_calls: None,
                        });
                    }
                    if !user_text.trim().is_empty() {
                        req_messages.push(Message {
                            content: Some(MessageContent::from_text(user_text)),
                            role: "user".to_string(),
                            name: None,
                            tool_call_id: None,
                            tool_calls: None,
                        });
                    }
                    continue;
                }

                req_messages.push(Message {
                    content: Some(if has_media {
                        MessageContent::from_parts(structured_parts)
                    } else {
                        MessageContent::from_text(text_parts.join("\n"))
                    }),
                    role: role.clone(),
                    name: None,
                    tool_call_id: None,
                    tool_calls: None,
                });
            }
            ResponsesInputItem::FunctionCallOutput {
                call_id, output, ..
            }
            | ResponsesInputItem::CustomToolCallOutput {
                call_id, output, ..
            } => {
                let mut text_parts: Vec<String> = Vec::new();
                let mut structured_parts: Vec<HashMap<String, MessageInnerContent>> = Vec::new();
                let mut has_media = false;

                let push_text =
                    |text_parts: &mut Vec<String>,
                     structured_parts: &mut Vec<HashMap<String, MessageInnerContent>>,
                     text: &str| {
                        text_parts.push(text.to_string());
                        let mut map = HashMap::new();
                        map.insert(
                            "type".to_string(),
                            MessageInnerContent(Either::Left("text".to_string())),
                        );
                        map.insert(
                            "text".to_string(),
                            MessageInnerContent(Either::Left(text.to_string())),
                        );
                        structured_parts.push(map);
                    };

                let push_image_url =
                    |structured_parts: &mut Vec<HashMap<String, MessageInnerContent>>,
                     url: &str| {
                        let mut map = HashMap::new();
                        map.insert(
                            "type".to_string(),
                            MessageInnerContent(Either::Left("image_url".to_string())),
                        );
                        let mut image_url_obj = HashMap::new();
                        image_url_obj.insert("url".to_string(), Value::String(url.to_string()));
                        map.insert(
                            "image_url".to_string(),
                            MessageInnerContent(Either::Right(image_url_obj)),
                        );
                        structured_parts.push(map);
                    };

                match output {
                    crate::openai::ResponsesInputMessageContent::Text(text) => {
                        push_text(&mut text_parts, &mut structured_parts, text);
                    }
                    crate::openai::ResponsesInputMessageContent::Parts(parts) => {
                        for part in parts {
                            match part {
                                ResponsesInputContentPart::InputText { text }
                                | ResponsesInputContentPart::OutputText { text } => {
                                    push_text(&mut text_parts, &mut structured_parts, text);
                                }
                                ResponsesInputContentPart::InputImage { image_url, file_id } => {
                                    if let Some(url) = image_url.as_ref().map(|u| u.url()) {
                                        has_media = true;
                                        push_image_url(&mut structured_parts, url);
                                    } else if let Some(file_id) = file_id {
                                        anyhow::bail!(
                                            "Responses input_image `file_id` is not supported; use `image_url` instead (URL, file path, or data URL). Got file_id={file_id}"
                                        );
                                    } else {
                                        anyhow::bail!(
                                            "Responses input_image must include either `image_url` or `file_id`."
                                        );
                                    }
                                }
                            }
                        }
                    }
                }

                req_messages.push(Message {
                    content: Some(if has_media {
                        MessageContent::from_parts(structured_parts)
                    } else {
                        MessageContent::from_text(text_parts.join("\n"))
                    }),
                    role: "tool".to_string(),
                    name: None,
                    tool_call_id: Some(call_id.clone()),
                    tool_calls: None,
                });
            }
            ResponsesInputItem::FunctionCall {
                name, arguments, ..
            }
            | ResponsesInputItem::CustomToolCall {
                name,
                input: arguments,
                ..
            } => {
                req_messages.push(Message {
                    content: None,
                    role: "assistant".to_string(),
                    name: None,
                    tool_call_id: None,
                    tool_calls: Some(vec![ToolCall {
                        tp: mistralrs_core::ToolType::Function,
                        function: crate::openai::FunctionCalled {
                            name: name.clone(),
                            parameters: arguments.clone(),
                        },
                    }]),
                });
            }
            ResponsesInputItem::LocalShellCall {
                call_id, action, ..
            } => {
                let args = action
                    .as_ref()
                    .and_then(|a| serde_json::to_string(a).ok())
                    .unwrap_or_else(|| "{}".to_string());
                req_messages.push(Message {
                    content: None,
                    role: "assistant".to_string(),
                    name: None,
                    tool_call_id: None,
                    tool_calls: Some(vec![ToolCall {
                        tp: mistralrs_core::ToolType::Function,
                        function: crate::openai::FunctionCalled {
                            name: "local_shell".to_string(),
                            parameters: args,
                        },
                    }]),
                });

                // If the call_id is present, add a synthetic tool output marker so the model can
                // associate subsequent outputs, without requiring strict ID preservation.
                if let Some(cid) = call_id.clone() {
                    req_messages.push(Message {
                        content: Some(MessageContent::from_text(String::new())),
                        role: "tool".to_string(),
                        name: None,
                        tool_call_id: Some(cid),
                        tool_calls: None,
                    });
                }
            }
            ResponsesInputItem::Reasoning { .. }
            | ResponsesInputItem::WebSearchCall { .. }
            | ResponsesInputItem::GhostSnapshot { .. }
            | ResponsesInputItem::Compaction { .. }
            | ResponsesInputItem::Other { .. } => {
                // Accepted for history replay but ignored for prompt-building.
            }
        }
    }

    let response_format_from_text = oairequest.text.as_ref().and_then(|t| {
        let fmt = t.format.as_ref()?;
        match fmt {
            crate::openai::ResponsesTextFormatParam::Text => {
                Some(crate::openai::ResponseFormat::Text)
            }
            crate::openai::ResponsesTextFormatParam::JsonSchema { name, schema, .. } => {
                Some(crate::openai::ResponseFormat::JsonSchema {
                    json_schema: crate::openai::JsonSchemaResponseFormat {
                        name: name.clone(),
                        schema: schema.clone(),
                    },
                })
            }
        }
    });

    let strict_json_schema = oairequest.text.as_ref().and_then(|t| {
        let fmt = t.format.as_ref()?;
        match fmt {
            ResponsesTextFormatParam::JsonSchema {
                name,
                schema,
                strict,
            } if *strict => Some(StrictJsonSchema {
                name: name.clone(),
                schema: schema.clone(),
            }),
            _ => None,
        }
    });

    // Convert to ChatCompletionRequest for reuse
    let mut chat_request = ChatCompletionRequest {
        messages: Either::Left(req_messages),
        model: oairequest.model,
        logit_bias: oairequest.logit_bias,
        logprobs: oairequest.logprobs,
        top_logprobs: oairequest.top_logprobs,
        max_tokens: oairequest.max_tokens,
        n_choices: oairequest.n_choices,
        presence_penalty: oairequest.presence_penalty,
        frequency_penalty: oairequest.frequency_penalty,
        repetition_penalty: oairequest.repetition_penalty,
        stop_seqs: oairequest.stop_seqs,
        temperature: oairequest.temperature,
        top_p: oairequest.top_p,
        stream: oairequest.stream,
        tools: oairequest.tools,
        tool_choice: oairequest.tool_choice,
        response_format: oairequest.response_format.or(response_format_from_text),
        web_search_options: oairequest.web_search_options,
        top_k: oairequest.top_k,
        grammar: oairequest.grammar,
        min_p: oairequest.min_p,
        dry_multiplier: oairequest.dry_multiplier,
        dry_base: oairequest.dry_base,
        dry_allowed_length: oairequest.dry_allowed_length,
        dry_sequence_breakers: oairequest.dry_sequence_breakers,
        enable_thinking: oairequest.enable_thinking,
        truncate_sequence: oairequest.truncate_sequence,
        reasoning_effort: oairequest.reasoning_effort,
    };

    // Prepend previous messages if available
    if let Some(prev_msgs) = previous_messages {
        match &mut chat_request.messages {
            Either::Left(msgs) => {
                let mut combined = prev_msgs;
                combined.extend(msgs.clone());
                chat_request.messages = Either::Left(combined);
            }
            Either::Right(_) => {
                // If it's a prompt string, convert to messages and prepend
                let prompt = chat_request.messages.as_ref().right().unwrap().clone();
                let mut combined = prev_msgs;
                combined.push(Message {
                    content: Some(MessageContent::from_text(prompt)),
                    role: "user".to_string(),
                    name: None,
                    tool_call_id: None,
                    tool_calls: None,
                    tool_call_id: None,
                });
                chat_request.messages = Either::Left(combined);
            }
        }
    }

    // Add instructions as system message if provided
    if let Some(instructions) = instructions.clone() {
        let system_msg = Message {
            content: Some(MessageContent::from_text(instructions)),
            role: "system".to_string(),
            name: None,
            tool_call_id: None,
            tool_calls: None,
        };

        match &mut chat_request.messages {
            Either::Left(msgs) => {
                msgs.insert(0, system_msg);
            }
            Either::Right(prompt) => {
                let mut msgs = vec![system_msg];
                msgs.push(Message {
                    content: Some(MessageContent::from_text(prompt.clone())),
                    role: "user".to_string(),
                    name: None,
                    tool_call_id: None,
                    tool_calls: None,
                });
                chat_request.messages = Either::Left(msgs);
            }
        }
    }

    // Devstral/Mistral3 chat templates require strict alternation of counted user/assistant messages
    // (tool calls/results excluded). Some clients (including Codex) may send multiple consecutive user
    // messages for policy/instructions + the actual prompt, which would otherwise error at template render time.
    if let Either::Left(msgs) = &mut chat_request.messages {
        *msgs = canonicalize_messages_for_mistral3_template_if_needed(std::mem::take(msgs));
    }

    // Get all messages for prompt_details
    let all_messages = match &chat_request.messages {
        Either::Left(msgs) => msgs.clone(),
        Either::Right(prompt) => vec![Message {
            content: Some(MessageContent::from_text(prompt.clone())),
            role: "user".to_string(),
            name: None,
            tool_call_id: None,
            tool_calls: None,
            tool_call_id: None,
        }],
    };

    let (request, is_streaming) =
        parse_chat_request(chat_request, state, tx, sampling_defaults).await?;
    Ok((
        request,
        is_streaming,
        Some(all_messages),
        instructions,
        input_items,
        strict_json_schema,
    ))
}

/// Create response endpoint
#[utoipa::path(
    post,
    tag = "Mistral.rs",
    path = "/v1/responses",
    request_body = ResponsesCreateRequest,
    responses((status = 200, description = "Response created"))
)]
pub async fn create_response(
    State(state): ExtractedMistralRsState,
    State(cache): ExtractedResponseCache,
    State(sampling_defaults): ExtractedSamplingDefaults,
    Json(mut oairequest): Json<ResponsesCreateRequest>,
) -> ResponsesResponder {
    let (tx, mut rx) = create_response_channel(None);
    let response_id = format!("resp_{}", Uuid::new_v4());
    let created_at = SystemTime::now()
        .duration_since(UNIX_EPOCH)
        .unwrap_or_default()
        .as_secs() as i64;

    if oairequest.temperature.is_none() {
        oairequest.temperature = sampling_defaults.temperature;
    }
    if oairequest.top_p.is_none() {
        oairequest.top_p = sampling_defaults.top_p;
    }
    if oairequest.min_p.is_none() {
        oairequest.min_p = sampling_defaults.min_p;
    }
    if oairequest.top_k.is_none() {
        oairequest.top_k = sampling_defaults.top_k;
    }

    let store = oairequest.store.unwrap_or(true);
    let metadata = oairequest.metadata.clone();
    let previous_response_id = oairequest.previous_response_id.clone();
    let temperature = oairequest.temperature;
    let top_p = oairequest.top_p;
    let max_output_tokens = oairequest.max_tokens;
    let max_tool_calls = oairequest.max_tool_calls;
    let parallel_tool_calls = oairequest.parallel_tool_calls;
    let tools = oairequest.tools.clone();
    let tool_choice = oairequest
        .tool_choice
        .clone()
        .and_then(|tc| serde_json::to_value(tc).ok());
    let truncation = oairequest.truncation.clone();

    tracing::info!(
        "responses {} params: temperature={:?} top_p={:?} top_k={:?} min_p={:?} max_output_tokens={:?} max_tool_calls={:?} parallel_tool_calls={:?} truncation={:?}",
        response_id,
        oairequest.temperature,
        oairequest.top_p,
        oairequest.top_k,
        oairequest.min_p,
        oairequest.max_tokens,
        oairequest.max_tool_calls,
        oairequest.parallel_tool_calls,
        truncation
    );

    // Extract model_id for routing
    let model_id = if oairequest.model == "default" {
        None
    } else {
        Some(oairequest.model.clone())
    };

    let (
        request,
        is_streaming,
        conversation_history,
        instructions,
        input_items,
        strict_json_schema,
    ) = match parse_responses_request(
        oairequest,
        state.clone(),
        tx,
        cache.clone(),
        sampling_defaults,
    )
    .await
    {
        Ok(x) => x,
        Err(e) => return handle_error(state, e.into()),
    };

    if store {
        let _ = cache.store_input_items(response_id.clone(), input_items.clone());
    }

    // Store active request mapping if it's a normal request
    if let Request::Normal(ref nr) = request {
        let _ = cache.add_active_request(response_id.clone(), nr.id, model_id.clone());
    }

    if let Err(e) = send_request_with_model(&state, request, model_id.as_deref()).await {
        return handle_error(state, e.into());
    }

    if is_streaming {
        let streamer = ResponsesStreamer {
            rx,
            state: state.clone(),
            cache: cache.clone(),
            response_id: response_id.clone(),
            created_at,
            model: model_id.clone().unwrap_or_else(|| "default".to_string()),
            input_items,
            instructions: instructions.clone(),
            metadata,
            store,
            conversation_history: conversation_history.clone(),
            tool_choice,
            tools,
            parallel_tool_calls,
            truncation,
            temperature,
            top_p,
            previous_response_id,
            max_output_tokens,
            max_tool_calls,
            done_state: DoneState::Running,
            sequence_number: 1,
            queued: VecDeque::new(),
            sent_created: false,
            sent_in_progress: false,
            output_items: Vec::new(),
            message_item_id: None,
            message_output_index: None,
            message_text: String::new(),
            pending_tool_call_text: String::new(),
            function_calls: HashMap::new(),
            web_search_calls: HashMap::new(),
            usage: None,
            strict_json_schema: strict_json_schema.clone(),
        };
        ResponsesResponder::Sse(create_streamer(streamer))
    } else {
        let result = match rx.recv().await {
            Some(Response::Done(chat_resp)) => {
                let mut response_obj = chat_response_to_responses_object(
                    &chat_resp,
                    response_id.clone(),
                    created_at,
                    metadata,
                    instructions.clone(),
                    previous_response_id,
                    store,
                    temperature,
                    top_p,
                    truncation,
                    tool_choice,
                    tools,
                    parallel_tool_calls,
                    max_output_tokens,
                    max_tool_calls,
                );

                if let Some(strict) = &strict_json_schema {
                    // Only validate when the model returns an assistant message. Tool-only turns are valid.
                    if let Some(text) = chat_resp
                        .choices
                        .first()
                        .and_then(|c| c.message.content.as_deref())
                    {
                        if !text.trim().is_empty() {
                            if let Err(err) =
                                validate_strict_json_schema_output(&strict.schema, text)
                            {
                                response_obj.status = "failed".to_string();
                                response_obj.error = Some(ResponsesError {
                                    error_type: "invalid_json_schema_output".to_string(),
                                    message: format!(
                                        "Model output did not match text.format json_schema `{}`: {err}",
                                        strict.name
                                    ),
                                    param: Some("text.format".to_string()),
                                    code: Some("invalid_json_schema_output".to_string()),
                                });
                            }
                        }
                    }
<<<<<<< HEAD
=======

                    // Add the complete assistant message to history
                    if !assistant_message.is_empty() {
                        history.push(Message {
                            content: Some(MessageContent::from_text(assistant_message)),
                            role: "assistant".to_string(),
                            name: None,
                            tool_calls: None,
                            tool_call_id: None,
                        });
                    }

                    let _ = chunks_cache.store_conversation_history(id.clone(), history);
>>>>>>> 429610d2
                }

                if store {
                    let _ = cache.store_response(response_id.clone(), response_obj.clone());
                    if let Some(mut history) = conversation_history.clone() {
                        for choice in &chat_resp.choices {
<<<<<<< HEAD
                            history.push(Message {
                                content: choice
                                    .message
                                    .content
                                    .clone()
                                    .map(MessageContent::from_text),
                                role: choice.message.role.clone(),
                                name: None,
                                tool_call_id: None,
                                tool_calls: None,
                            });
=======
                            if let Some(content) = &choice.message.content {
                                history.push(Message {
                                    content: Some(MessageContent::from_text(content.clone())),
                                    role: choice.message.role.clone(),
                                    name: None,
                                    tool_calls: None, // TODO: Convert ToolCallResponse to ToolCall if needed
                                    tool_call_id: None,
                                });
                            }
>>>>>>> 429610d2
                        }
                        let _ = cache.store_conversation_history(response_id.clone(), history);
                    }
                }

                ResponsesResponder::Json(response_obj)
            }
            Some(Response::ModelError(msg, partial_resp)) => {
                let mut response_obj = chat_response_to_responses_object(
                    &partial_resp,
                    response_id.clone(),
                    created_at,
                    metadata,
                    instructions.clone(),
                    previous_response_id,
                    store,
                    temperature,
                    top_p,
                    truncation,
                    tool_choice,
                    tools,
                    parallel_tool_calls,
                    max_output_tokens,
                    max_tool_calls,
                );
                response_obj.error = Some(ResponsesError {
                    error_type: "model_error".to_string(),
                    message: msg.to_string(),
                    param: None,
                    code: Some("model_error".to_string()),
                });
                response_obj.status = "failed".to_string();

                if store {
<<<<<<< HEAD
                    let _ = cache.store_response(response_id.clone(), response_obj.clone());
=======
                    let cache = get_response_cache();
                    let _ = cache.store_response(request_id.clone(), response_obj.clone());

                    // Even on error, store conversation history with partial response
                    if let Some(mut history) = conversation_history.clone() {
                        // Add any partial response to the conversation history
                        for choice in &partial_resp.choices {
                            if let Some(content) = &choice.message.content {
                                history.push(Message {
                                    content: Some(MessageContent::from_text(content.clone())),
                                    role: choice.message.role.clone(),
                                    name: None,
                                    tool_calls: None, // TODO: Convert ToolCallResponse to ToolCall if needed
                                    tool_call_id: None,
                                });
                            }
                        }
                        let _ = cache.store_conversation_history(request_id, history);
                    }
>>>>>>> 429610d2
                }
                ResponsesResponder::ModelError(msg.to_string(), response_obj)
            }
            Some(Response::ValidationError(e)) => ResponsesResponder::ValidationError(e),
            Some(Response::InternalError(e)) => ResponsesResponder::InternalError(e),
            _ => ResponsesResponder::InternalError(
                anyhow::anyhow!("Unexpected response type").into(),
            ),
        };
        let _ = cache.remove_active_request(&response_id);
        result
    }
}

#[derive(Debug, serde::Deserialize)]
pub struct ResponsesCompactRequest {
    #[serde(default = "default_compact_model")]
    pub model: String,
    #[serde(default)]
    pub input: Vec<ResponsesInputItem>,
    #[serde(default)]
    pub instructions: String,
}

#[derive(Debug, serde::Serialize)]
struct ResponsesCompactResponse {
    output: Vec<ResponsesInputItem>,
}

fn responses_input_message_content_to_text(content: &ResponsesInputMessageContent) -> String {
    let mut pieces = Vec::new();
    for part in content.clone().into_parts() {
        match part {
            ResponsesInputContentPart::InputText { text }
            | ResponsesInputContentPart::OutputText { text } => {
                if !text.trim().is_empty() {
                    pieces.push(text);
                }
            }
            ResponsesInputContentPart::InputImage { image_url, file_id } => {
                if let Some(url) = image_url.as_ref().map(|u| u.url().to_string()) {
                    pieces.push(format!("[image: {url}]"));
                } else if let Some(file_id) = file_id {
                    pieces.push(format!("[image file_id: {file_id}]"));
                } else {
                    pieces.push("[image]".to_string());
                }
            }
        }
    }
    pieces.join("\n")
}

fn responses_input_item_to_compaction_line(item: &ResponsesInputItem) -> Option<String> {
    match item {
        ResponsesInputItem::Message { role, content, .. } => {
            let text = responses_input_message_content_to_text(content);
            if text.trim().is_empty() {
                None
            } else {
                Some(format!("{role}: {text}"))
            }
        }
        ResponsesInputItem::FunctionCall {
            name,
            arguments,
            call_id,
            ..
        } => Some(format!(
            "assistant: [function_call name={name} call_id={call_id} arguments={arguments}]"
        )),
        ResponsesInputItem::FunctionCallOutput {
            call_id, output, ..
        } => {
            let text = responses_input_message_content_to_text(output);
            if text.trim().is_empty() {
                Some(format!("tool: [function_call_output call_id={call_id}]"))
            } else {
                Some(format!(
                    "tool: [function_call_output call_id={call_id}] {text}"
                ))
            }
        }
        ResponsesInputItem::CustomToolCall {
            name,
            call_id,
            input,
            ..
        } => Some(format!(
            "assistant: [custom_tool_call name={name} call_id={call_id} input={input}]"
        )),
        ResponsesInputItem::CustomToolCallOutput {
            call_id, output, ..
        } => {
            let text = responses_input_message_content_to_text(output);
            if text.trim().is_empty() {
                Some(format!("tool: [custom_tool_call_output call_id={call_id}]"))
            } else {
                Some(format!(
                    "tool: [custom_tool_call_output call_id={call_id}] {text}"
                ))
            }
        }
        ResponsesInputItem::LocalShellCall {
            call_id,
            status,
            action,
            ..
        } => Some(format!(
            "tool: [local_shell_call call_id={} status={}] action={}",
            call_id.clone().unwrap_or_else(|| "<none>".to_string()),
            status.clone().unwrap_or_else(|| "<none>".to_string()),
            action
                .as_ref()
                .and_then(|a| serde_json::to_string(a).ok())
                .unwrap_or_else(|| "{}".to_string())
        )),
        ResponsesInputItem::WebSearchCall { status, action, .. } => Some(format!(
            "tool: [web_search_call status={}] action={}",
            status.clone().unwrap_or_else(|| "<none>".to_string()),
            serde_json::to_string(action).unwrap_or_else(|_| "\"<unserializable>\"".to_string())
        )),
        ResponsesInputItem::Reasoning { .. }
        | ResponsesInputItem::GhostSnapshot { .. }
        | ResponsesInputItem::Compaction { .. }
        | ResponsesInputItem::Other { .. } => None,
    }
}

fn build_compaction_conversation_text(
    items: &[ResponsesInputItem],
    max_chars: usize,
) -> (String, usize) {
    let mut lines_rev = Vec::new();
    let mut used = 0usize;
    let mut truncated_items = 0usize;

    for item in items.iter().rev() {
        let Some(line) = responses_input_item_to_compaction_line(item) else {
            continue;
        };
        let add_len = line.len().saturating_add(1);
        if used.saturating_add(add_len) > max_chars {
            truncated_items = truncated_items.saturating_add(1);
            continue;
        }
        used = used.saturating_add(add_len);
        lines_rev.push(line);
    }

    lines_rev.reverse();
    let mut text = lines_rev.join("\n");
    if truncated_items > 0 {
        text = format!("[... truncated {truncated_items} older item(s) ...]\n{text}");
    }
    (text, truncated_items)
}

const DEFAULT_COMPACT_MAX_CHARS: usize = 200_000;

fn default_compact_model() -> String {
    "default".to_string()
}

const COMPACT_SYSTEM_PROMPT: &str = r#"You compact conversation history for a coding assistant.

Task:
- Read the transcript and produce a concise summary that preserves: current goal, key decisions, important constraints, file paths or commands mentioned, and any unresolved questions.
- Be factual; do not invent details.
- Do not mention that you are summarizing.
- Output plain text only (no markdown), unless the transcript itself requires code blocks/paths."#;

/// Compact response history endpoint (Codex/OpenAI-style).
#[utoipa::path(
    post,
    tag = "Mistral.rs",
    path = "/v1/responses/compact",
    request_body = serde_json::Value,
    responses((status = 200, description = "Compacted history"))
)]
pub async fn compact_response(
    State(state): ExtractedMistralRsState,
    State(sampling_defaults): ExtractedSamplingDefaults,
    Json(compact_req): Json<ResponsesCompactRequest>,
) -> impl IntoResponse {
    let instructions_len = compact_req.instructions.trim().len();
    if instructions_len > 0 {
        tracing::debug!("responses/compact received instructions (chars={instructions_len})");
    }
    let max_chars = std::env::var("MISTRALRS_COMPACT_MAX_CHARS")
        .ok()
        .and_then(|v| v.parse::<usize>().ok())
        .unwrap_or(DEFAULT_COMPACT_MAX_CHARS);

    let (conversation_text, truncated_items) =
        build_compaction_conversation_text(&compact_req.input, max_chars);

    // Best-effort: if the transcript is empty after filtering, just return a no-op compaction item.
    if conversation_text.trim().is_empty() {
        let encrypted_content = STANDARD.encode(b"");
        let output = vec![
            ResponsesInputItem::Message {
                id: format!("msg_{}", Uuid::new_v4()),
                role: "user".to_string(),
                content: ResponsesInputMessageContent::Parts(vec![
                    ResponsesInputContentPart::InputText {
                        text: String::new(),
                    },
                ]),
            },
            ResponsesInputItem::Compaction {
                id: format!("cmp_{}", Uuid::new_v4()),
                encrypted_content,
            },
        ];
        return (StatusCode::OK, Json(ResponsesCompactResponse { output })).into_response();
    }

    let (sum_tx, mut sum_rx) = create_response_channel(None);

    let messages = vec![
        Message {
            content: Some(MessageContent::from_text(COMPACT_SYSTEM_PROMPT.to_string())),
            role: "system".to_string(),
            name: None,
            tool_call_id: None,
            tool_calls: None,
        },
        Message {
            content: Some(MessageContent::from_text(conversation_text.clone())),
            role: "user".to_string(),
            name: None,
            tool_call_id: None,
            tool_calls: None,
        },
    ];

    let summary_request = ChatCompletionRequest {
        messages: Either::Left(messages),
        model: compact_req.model.clone(),
        logit_bias: None,
        logprobs: false,
        top_logprobs: None,
        max_tokens: Some(1024),
        n_choices: 1,
        presence_penalty: None,
        frequency_penalty: None,
        repetition_penalty: None,
        stop_seqs: None,
        temperature: Some(0.2),
        top_p: None,
        stream: Some(false),
        tools: None,
        tool_choice: None,
        response_format: None,
        web_search_options: None,
        top_k: None,
        grammar: None,
        min_p: None,
        dry_multiplier: None,
        dry_base: None,
        dry_allowed_length: None,
        dry_sequence_breakers: None,
        enable_thinking: None,
        truncate_sequence: None,
    };

    let model_id = if compact_req.model == "default" {
        None
    } else {
        Some(compact_req.model.clone())
    };

    let summary = async {
        let (req, _) =
            parse_chat_request(summary_request, state.clone(), sum_tx, sampling_defaults).await?;
        send_request_with_model(&state, req, model_id.as_deref()).await?;
        let resp = tokio::time::timeout(Duration::from_secs(120), sum_rx.recv()).await?;
        let Some(resp) = resp else {
            return Err(anyhow::anyhow!("No compaction response received"));
        };
        match resp {
            Response::Done(resp) => Ok(resp.choices[0].message.content.clone().unwrap_or_default()),
            Response::ModelError(msg, _) => Err(anyhow::anyhow!("Model error: {msg}")),
            Response::ValidationError(e) => Err(anyhow::anyhow!(sanitize_error_message(&*e))),
            Response::InternalError(e) => Err(anyhow::anyhow!(sanitize_error_message(&*e))),
            _ => Err(anyhow::anyhow!("Unexpected response type")),
        }
    }
    .await
    .unwrap_or_else(|err| {
        tracing::warn!(
            "responses/compact failed, returning fallback summary (truncated_items={}): {}",
            truncated_items,
            err
        );
        // Keep the newest content so Codex has *something* to replace history with.
        let tail = if conversation_text.len() > 10_000 {
            conversation_text[conversation_text.len().saturating_sub(10_000)..].to_string()
        } else {
            conversation_text.clone()
        };
        format!("Unable to compact reliably. Recent context:\n{tail}")
    });

    // Include truncation info so follow-up prompts understand the summary may be incomplete.
    let summary = if truncated_items > 0 {
        format!("[Note: truncated {truncated_items} older item(s) before compacting]\n{summary}")
    } else {
        summary
    };

    let encrypted_content = STANDARD.encode(summary.as_bytes());
    let output = vec![
        ResponsesInputItem::Message {
            id: format!("msg_{}", Uuid::new_v4()),
            role: "user".to_string(),
            content: ResponsesInputMessageContent::Parts(vec![
                ResponsesInputContentPart::InputText { text: summary },
            ]),
        },
        ResponsesInputItem::Compaction {
            id: format!("cmp_{}", Uuid::new_v4()),
            encrypted_content,
        },
    ];

    (StatusCode::OK, Json(ResponsesCompactResponse { output })).into_response()
}

/// List all responses endpoint
#[utoipa::path(
    get,
    tag = "Mistral.rs",
    path = "/v1/responses",
    responses((status = 200, description = "List of responses"))
)]
pub async fn list_responses(State(cache): ExtractedResponseCache) -> impl IntoResponse {
    match cache.get_all_responses() {
        Ok(responses) => (
            StatusCode::OK,
            Json(serde_json::json!({
                "object": "list",
                "data": responses
            })),
        )
            .into_response(),
        Err(e) => JsonError::new(format!(
            "Error retrieving responses: {}",
            sanitize_error_message(&*e)
        ))
        .to_response(StatusCode::INTERNAL_SERVER_ERROR),
    }
}

/// Get response by ID endpoint
#[utoipa::path(
    get,
    tag = "Mistral.rs",
    path = "/v1/responses/{response_id}",
    params(("response_id" = String, Path, description = "The ID of the response to retrieve")),
    responses((status = 200, description = "Response object"))
)]
pub async fn get_response(
    State(cache): ExtractedResponseCache,
    Path(response_id): Path<String>,
) -> impl IntoResponse {
    match cache.get_response(&response_id) {
        Ok(Some(response)) => (StatusCode::OK, Json(response)).into_response(),
        Ok(None) => JsonError::new(format!("Response with ID '{response_id}' not found"))
            .to_response(StatusCode::NOT_FOUND),
        Err(e) => JsonError::new(format!(
            "Error retrieving response: {}",
            sanitize_error_message(&*e)
        ))
        .to_response(StatusCode::INTERNAL_SERVER_ERROR),
    }
}

#[cfg(test)]
mod tests {
    use super::*;
    use crate::mistral3_chat::canonicalize_messages_for_mistral3_template;
    use crate::openai::ResponsesInput;

    #[test]
    fn sampling_defaults_fill_only_missing_fields() {
        let defaults = SamplingDefaults {
            temperature: Some(0.2),
            top_p: Some(0.9),
            min_p: Some(0.05),
            top_k: Some(50),
        };

        let mut req = ResponsesCreateRequest {
            model: "default".to_string(),
            input: ResponsesInput::Items(vec![ResponsesInputItem::Message {
                id: "m1".to_string(),
                role: "user".to_string(),
                content: ResponsesInputMessageContent::Parts(vec![
                    ResponsesInputContentPart::InputText {
                        text: "hello".to_string(),
                    },
                ]),
            }]),
            instructions: None,
            modalities: None,
            previous_response_id: None,
            logit_bias: None,
            logprobs: false,
            top_logprobs: None,
            max_tokens: None,
            n_choices: 1,
            presence_penalty: None,
            frequency_penalty: None,
            stop_seqs: None,
            temperature: None,
            top_p: None,
            stream: None,
            tools: None,
            tool_choice: None,
            text: None,
            response_format: None,
            web_search_options: None,
            metadata: None,
            output_token_details: None,
            parallel_tool_calls: None,
            store: None,
            max_tool_calls: None,
            reasoning_enabled: None,
            reasoning_max_tokens: None,
            reasoning_top_logprobs: None,
            truncation: None,
            top_k: None,
            grammar: None,
            min_p: None,
            dry_multiplier: None,
            dry_base: None,
            dry_allowed_length: None,
            dry_sequence_breakers: None,
            repetition_penalty: None,
            enable_thinking: None,
            truncate_sequence: None,
            compact_history_with_summary: None,
        };

        if req.temperature.is_none() {
            req.temperature = defaults.temperature;
        }
        if req.top_p.is_none() {
            req.top_p = defaults.top_p;
        }
        if req.min_p.is_none() {
            req.min_p = defaults.min_p;
        }
        if req.top_k.is_none() {
            req.top_k = defaults.top_k;
        }

        assert_eq!(req.temperature, Some(0.2));
        assert_eq!(req.top_p, Some(0.9));
        assert_eq!(req.min_p, Some(0.05));
        assert_eq!(req.top_k, Some(50));

        // Ensure explicit request values win.
        let defaults = SamplingDefaults {
            temperature: Some(0.2),
            top_p: Some(0.9),
            min_p: Some(0.05),
            top_k: Some(50),
        };
        let mut explicit = req;
        explicit.temperature = Some(1.0);
        explicit.top_p = Some(0.1);
        explicit.min_p = Some(0.2);
        explicit.top_k = Some(5);

        if explicit.temperature.is_none() {
            explicit.temperature = defaults.temperature;
        }
        if explicit.top_p.is_none() {
            explicit.top_p = defaults.top_p;
        }
        if explicit.min_p.is_none() {
            explicit.min_p = defaults.min_p;
        }
        if explicit.top_k.is_none() {
            explicit.top_k = defaults.top_k;
        }

        assert_eq!(explicit.temperature, Some(1.0));
        assert_eq!(explicit.top_p, Some(0.1));
        assert_eq!(explicit.min_p, Some(0.2));
        assert_eq!(explicit.top_k, Some(5));
    }

    #[test]
    fn parse_tool_calls_if_complete_ignores_incomplete_markers() {
        let incomplete = "[TOOL_CALLS]shell[ARGS]";
        assert!(parse_tool_calls_if_complete(incomplete).is_none());
    }

    #[test]
    fn parse_tool_calls_if_complete_parses_complete_payload() {
        let complete = r#"[TOOL_CALLS]shell[ARGS]{"command":["bash","-lc","ls"],"workdir":"/tmp"}"#;
        let parsed = parse_tool_calls_if_complete(complete).expect("should parse");
        assert_eq!(parsed.len(), 1);
        assert_eq!(parsed[0].name, "shell");
        assert_eq!(parsed[0].parameters["workdir"], "/tmp");
    }

    #[test]
    fn canonicalize_merges_consecutive_users() {
        let msgs = vec![
            Message {
                content: Some(MessageContent::from_text("a".to_string())),
                role: "user".to_string(),
                name: None,
                tool_call_id: None,
                tool_calls: None,
            },
            Message {
                content: Some(MessageContent::from_text("b".to_string())),
                role: "user".to_string(),
                name: None,
                tool_call_id: None,
                tool_calls: None,
            },
        ];
        let out = canonicalize_messages_for_mistral3_template(msgs);
        assert_eq!(out.len(), 1);
        assert_eq!(out[0].role, "user");
        assert_eq!(
            out[0].content.as_ref().unwrap().to_text().unwrap(),
            "a\n\nb"
        );
    }

    #[test]
    fn canonicalize_folds_developer_into_system() {
        let msgs = vec![
            Message {
                content: Some(MessageContent::from_text("dev".to_string())),
                role: "developer".to_string(),
                name: None,
                tool_call_id: None,
                tool_calls: None,
            },
            Message {
                content: Some(MessageContent::from_text("hi".to_string())),
                role: "user".to_string(),
                name: None,
                tool_call_id: None,
                tool_calls: None,
            },
        ];
        let out = canonicalize_messages_for_mistral3_template(msgs);
        assert_eq!(out.len(), 2);
        assert_eq!(out[0].role, "system");
        assert_eq!(out[0].content.as_ref().unwrap().to_text().unwrap(), "dev");
        assert_eq!(out[1].role, "user");
        assert_eq!(out[1].content.as_ref().unwrap().to_text().unwrap(), "hi");
    }

    #[test]
    fn canonicalize_folds_codex_context_user_messages_into_system() {
        let msgs = vec![
            Message {
                content: Some(MessageContent::from_text(
                    "# AGENTS.md instructions for /repo\n...".to_string(),
                )),
                role: "user".to_string(),
                name: None,
                tool_call_id: None,
                tool_calls: None,
            },
            Message {
                content: Some(MessageContent::from_text(
                    "<environment_context>\n  <cwd>/repo</cwd>\n</environment_context>".to_string(),
                )),
                role: "user".to_string(),
                name: None,
                tool_call_id: None,
                tool_calls: None,
            },
            Message {
                content: Some(MessageContent::from_text("hello".to_string())),
                role: "user".to_string(),
                name: None,
                tool_call_id: None,
                tool_calls: None,
            },
        ];
        let out = canonicalize_messages_for_mistral3_template(msgs);
        assert_eq!(out.len(), 2);
        assert_eq!(out[0].role, "system");
        let system_text = out[0].content.as_ref().unwrap().to_text().unwrap();
        assert!(system_text.contains("# AGENTS.md instructions"));
        assert!(system_text.contains("<environment_context>"));
        assert_eq!(out[1].role, "user");
        assert_eq!(out[1].content.as_ref().unwrap().to_text().unwrap(), "hello");
    }

    #[test]
    fn canonicalize_inserts_leading_user_if_assistant_first() {
        let msgs = vec![Message {
            content: Some(MessageContent::from_text("x".to_string())),
            role: "assistant".to_string(),
            name: None,
            tool_call_id: None,
            tool_calls: None,
        }];
        let out = canonicalize_messages_for_mistral3_template(msgs);
        assert_eq!(out.len(), 2);
        assert_eq!(out[0].role, "user");
        assert_eq!(out[1].role, "assistant");
    }

    #[test]
    fn compaction_text_includes_multiple_input_text_parts() {
        let items = vec![ResponsesInputItem::Message {
            id: "m1".to_string(),
            role: "user".to_string(),
            content: ResponsesInputMessageContent::Parts(vec![
                ResponsesInputContentPart::InputText {
                    text: "hello".to_string(),
                },
                ResponsesInputContentPart::InputText {
                    text: "world".to_string(),
                },
            ]),
        }];

        let (text, truncated) = build_compaction_conversation_text(&items, 10_000);
        assert_eq!(truncated, 0);
        assert!(text.contains("user:"));
        assert!(text.contains("hello"));
        assert!(text.contains("world"));
    }

    #[test]
    fn compaction_text_includes_web_search_call_action() {
        let items = vec![ResponsesInputItem::WebSearchCall {
            id: "ws1".to_string(),
            status: Some("completed".to_string()),
            action: crate::openai::ResponsesWebSearchAction::Search {
                query: Some("weather seattle".to_string()),
            },
        }];

        let (text, truncated) = build_compaction_conversation_text(&items, 10_000);
        assert_eq!(truncated, 0);
        assert!(text.contains("web_search_call"));
        assert!(text.contains("weather seattle"));
    }

    #[test]
    fn compaction_text_prefers_recent_items_when_truncating() {
        let items = vec![
            ResponsesInputItem::Message {
                id: "m_old".to_string(),
                role: "user".to_string(),
                content: ResponsesInputMessageContent::Text(
                    "OLD_MESSAGE_THAT_WILL_BE_DROPPED".to_string(),
                ),
            },
            ResponsesInputItem::Message {
                id: "m_new".to_string(),
                role: "user".to_string(),
                content: ResponsesInputMessageContent::Text("NEW_MESSAGE_KEPT".to_string()),
            },
        ];

        let (text, truncated) = build_compaction_conversation_text(&items, 32);
        assert!(truncated > 0);
        assert!(text.contains("NEW_MESSAGE_KEPT"));
        assert!(!text.contains("OLD_MESSAGE_THAT_WILL_BE_DROPPED"));
        assert!(text.starts_with("[... truncated "));
    }
}

/// Delete response by ID endpoint
#[utoipa::path(
    delete,
    tag = "Mistral.rs",
    path = "/v1/responses/{response_id}",
    params(("response_id" = String, Path, description = "The ID of the response to delete")),
    responses((status = 200, description = "Response deleted"))
)]
pub async fn delete_response(
    State(cache): ExtractedResponseCache,
    Path(response_id): Path<String>,
) -> impl IntoResponse {
    match cache.delete_response(&response_id) {
        Ok(true) => (
            StatusCode::OK,
            Json(serde_json::json!({
                "deleted": true,
                "id": response_id,
                "object": "response.deleted"
            })),
        )
            .into_response(),
        Ok(false) => JsonError::new(format!("Response with ID '{response_id}' not found"))
            .to_response(StatusCode::NOT_FOUND),
        Err(e) => JsonError::new(format!(
            "Error deleting response: {}",
            sanitize_error_message(&*e)
        ))
        .to_response(StatusCode::INTERNAL_SERVER_ERROR),
    }
}

/// Cancel response by ID endpoint
#[utoipa::path(
    post,
    tag = "Mistral.rs",
    path = "/v1/responses/{response_id}/cancel",
    params(("response_id" = String, Path, description = "The ID of the response to cancel")),
    responses((status = 200, description = "Response canceled"))
)]
pub async fn cancel_response(
    State(state): ExtractedMistralRsState,
    State(cache): ExtractedResponseCache,
    Path(response_id): Path<String>,
) -> impl IntoResponse {
    match cache.get_active_request_id(&response_id) {
        Ok(Some((engine_id, model_id))) => {
            let sender = match state.get_sender(model_id.as_deref()) {
                Ok(s) => s,
                Err(e) => {
                    return JsonError::new(format!("Failed to get engine sender: {e:?}"))
                        .to_response(StatusCode::INTERNAL_SERVER_ERROR);
                }
            };

            if let Err(e) = sender
                .send(Request::Cancel {
                    id: engine_id,
                    model_id: model_id.clone(),
                })
                .await
            {
                return JsonError::new(format!("Failed to send cancel request: {e}"))
                    .to_response(StatusCode::INTERNAL_SERVER_ERROR);
            }

            // Also remove from active requests immediately?
            // The engine might take a moment to abort.
            // But from API perspective, we submitted the cancel.
            // We can leave it to the completion callback to cleanup, or do it here.
            // If we do it here, we might get a "completion" later that tries to remove it again (harmless).
            // But the response object might be updated to "cancelled" status by the engine response?
            // If we abort, the engine sends a chunk with StopReason::Canceled.
            // That chunk/response will trigger the cleanup logic.
            // So we just send the signal.

            (
                StatusCode::OK,
                Json(serde_json::json!({
                    "canceled": true,
                    "id": response_id,
                    "object": "response.canceled"
                })),
            )
                .into_response()
        }
        Ok(None) => JsonError::new(format!(
            "Active response with ID '{response_id}' not found or already completed"
        ))
        .to_response(StatusCode::NOT_FOUND),
        Err(e) => JsonError::new(format!(
            "Error retrieving active request: {}",
            sanitize_error_message(&*e)
        ))
        .to_response(StatusCode::INTERNAL_SERVER_ERROR),
    }
}

/// Handle errors
fn handle_error(
    state: SharedMistralRsState,
    e: Box<dyn std::error::Error + Send + Sync + 'static>,
) -> ResponsesResponder {
    handle_completion_error(state, e)
}

/// Create SSE streamer
fn create_streamer(streamer: ResponsesStreamer) -> Sse<KeepAliveStream<ResponsesStreamer>> {
    let keep_alive_interval = get_keep_alive_interval();

    Sse::new(streamer)
        .keep_alive(KeepAlive::new().interval(Duration::from_millis(keep_alive_interval)))
}

/// Get input items for a response
#[utoipa::path(
    get,
    tag = "Mistral.rs",
    path = "/v1/responses/{response_id}/input_items",
    params(("response_id" = String, Path, description = "The ID of the response to retrieve input items for")),
    responses((status = 200, description = "List of input items"))
)]
pub async fn get_input_items(
    State(cache): ExtractedResponseCache,
    Path(response_id): Path<String>,
) -> impl IntoResponse {
    match cache.get_input_items(&response_id) {
        Ok(Some(items)) => {
            let first_id = items.first().map(|i| match i {
                ResponsesInputItem::Message { id, .. } => id.clone(),
                ResponsesInputItem::FunctionCallOutput { id, .. } => id.clone(),
                ResponsesInputItem::FunctionCall { id, .. } => id.clone(),
                ResponsesInputItem::CustomToolCall { id, .. } => id.clone(),
                ResponsesInputItem::CustomToolCallOutput { id, .. } => id.clone(),
                ResponsesInputItem::LocalShellCall { id, .. } => id.clone(),
                ResponsesInputItem::Reasoning { id, .. } => id.clone(),
                ResponsesInputItem::WebSearchCall { id, .. } => id.clone(),
                ResponsesInputItem::GhostSnapshot { id, .. } => id.clone(),
                ResponsesInputItem::Compaction { id, .. } => id.clone(),
                ResponsesInputItem::Other { id, .. } => id.clone(),
            });
            let last_id = items.last().map(|i| match i {
                ResponsesInputItem::Message { id, .. } => id.clone(),
                ResponsesInputItem::FunctionCallOutput { id, .. } => id.clone(),
                ResponsesInputItem::FunctionCall { id, .. } => id.clone(),
                ResponsesInputItem::CustomToolCall { id, .. } => id.clone(),
                ResponsesInputItem::CustomToolCallOutput { id, .. } => id.clone(),
                ResponsesInputItem::LocalShellCall { id, .. } => id.clone(),
                ResponsesInputItem::Reasoning { id, .. } => id.clone(),
                ResponsesInputItem::WebSearchCall { id, .. } => id.clone(),
                ResponsesInputItem::GhostSnapshot { id, .. } => id.clone(),
                ResponsesInputItem::Compaction { id, .. } => id.clone(),
                ResponsesInputItem::Other { id, .. } => id.clone(),
            });
            (
                StatusCode::OK,
                Json(serde_json::json!({
                    "object": "list",
                    "data": items,
                    "first_id": first_id,
                    "last_id": last_id,
                    "has_more": false
                })),
            )
                .into_response()
        }
        Ok(None) => JsonError::new(format!(
            "Input items for response ID '{response_id}' not found"
        ))
        .to_response(StatusCode::NOT_FOUND),
        Err(e) => JsonError::new(format!(
            "Error retrieving input items: {}",
            sanitize_error_message(&*e)
        ))
        .to_response(StatusCode::INTERNAL_SERVER_ERROR),
    }
}<|MERGE_RESOLUTION|>--- conflicted
+++ resolved
@@ -1632,6 +1632,7 @@
                     dry_allowed_length: None,
                     dry_sequence_breakers: None,
                     enable_thinking: None,
+                    reasoning_effort: None,
                     truncate_sequence: None,
                 };
 
@@ -1902,10 +1903,11 @@
                     name: None,
                     tool_call_id: None,
                     tool_calls: Some(vec![ToolCall {
+                        id: None,
                         tp: mistralrs_core::ToolType::Function,
                         function: crate::openai::FunctionCalled {
                             name: name.clone(),
-                            parameters: arguments.clone(),
+                            arguments: arguments.clone(),
                         },
                     }]),
                 });
@@ -1923,10 +1925,11 @@
                     name: None,
                     tool_call_id: None,
                     tool_calls: Some(vec![ToolCall {
+                        id: None,
                         tp: mistralrs_core::ToolType::Function,
                         function: crate::openai::FunctionCalled {
                             name: "local_shell".to_string(),
-                            parameters: args,
+                            arguments: args,
                         },
                     }]),
                 });
@@ -2013,8 +2016,8 @@
         dry_allowed_length: oairequest.dry_allowed_length,
         dry_sequence_breakers: oairequest.dry_sequence_breakers,
         enable_thinking: oairequest.enable_thinking,
+        reasoning_effort: None,
         truncate_sequence: oairequest.truncate_sequence,
-        reasoning_effort: oairequest.reasoning_effort,
     };
 
     // Prepend previous messages if available
@@ -2035,7 +2038,6 @@
                     name: None,
                     tool_call_id: None,
                     tool_calls: None,
-                    tool_call_id: None,
                 });
                 chat_request.messages = Either::Left(combined);
             }
@@ -2086,7 +2088,6 @@
             name: None,
             tool_call_id: None,
             tool_calls: None,
-            tool_call_id: None,
         }],
     };
 
@@ -2287,29 +2288,12 @@
                             }
                         }
                     }
-<<<<<<< HEAD
-=======
-
-                    // Add the complete assistant message to history
-                    if !assistant_message.is_empty() {
-                        history.push(Message {
-                            content: Some(MessageContent::from_text(assistant_message)),
-                            role: "assistant".to_string(),
-                            name: None,
-                            tool_calls: None,
-                            tool_call_id: None,
-                        });
-                    }
-
-                    let _ = chunks_cache.store_conversation_history(id.clone(), history);
->>>>>>> 429610d2
                 }
 
                 if store {
                     let _ = cache.store_response(response_id.clone(), response_obj.clone());
                     if let Some(mut history) = conversation_history.clone() {
                         for choice in &chat_resp.choices {
-<<<<<<< HEAD
                             history.push(Message {
                                 content: choice
                                     .message
@@ -2321,17 +2305,6 @@
                                 tool_call_id: None,
                                 tool_calls: None,
                             });
-=======
-                            if let Some(content) = &choice.message.content {
-                                history.push(Message {
-                                    content: Some(MessageContent::from_text(content.clone())),
-                                    role: choice.message.role.clone(),
-                                    name: None,
-                                    tool_calls: None, // TODO: Convert ToolCallResponse to ToolCall if needed
-                                    tool_call_id: None,
-                                });
-                            }
->>>>>>> 429610d2
                         }
                         let _ = cache.store_conversation_history(response_id.clone(), history);
                     }
@@ -2366,29 +2339,7 @@
                 response_obj.status = "failed".to_string();
 
                 if store {
-<<<<<<< HEAD
                     let _ = cache.store_response(response_id.clone(), response_obj.clone());
-=======
-                    let cache = get_response_cache();
-                    let _ = cache.store_response(request_id.clone(), response_obj.clone());
-
-                    // Even on error, store conversation history with partial response
-                    if let Some(mut history) = conversation_history.clone() {
-                        // Add any partial response to the conversation history
-                        for choice in &partial_resp.choices {
-                            if let Some(content) = &choice.message.content {
-                                history.push(Message {
-                                    content: Some(MessageContent::from_text(content.clone())),
-                                    role: choice.message.role.clone(),
-                                    name: None,
-                                    tool_calls: None, // TODO: Convert ToolCallResponse to ToolCall if needed
-                                    tool_call_id: None,
-                                });
-                            }
-                        }
-                        let _ = cache.store_conversation_history(request_id, history);
-                    }
->>>>>>> 429610d2
                 }
                 ResponsesResponder::ModelError(msg.to_string(), response_obj)
             }
@@ -2653,6 +2604,7 @@
         dry_allowed_length: None,
         dry_sequence_breakers: None,
         enable_thinking: None,
+        reasoning_effort: None,
         truncate_sequence: None,
     };
 
@@ -2897,7 +2849,7 @@
         let parsed = parse_tool_calls_if_complete(complete).expect("should parse");
         assert_eq!(parsed.len(), 1);
         assert_eq!(parsed[0].name, "shell");
-        assert_eq!(parsed[0].parameters["workdir"], "/tmp");
+        assert_eq!(parsed[0].arguments["workdir"], "/tmp");
     }
 
     #[test]
