//! ## OpenAI compatible functionality.

use std::{collections::HashMap, ops::Deref};

use either::Either;
use mistralrs_core::{
    ImageGenerationResponseFormat, LlguidanceGrammar, Tool, ToolChoice, ToolType, WebSearchOptions,
};
use serde::{Deserialize, Serialize};
use serde_json::Value;
use utoipa::{
    openapi::{schema::SchemaType, ArrayBuilder, ObjectBuilder, OneOfBuilder, RefOr, Schema, Type},
    PartialSchema, ToSchema,
};
use uuid::Uuid;

/// Inner content structure for messages that can be either a string or key-value pairs
#[derive(Debug, Clone, Deserialize, Serialize)]
pub struct MessageInnerContent(
    #[serde(with = "either::serde_untagged")] pub Either<String, HashMap<String, Value>>,
);

// The impl Deref was preventing the Derive ToSchema and #[schema] macros from
// properly working, so manually impl ToSchema
impl PartialSchema for MessageInnerContent {
    fn schema() -> RefOr<Schema> {
        RefOr::T(message_inner_content_schema())
    }
}

impl ToSchema for MessageInnerContent {
    fn schemas(
        schemas: &mut Vec<(
            String,
            utoipa::openapi::RefOr<utoipa::openapi::schema::Schema>,
        )>,
    ) {
        schemas.push((
            MessageInnerContent::name().into(),
            MessageInnerContent::schema(),
        ));
    }
}

impl Deref for MessageInnerContent {
    type Target = Either<String, HashMap<String, Value>>;
    fn deref(&self) -> &Self::Target {
        &self.0
    }
}

/// Function for MessageInnerContent Schema generation to handle `Either`
fn message_inner_content_schema() -> Schema {
    Schema::OneOf(
        OneOfBuilder::new()
            // Either::Left - simple string
            .item(Schema::Object(
                ObjectBuilder::new()
                    .schema_type(SchemaType::Type(Type::String))
                    .build(),
            ))
            // Either::Right - object with arbitrary values
            .item(Schema::Object(
                ObjectBuilder::new()
                    .schema_type(SchemaType::Type(Type::Object))
                    .additional_properties(Some(RefOr::T(Schema::Object(
                        ObjectBuilder::new().build(),
                    ))))
                    .build(),
            ))
            .build(),
    )
}

/// Message content that can be either simple text or complex structured content
#[derive(Debug, Clone, Deserialize, Serialize)]
pub struct MessageContent(
    #[serde(with = "either::serde_untagged")]
    Either<String, Vec<HashMap<String, MessageInnerContent>>>,
);

// The impl Deref was preventing the Derive ToSchema and #[schema] macros from
// properly working, so manually impl ToSchema
impl PartialSchema for MessageContent {
    fn schema() -> RefOr<Schema> {
        RefOr::T(message_content_schema())
    }
}

impl ToSchema for MessageContent {
    fn schemas(
        schemas: &mut Vec<(
            String,
            utoipa::openapi::RefOr<utoipa::openapi::schema::Schema>,
        )>,
    ) {
        schemas.push((MessageContent::name().into(), MessageContent::schema()));
    }
}

impl MessageContent {
    /// Create a new MessageContent from a string
    pub fn from_text(text: String) -> Self {
        MessageContent(Either::Left(text))
    }

    pub fn from_parts(parts: Vec<HashMap<String, MessageInnerContent>>) -> Self {
        MessageContent(Either::Right(parts))
    }

    /// Extract text from MessageContent
    pub fn to_text(&self) -> Option<String> {
        match &self.0 {
            Either::Left(text) => Some(text.clone()),
            Either::Right(parts) => {
                // For complex content, try to extract text from parts
                let mut text_parts = Vec::new();
                for part in parts {
                    for (key, value) in part {
                        if key == "text" {
                            if let Either::Left(text) = &**value {
                                text_parts.push(text.clone());
                            }
                        }
                    }
                }
                if text_parts.is_empty() {
                    None
                } else {
                    Some(text_parts.join(" "))
                }
            }
        }
    }
}

impl Deref for MessageContent {
    type Target = Either<String, Vec<HashMap<String, MessageInnerContent>>>;
    fn deref(&self) -> &Self::Target {
        &self.0
    }
}

/// Function for MessageContent Schema generation to handle `Either`
fn message_content_schema() -> Schema {
    Schema::OneOf(
        OneOfBuilder::new()
            .item(Schema::Object(
                ObjectBuilder::new()
                    .schema_type(SchemaType::Type(Type::String))
                    .build(),
            ))
            .item(Schema::Array(
                ArrayBuilder::new()
                    .items(RefOr::T(Schema::Object(
                        ObjectBuilder::new()
                            .schema_type(SchemaType::Type(Type::Object))
                            .additional_properties(Some(RefOr::Ref(
                                utoipa::openapi::Ref::from_schema_name("MessageInnerContent"),
                            )))
                            .build(),
                    )))
                    .build(),
            ))
            .build(),
    )
}

/// Represents a function call made by the assistant
///
/// When using tool calling, this structure contains the details of a function
/// that the model has decided to call, including the function name and its parameters.
#[derive(Clone, Debug, serde::Deserialize, serde::Serialize, ToSchema)]
pub struct FunctionCalled {
    /// The name of the function to call
    pub name: String,
<<<<<<< HEAD
    /// The function arguments
    #[serde(rename = "arguments", alias = "parameters")]
    pub parameters: String,
=======
    /// The function arguments (JSON string)
    #[serde(alias = "parameters")]
    pub arguments: String,
>>>>>>> 429610d2
}

/// Represents a tool call made by the assistant
///
/// This structure wraps a function call with its type information.
#[derive(Clone, Debug, serde::Deserialize, serde::Serialize, ToSchema)]
pub struct ToolCall {
    /// Unique identifier for this tool call
    #[serde(default)]
    pub id: Option<String>,
    /// The type of tool being called
    #[serde(rename = "type")]
    pub tp: ToolType,
    ///  The function call details
    pub function: FunctionCalled,
}

/// Represents a single message in a conversation
///
/// ### Examples
///
/// ```ignore
/// use either::Either;
/// use mistralrs_server_core::openai::{Message, MessageContent};
///
/// // User message
/// let user_msg = Message {
///     content: Some(MessageContent(Either::Left("What's 2+2?".to_string()))),
///     role: "user".to_string(),
///     name: None,
///     tool_calls: None,
/// };
///
/// // System message
/// let system_msg = Message {
///     content: Some(MessageContent(Either::Left("You are a helpful assistant.".to_string()))),
///     role: "system".to_string(),
///     name: None,
///     tool_calls: None,
/// };
/// ```
#[derive(Debug, Clone, Deserialize, Serialize, ToSchema)]
pub struct Message {
    /// The message content
    pub content: Option<MessageContent>,
    /// The role of the message sender ("user", "assistant", "system", "tool", etc.)
    pub role: String,
    pub name: Option<String>,
<<<<<<< HEAD
    /// When role is `tool`, this associates the message with a tool call.
    #[serde(default)]
    pub tool_call_id: Option<String>,
    /// Optional list of tool calls
=======
    /// Optional list of tool calls (for assistant messages)
>>>>>>> 429610d2
    pub tool_calls: Option<Vec<ToolCall>>,
    /// Tool call ID this message is responding to (for tool messages)
    pub tool_call_id: Option<String>,
}

/// Stop token configuration for generation
///
/// Defines when the model should stop generating text, either with a single
/// stop token or multiple possible stop sequences.
#[derive(Debug, Clone, Deserialize, Serialize, ToSchema)]
#[serde(untagged)]
pub enum StopTokens {
    ///  Multiple possible stop sequences
    Multi(Vec<String>),
    /// Single stop sequence
    Single(String),
}

/// Default value helper
fn default_false() -> bool {
    false
}

/// Default value helper
fn default_1usize() -> usize {
    1
}

/// Default value helper
fn default_720usize() -> usize {
    720
}

/// Default value helper
fn default_1280usize() -> usize {
    1280
}

/// Default value helper
fn default_model() -> String {
    "default".to_string()
}

fn deserialize_truncation<'de, D>(d: D) -> Result<Option<String>, D::Error>
where
    D: serde::Deserializer<'de>,
{
    #[derive(Deserialize)]
    #[serde(untagged)]
    enum TruncationRepr {
        String(String),
        Obj {
            #[serde(rename = "type")]
            tp: Option<String>,
        },
    }

    let repr = Option::<TruncationRepr>::deserialize(d)?;
    Ok(match repr {
        None => None,
        Some(TruncationRepr::String(s)) => Some(s),
        Some(TruncationRepr::Obj { tp }) => tp,
    })
}

/// Default value helper
fn default_response_format() -> ImageGenerationResponseFormat {
    ImageGenerationResponseFormat::Url
}

/// Grammar specification for structured generation
///
/// Defines different types of grammars that can be used to constrain model output,
/// ensuring it follows specific formats or structures.
///
/// ### Examples
///
/// ```ignore
/// use mistralrs_server_core::openai::Grammar;
///
/// // Regex grammar for phone numbers
/// let phone_regex = Grammar::Regex(r"\d{3}-\d{3}-\d{4}".to_string());
///
/// // JSON schema for structured data
/// let json_schema = Grammar::JsonSchema(serde_json::json!({
///     "type": "object",
///     "properties": {
///         "name": {"type": "string"},
///         "age": {"type": "integer"}
///     },
///     "required": ["name", "age"]
/// }));
///
/// // Lark grammar for arithmetic expressions
/// let lark_grammar = Grammar::Lark(r#"
///     ?start: expr
///     expr: term ("+" term | "-" term)*
///     term: factor ("*" factor | "/" factor)*
///     factor: NUMBER | "(" expr ")"
///     %import common.NUMBER
/// "#.to_string());
/// ```
#[derive(Debug, Clone, Deserialize, Serialize)]
#[serde(tag = "type", content = "value")]
pub enum Grammar {
    /// Regular expression grammar
    #[serde(rename = "regex")]
    Regex(String),
    /// JSON schema grammar
    #[serde(rename = "json_schema")]
    JsonSchema(serde_json::Value),
    /// LLGuidance grammar
    #[serde(rename = "llguidance")]
    Llguidance(LlguidanceGrammar),
    /// Lark parser grammar
    #[serde(rename = "lark")]
    Lark(String),
}

// Implement ToSchema manually to handle `LlguidanceGrammar`
impl PartialSchema for Grammar {
    fn schema() -> RefOr<Schema> {
        RefOr::T(Schema::OneOf(
            OneOfBuilder::new()
                .item(create_grammar_variant_schema(
                    "regex",
                    Schema::Object(
                        ObjectBuilder::new()
                            .schema_type(SchemaType::Type(Type::String))
                            .build(),
                    ),
                ))
                .item(create_grammar_variant_schema(
                    "json_schema",
                    Schema::Object(
                        ObjectBuilder::new()
                            .schema_type(SchemaType::Type(Type::Object))
                            .build(),
                    ),
                ))
                .item(create_grammar_variant_schema(
                    "llguidance",
                    llguidance_schema(),
                ))
                .item(create_grammar_variant_schema(
                    "lark",
                    Schema::Object(
                        ObjectBuilder::new()
                            .schema_type(SchemaType::Type(Type::String))
                            .build(),
                    ),
                ))
                .build(),
        ))
    }
}

impl ToSchema for Grammar {
    fn schemas(
        schemas: &mut Vec<(
            String,
            utoipa::openapi::RefOr<utoipa::openapi::schema::Schema>,
        )>,
    ) {
        schemas.push((Grammar::name().into(), Grammar::schema()));
    }
}

/// Helper function to create a grammar variant schema
fn create_grammar_variant_schema(type_value: &str, value_schema: Schema) -> Schema {
    Schema::Object(
        ObjectBuilder::new()
            .schema_type(SchemaType::Type(Type::Object))
            .property(
                "type",
                RefOr::T(Schema::Object(
                    ObjectBuilder::new()
                        .schema_type(SchemaType::Type(Type::String))
                        .enum_values(Some(vec![serde_json::Value::String(
                            type_value.to_string(),
                        )]))
                        .build(),
                )),
            )
            .property("value", RefOr::T(value_schema))
            .required("type")
            .required("value")
            .build(),
    )
}

/// Helper function to generate LLGuidance schema
fn llguidance_schema() -> Schema {
    let grammar_with_lexer_schema = Schema::Object(
        ObjectBuilder::new()
            .schema_type(SchemaType::Type(Type::Object))
            .property(
                "name",
                RefOr::T(Schema::Object(
                    ObjectBuilder::new()
                        .schema_type(SchemaType::from_iter([Type::String, Type::Null]))
                        .description(Some(
                            "The name of this grammar, can be used in GenGrammar nodes",
                        ))
                        .build(),
                )),
            )
            .property(
                "json_schema",
                RefOr::T(Schema::Object(
                    ObjectBuilder::new()
                        .schema_type(SchemaType::from_iter([Type::Object, Type::Null]))
                        .description(Some("The JSON schema that the grammar should generate"))
                        .build(),
                )),
            )
            .property(
                "lark_grammar",
                RefOr::T(Schema::Object(
                    ObjectBuilder::new()
                        .schema_type(SchemaType::from_iter([Type::String, Type::Null]))
                        .description(Some("The Lark grammar that the grammar should generate"))
                        .build(),
                )),
            )
            .description(Some("Grammar configuration with lexer settings"))
            .build(),
    );

    Schema::Object(
        ObjectBuilder::new()
            .schema_type(SchemaType::Type(Type::Object))
            .property(
                "grammars",
                RefOr::T(Schema::Array(
                    ArrayBuilder::new()
                        .items(RefOr::T(grammar_with_lexer_schema))
                        .description(Some("List of grammar configurations"))
                        .build(),
                )),
            )
            .property(
                "max_tokens",
                RefOr::T(Schema::Object(
                    ObjectBuilder::new()
                        .schema_type(SchemaType::from_iter([Type::Integer, Type::Null]))
                        .description(Some("Maximum number of tokens to generate"))
                        .build(),
                )),
            )
            .required("grammars")
            .description(Some("Top-level grammar configuration for LLGuidance"))
            .build(),
    )
}

/// JSON Schema for structured responses
#[derive(Debug, Clone, Deserialize, Serialize, ToSchema)]
pub struct JsonSchemaResponseFormat {
    pub name: String,
    pub schema: serde_json::Value,
}

/// Response format for model output
#[derive(Debug, Clone, Deserialize, Serialize, ToSchema)]
#[serde(tag = "type")]
pub enum ResponseFormat {
    /// Free-form text response
    #[serde(rename = "text")]
    Text,
    /// Structured response following a JSON schema
    #[serde(rename = "json_schema")]
    JsonSchema {
        json_schema: JsonSchemaResponseFormat,
    },
}

/// Chat completion request following OpenAI's specification
#[derive(Debug, Clone, Deserialize, Serialize, ToSchema)]
pub struct ChatCompletionRequest {
    #[schema(
        schema_with = messages_schema,
        example = json!(vec![Message{content:Some(MessageContent{0: either::Left(("Why did the crab cross the road?".to_string()))}), role:"user".to_string(), name: None, tool_call_id: None, tool_calls: None}])
    )]
    #[serde(with = "either::serde_untagged")]
    pub messages: Either<Vec<Message>, String>,
    #[schema(example = "mistral")]
    #[serde(default = "default_model")]
    pub model: String,
    #[schema(example = json!(Option::None::<HashMap<u32, f32>>))]
    pub logit_bias: Option<HashMap<u32, f32>>,
    #[serde(default = "default_false")]
    #[schema(example = false)]
    pub logprobs: bool,
    #[schema(example = json!(Option::None::<usize>))]
    pub top_logprobs: Option<usize>,
    #[schema(example = 256)]
    #[serde(alias = "max_completion_tokens")]
    pub max_tokens: Option<usize>,
    #[serde(rename = "n")]
    #[serde(default = "default_1usize")]
    #[schema(example = 1)]
    pub n_choices: usize,
    #[schema(example = json!(Option::None::<f32>))]
    pub presence_penalty: Option<f32>,
    #[schema(example = json!(Option::None::<f32>))]
    pub frequency_penalty: Option<f32>,
    #[schema(example = json!(Option::None::<f32>))]
    pub repetition_penalty: Option<f32>,
    #[serde(rename = "stop")]
    #[schema(example = json!(Option::None::<StopTokens>))]
    pub stop_seqs: Option<StopTokens>,
    #[schema(example = 0.7)]
    pub temperature: Option<f64>,
    #[schema(example = json!(Option::None::<f64>))]
    pub top_p: Option<f64>,
    #[schema(example = true)]
    pub stream: Option<bool>,
    #[schema(example = json!(Option::None::<Vec<Tool>>))]
    pub tools: Option<Vec<Tool>>,
    #[schema(example = json!(Option::None::<ToolChoice>))]
    pub tool_choice: Option<ToolChoice>,
    #[schema(example = json!(Option::None::<ResponseFormat>))]
    pub response_format: Option<ResponseFormat>,
    #[schema(example = json!(Option::None::<WebSearchOptions>))]
    pub web_search_options: Option<WebSearchOptions>,

    // mistral.rs additional
    #[schema(example = json!(Option::None::<usize>))]
    pub top_k: Option<usize>,
    #[schema(example = json!(Option::None::<Grammar>))]
    pub grammar: Option<Grammar>,
    #[schema(example = json!(Option::None::<f64>))]
    pub min_p: Option<f64>,
    #[schema(example = json!(Option::None::<f32>))]
    pub dry_multiplier: Option<f32>,
    #[schema(example = json!(Option::None::<f32>))]
    pub dry_base: Option<f32>,
    #[schema(example = json!(Option::None::<usize>))]
    pub dry_allowed_length: Option<usize>,
    #[schema(example = json!(Option::None::<String>))]
    pub dry_sequence_breakers: Option<Vec<String>>,
    #[schema(example = json!(Option::None::<bool>))]
    pub enable_thinking: Option<bool>,
    /// Reasoning effort level for Harmony-format models (GPT-OSS).
    /// Controls the depth of reasoning/analysis: "low", "medium", or "high".
    #[schema(example = json!(Option::None::<String>))]
    pub reasoning_effort: Option<String>,
    #[schema(example = json!(Option::None::<bool>))]
    #[serde(default)]
    pub truncate_sequence: Option<bool>,
}

/// Function for ChatCompletionRequest.messages Schema generation to handle `Either`
fn messages_schema() -> Schema {
    Schema::OneOf(
        OneOfBuilder::new()
            .item(Schema::Array(
                ArrayBuilder::new()
                    .items(RefOr::Ref(utoipa::openapi::Ref::from_schema_name(
                        "Message",
                    )))
                    .build(),
            ))
            .item(Schema::Object(
                ObjectBuilder::new()
                    .schema_type(SchemaType::Type(Type::String))
                    .build(),
            ))
            .build(),
    )
}

/// Model information metadata about an available mode
#[derive(Debug, Serialize, ToSchema)]
pub struct ModelObject {
    pub id: String,
    pub object: &'static str,
    pub created: u64,
    pub owned_by: &'static str,
    /// Whether tools are available through MCP or tool callbacks
    #[serde(skip_serializing_if = "Option::is_none")]
    pub tools_available: Option<bool>,
    /// Number of tools available from MCP servers
    #[serde(skip_serializing_if = "Option::is_none")]
    pub mcp_tools_count: Option<usize>,
    /// Number of connected MCP servers
    #[serde(skip_serializing_if = "Option::is_none")]
    pub mcp_servers_connected: Option<usize>,
}

/// Collection of available models
#[derive(Debug, Serialize, ToSchema)]
pub struct ModelObjects {
    pub object: &'static str,
    pub data: Vec<ModelObject>,
}

/// Legacy OpenAI compatible text completion request
#[derive(Debug, Clone, Deserialize, Serialize, ToSchema)]
pub struct CompletionRequest {
    #[schema(example = "mistral")]
    #[serde(default = "default_model")]
    pub model: String,
    #[schema(example = "Say this is a test.")]
    pub prompt: String,
    #[schema(example = 1)]
    pub best_of: Option<usize>,
    #[serde(rename = "echo")]
    #[serde(default = "default_false")]
    #[schema(example = false)]
    pub echo_prompt: bool,
    #[schema(example = json!(Option::None::<f32>))]
    pub presence_penalty: Option<f32>,
    #[schema(example = json!(Option::None::<f32>))]
    pub frequency_penalty: Option<f32>,
    #[schema(example = json!(Option::None::<HashMap<u32, f32>>))]
    pub logit_bias: Option<HashMap<u32, f32>>,
    #[schema(example = json!(Option::None::<usize>))]
    pub logprobs: Option<usize>,
    #[schema(example = 16)]
    #[serde(alias = "max_completion_tokens")]
    pub max_tokens: Option<usize>,
    #[serde(rename = "n")]
    #[serde(default = "default_1usize")]
    #[schema(example = 1)]
    pub n_choices: usize,
    #[serde(rename = "stop")]
    #[schema(example = json!(Option::None::<StopTokens>))]
    pub stop_seqs: Option<StopTokens>,
    pub stream: Option<bool>,
    #[schema(example = 0.7)]
    pub temperature: Option<f64>,
    #[schema(example = json!(Option::None::<f64>))]
    pub top_p: Option<f64>,
    #[schema(example = json!(Option::None::<String>))]
    pub suffix: Option<String>,
    #[serde(rename = "user")]
    pub _user: Option<String>,
    #[schema(example = json!(Option::None::<Vec<Tool>>))]
    pub tools: Option<Vec<Tool>>,
    #[schema(example = json!(Option::None::<ToolChoice>))]
    pub tool_choice: Option<ToolChoice>,

    // mistral.rs additional
    #[schema(example = json!(Option::None::<usize>))]
    pub top_k: Option<usize>,
    #[schema(example = json!(Option::None::<Grammar>))]
    pub grammar: Option<Grammar>,
    #[schema(example = json!(Option::None::<f64>))]
    pub min_p: Option<f64>,
    #[schema(example = json!(Option::None::<f32>))]
    pub repetition_penalty: Option<f32>,
    #[schema(example = json!(Option::None::<f32>))]
    pub dry_multiplier: Option<f32>,
    #[schema(example = json!(Option::None::<f32>))]
    pub dry_base: Option<f32>,
    #[schema(example = json!(Option::None::<usize>))]
    pub dry_allowed_length: Option<usize>,
    #[schema(example = json!(Option::None::<String>))]
    pub dry_sequence_breakers: Option<Vec<String>>,
    #[schema(example = json!(Option::None::<bool>))]
    #[serde(default)]
    pub truncate_sequence: Option<bool>,
}

#[derive(Debug, Clone, Deserialize, Serialize)]
#[serde(untagged)]
pub enum EmbeddingInput {
    Single(String),
    Multiple(Vec<String>),
    Tokens(Vec<u32>),
    TokensBatch(Vec<Vec<u32>>),
}

impl PartialSchema for EmbeddingInput {
    fn schema() -> RefOr<Schema> {
        RefOr::T(embedding_input_schema())
    }
}

impl ToSchema for EmbeddingInput {
    fn schemas(
        schemas: &mut Vec<(
            String,
            utoipa::openapi::RefOr<utoipa::openapi::schema::Schema>,
        )>,
    ) {
        schemas.push((EmbeddingInput::name().into(), EmbeddingInput::schema()));
    }
}

fn embedding_input_schema() -> Schema {
    Schema::OneOf(
        OneOfBuilder::new()
            .item(Schema::Object(
                ObjectBuilder::new()
                    .schema_type(SchemaType::Type(Type::String))
                    .description(Some("Single input string"))
                    .build(),
            ))
            .item(Schema::Array(
                ArrayBuilder::new()
                    .items(RefOr::T(Schema::Object(
                        ObjectBuilder::new()
                            .schema_type(SchemaType::Type(Type::String))
                            .build(),
                    )))
                    .description(Some("Multiple input strings"))
                    .build(),
            ))
            .item(Schema::Array(
                ArrayBuilder::new()
                    .items(RefOr::T(Schema::Object(
                        ObjectBuilder::new()
                            .schema_type(SchemaType::Type(Type::Integer))
                            .build(),
                    )))
                    .description(Some("Single token array"))
                    .build(),
            ))
            .item(Schema::Array(
                ArrayBuilder::new()
                    .items(RefOr::T(Schema::Array(
                        ArrayBuilder::new()
                            .items(RefOr::T(Schema::Object(
                                ObjectBuilder::new()
                                    .schema_type(SchemaType::Type(Type::Integer))
                                    .build(),
                            )))
                            .build(),
                    )))
                    .description(Some("Multiple token arrays"))
                    .build(),
            ))
            .build(),
    )
}

#[derive(Debug, Clone, Deserialize, Serialize, ToSchema, Default)]
#[serde(rename_all = "snake_case")]
pub enum EmbeddingEncodingFormat {
    #[default]
    Float,
    Base64,
}

#[derive(Debug, Clone, Deserialize, Serialize, ToSchema)]
pub struct EmbeddingRequest {
    #[schema(example = "default")]
    #[serde(default = "default_model")]
    pub model: String,
    pub input: EmbeddingInput,
    #[schema(example = "float")]
    #[serde(default)]
    pub encoding_format: Option<EmbeddingEncodingFormat>,
    #[schema(example = json!(Option::None::<usize>))]
    pub dimensions: Option<usize>,
    #[schema(example = json!(Option::None::<String>))]
    #[serde(rename = "user")]
    pub _user: Option<String>,

    // mistral.rs additional
    #[schema(example = json!(Option::None::<bool>))]
    #[serde(default)]
    pub truncate_sequence: Option<bool>,
}

#[derive(Debug, Clone, Serialize, ToSchema)]
pub struct EmbeddingUsage {
    pub prompt_tokens: u32,
    pub total_tokens: u32,
}

#[derive(Debug, Clone, Serialize)]
#[serde(untagged)]
pub enum EmbeddingVector {
    Float(Vec<f32>),
    Base64(String),
}

impl PartialSchema for EmbeddingVector {
    fn schema() -> RefOr<Schema> {
        RefOr::T(embedding_vector_schema())
    }
}

impl ToSchema for EmbeddingVector {
    fn schemas(
        schemas: &mut Vec<(
            String,
            utoipa::openapi::RefOr<utoipa::openapi::schema::Schema>,
        )>,
    ) {
        schemas.push((EmbeddingVector::name().into(), EmbeddingVector::schema()));
    }
}

fn embedding_vector_schema() -> Schema {
    Schema::OneOf(
        OneOfBuilder::new()
            .item(Schema::Array(
                ArrayBuilder::new()
                    .items(RefOr::T(Schema::Object(
                        ObjectBuilder::new()
                            .schema_type(SchemaType::Type(Type::Number))
                            .build(),
                    )))
                    .description(Some("Embedding returned as an array of floats"))
                    .build(),
            ))
            .item(Schema::Object(
                ObjectBuilder::new()
                    .schema_type(SchemaType::Type(Type::String))
                    .description(Some("Embedding returned as a base64-encoded string"))
                    .build(),
            ))
            .build(),
    )
}

#[derive(Debug, Clone, Serialize, ToSchema)]
pub struct EmbeddingData {
    pub object: &'static str,
    pub embedding: EmbeddingVector,
    pub index: usize,
}

#[derive(Debug, Clone, Serialize, ToSchema)]
pub struct EmbeddingResponse {
    pub object: &'static str,
    pub data: Vec<EmbeddingData>,
    pub model: String,
    pub usage: EmbeddingUsage,
}

/// Image generation request
#[derive(Debug, Clone, Deserialize, Serialize, ToSchema)]
pub struct ImageGenerationRequest {
    #[schema(example = "mistral")]
    #[serde(default = "default_model")]
    pub model: String,
    #[schema(example = "Draw a picture of a majestic, snow-covered mountain.")]
    pub prompt: String,
    #[serde(rename = "n")]
    #[serde(default = "default_1usize")]
    #[schema(example = 1)]
    pub n_choices: usize,
    #[serde(default = "default_response_format")]
    pub response_format: ImageGenerationResponseFormat,
    #[serde(default = "default_720usize")]
    #[schema(example = 720)]
    pub height: usize,
    #[serde(default = "default_1280usize")]
    #[schema(example = 1280)]
    pub width: usize,
}

/// Audio format options for speech generation responses.
#[derive(Debug, Clone, Copy, PartialEq, Eq, Serialize, Deserialize, Default, ToSchema)]
#[serde(rename_all = "lowercase")]
pub enum AudioResponseFormat {
    /// Widely compatible, lossy compression, good for web streaming
    #[default]
    Mp3,
    /// Good compression efficiency, ideal for real-time communication
    Opus,
    /// High-quality lossy compression, commonly used in mobile applications
    Aac,
    /// Lossless compression, larger file sizes but good audio quality
    Flac,
    /// Uncompressed, largest file sizes but maximum compatibility
    Wav,
    ///  Raw audio data, requires additional format specification
    Pcm,
}

impl AudioResponseFormat {
    /// Generate the appropriate MIME content type string for this audio format.
    pub fn audio_content_type(
        &self,
        pcm_rate: usize,
        pcm_channels: usize,
        pcm_format: &'static str,
    ) -> String {
        let content_type = match &self {
            AudioResponseFormat::Mp3 => "audio/mpeg".to_string(),
            AudioResponseFormat::Opus => "audio/ogg; codecs=opus".to_string(),
            AudioResponseFormat::Aac => "audio/aac".to_string(),
            AudioResponseFormat::Flac => "audio/flac".to_string(),
            AudioResponseFormat::Wav => "audio/wav".to_string(),
            AudioResponseFormat::Pcm => format!("audio/pcm; codecs=1; format={pcm_format}"),
        };

        format!("{content_type}; rate={pcm_rate}; channels={pcm_channels}")
    }
}

/// Speech generation request
#[derive(Debug, Clone, Deserialize, Serialize, ToSchema)]
pub struct SpeechGenerationRequest {
    /// The TTS model to use for audio generation.
    #[schema(example = "nari-labs/Dia-1.6B")]
    #[serde(default = "default_model")]
    pub model: String,
    /// The text content to convert to speech.
    #[schema(
        example = "[S1] Dia is an open weights text to dialogue model. [S2] You get full control over scripts and voices. [S1] Wow. Amazing. (laughs) [S2] Try it now on Git hub or Hugging Face."
    )]
    pub input: String,
    // `voice` and `instructions` are ignored.
    /// The desired audio format for the generated speech.
    #[schema(example = "mp3")]
    pub response_format: AudioResponseFormat,
}

/// Helper type for messages field in ResponsesCreateRequest
#[derive(Debug, Clone, Deserialize, Serialize, ToSchema)]
#[serde(tag = "type")]
pub enum ResponsesInputContentPart {
    #[serde(rename = "input_text")]
    InputText { text: String },
    // Codex (and some OpenAI tooling) may include prior assistant messages as `output_text` parts
    // inside `message.content`. For prompt-building, treat this equivalently to `input_text`.
    #[serde(rename = "output_text")]
    OutputText { text: String },
    #[serde(rename = "input_image")]
    InputImage {
        #[serde(default)]
        image_url: Option<ResponsesImageUrl>,
        #[serde(default)]
        file_id: Option<String>,
    },
}

#[derive(Debug, Clone, Deserialize, Serialize, ToSchema)]
#[serde(untagged)]
pub enum ResponsesImageUrl {
    Url(String),
    Object {
        url: String,
        #[serde(flatten)]
        extra: HashMap<String, Value>,
    },
}

impl ResponsesImageUrl {
    pub fn url(&self) -> &str {
        match self {
            ResponsesImageUrl::Url(u) => u,
            ResponsesImageUrl::Object { url, .. } => url,
        }
    }
}

#[derive(Debug, Clone, Deserialize, Serialize, ToSchema)]
#[serde(untagged)]
pub enum ResponsesInputMessageContent {
    Text(String),
    Parts(Vec<ResponsesInputContentPart>),
}

impl ResponsesInputMessageContent {
    pub fn into_parts(self) -> Vec<ResponsesInputContentPart> {
        match self {
            ResponsesInputMessageContent::Text(t) => {
                vec![ResponsesInputContentPart::InputText { text: t }]
            }
            ResponsesInputMessageContent::Parts(p) => p,
        }
    }
}

#[derive(Debug, Clone, Deserialize, Serialize, ToSchema)]
#[serde(tag = "type", rename_all = "snake_case")]
pub enum ResponsesReasoningSummaryItem {
    SummaryText {
        text: String,
    },
    #[serde(other)]
    Other,
}

#[derive(Debug, Clone, Deserialize, Serialize, ToSchema)]
#[serde(tag = "type", rename_all = "snake_case")]
pub enum ResponsesReasoningContentItem {
    ReasoningText {
        text: String,
    },
    Text {
        text: String,
    },
    #[serde(other)]
    Other,
}

#[derive(Debug, Clone, Deserialize, Serialize, ToSchema)]
#[serde(tag = "type", rename_all = "snake_case")]
pub enum ResponsesWebSearchAction {
    Search {
        #[serde(default)]
        query: Option<String>,
    },
    OpenPage {
        #[serde(default)]
        url: Option<String>,
    },
    FindInPage {
        #[serde(default)]
        url: Option<String>,
        #[serde(default)]
        pattern: Option<String>,
    },
    #[serde(other)]
    Other,
}

#[derive(Debug, Clone, Serialize, ToSchema)]
#[serde(tag = "type")]
pub enum ResponsesInputItem {
    /// A message-style input item, e.g. a user/system message with typed content parts.
    #[serde(rename = "message")]
    Message {
        /// Unique identifier for this input item.
        #[serde(default = "default_msg_id")]
        id: String,
        #[schema(example = "user")]
        role: String,
        content: ResponsesInputMessageContent,
    },
    /// Tool output provided by the client for a prior function call.
    #[serde(rename = "function_call_output")]
    FunctionCallOutput {
        /// Unique identifier for this input item.
        #[serde(default = "default_fco_id")]
        id: String,
        #[schema(example = "call_abc123")]
        call_id: String,
        /// Tool output. Some clients send a plain string; others send an array of content items
        /// (e.g. `input_text` + `input_image`).
        output: ResponsesInputMessageContent,
    },
    /// A function/tool call emitted by the assistant (may be echoed back by some clients in `input` history).
    #[serde(rename = "function_call")]
    FunctionCall {
        #[serde(default = "default_msg_id")]
        id: String,
        #[schema(example = "call_abc123")]
        call_id: String,
        name: String,
        /// JSON string arguments (OpenAI-style).
        arguments: String,
    },
    /// Codex-specific tool call item (treated like a function call for prompt-building).
    #[serde(rename = "custom_tool_call")]
    CustomToolCall {
        #[serde(default = "default_msg_id")]
        id: String,
        #[serde(default)]
        status: Option<String>,
        #[schema(example = "call_abc123")]
        call_id: String,
        name: String,
        input: String,
    },
    /// Codex-specific tool call output item (treated like a function_call_output for prompt-building).
    #[serde(rename = "custom_tool_call_output")]
    CustomToolCallOutput {
        #[serde(default = "default_fco_id")]
        id: String,
        #[schema(example = "call_abc123")]
        call_id: String,
        output: ResponsesInputMessageContent,
    },
    /// Codex local shell call item. We preserve it for history but treat it as a tool call for prompt-building.
    #[serde(rename = "local_shell_call")]
    LocalShellCall {
        #[serde(default = "default_msg_id")]
        id: String,
        #[serde(default)]
        call_id: Option<String>,
        #[serde(default)]
        status: Option<String>,
        #[serde(default)]
        action: Option<Value>,
    },
    /// Reasoning item emitted by some Responses-compatible clients.
    #[serde(rename = "reasoning")]
    Reasoning {
        #[serde(default = "default_msg_id")]
        id: String,
        #[serde(default)]
        summary: Vec<ResponsesReasoningSummaryItem>,
        #[serde(default)]
        content: Option<Vec<ResponsesReasoningContentItem>>,
        #[serde(default)]
        encrypted_content: Option<String>,
    },
    /// Web search call item emitted by the Responses API.
    #[serde(rename = "web_search_call")]
    WebSearchCall {
        #[serde(default = "default_msg_id")]
        id: String,
        #[serde(default)]
        status: Option<String>,
        action: ResponsesWebSearchAction,
    },
    /// Generated by the Codex harness but considered as model response.
    #[serde(rename = "ghost_snapshot")]
    GhostSnapshot {
        #[serde(default = "default_msg_id")]
        id: String,
        ghost_commit: Value,
    },
    /// Conversation compaction item (alias: `compaction_summary`).
    #[serde(rename = "compaction")]
    Compaction {
        #[serde(default = "default_msg_id")]
        id: String,
        encrypted_content: String,
    },
    /// Unknown / ignored Responses input item.
    #[serde(rename = "other")]
    Other {
        #[serde(default = "default_msg_id")]
        id: String,
        #[serde(default)]
        kind: String,
        #[serde(skip_serializing)]
        raw: Value,
    },
}

impl<'de> Deserialize<'de> for ResponsesInputItem {
    fn deserialize<D>(deserializer: D) -> Result<Self, D::Error>
    where
        D: serde::Deserializer<'de>,
    {
        #[derive(Deserialize)]
        struct TypedMessage {
            #[serde(default = "default_msg_id")]
            id: String,
            role: String,
            content: ResponsesInputMessageContent,
        }

        #[derive(Deserialize)]
        struct TypedFunctionCallOutput {
            #[serde(default = "default_fco_id")]
            id: String,
            call_id: String,
            output: ResponsesInputMessageContent,
        }

        #[derive(Deserialize)]
        struct TypedFunctionCall {
            #[serde(default = "default_msg_id")]
            id: String,
            call_id: String,
            name: String,
            arguments: String,
        }

        #[derive(Deserialize)]
        struct TypedCustomToolCall {
            #[serde(default = "default_msg_id")]
            id: String,
            #[serde(default)]
            status: Option<String>,
            call_id: String,
            name: String,
            input: String,
        }

        #[derive(Deserialize)]
        struct TypedCustomToolCallOutput {
            #[serde(default = "default_fco_id")]
            id: String,
            call_id: String,
            output: ResponsesInputMessageContent,
        }

        #[derive(Deserialize)]
        struct TypedLocalShellCall {
            #[serde(default = "default_msg_id")]
            id: String,
            #[serde(default)]
            call_id: Option<String>,
            #[serde(default)]
            status: Option<String>,
            #[serde(default)]
            action: Option<Value>,
        }

        #[derive(Deserialize)]
        struct TypedReasoning {
            #[serde(default = "default_msg_id")]
            id: String,
            #[serde(default)]
            summary: Vec<ResponsesReasoningSummaryItem>,
            #[serde(default)]
            content: Option<Vec<ResponsesReasoningContentItem>>,
            #[serde(default)]
            encrypted_content: Option<String>,
        }

        #[derive(Deserialize)]
        struct TypedWebSearchCall {
            #[serde(default = "default_msg_id")]
            id: String,
            #[serde(default)]
            status: Option<String>,
            action: ResponsesWebSearchAction,
        }

        #[derive(Deserialize)]
        struct TypedGhostSnapshot {
            #[serde(default = "default_msg_id")]
            id: String,
            ghost_commit: Value,
        }

        #[derive(Deserialize)]
        struct TypedCompaction {
            #[serde(default = "default_msg_id")]
            id: String,
            encrypted_content: String,
        }

        let mut v = serde_json::Value::deserialize(deserializer)?;
        let kind = v
            .get("type")
            .and_then(|t| t.as_str())
            .map(|s| s.to_string());

        let kind = match kind {
            Some(k) => k,
            None => {
                // OpenAI's Responses API accepts shorthand message items without the `type` discriminator,
                // e.g. `{ "role": "user", "content": "hello" }`.
                if let Some(obj) = v.as_object_mut() {
                    obj.insert(
                        "type".to_string(),
                        serde_json::Value::String("message".to_string()),
                    );
                }
                "message".to_string()
            }
        };

        match kind.as_str() {
            "message" => {
                let msg: TypedMessage =
                    serde_json::from_value(v).map_err(serde::de::Error::custom)?;
                Ok(ResponsesInputItem::Message {
                    id: msg.id,
                    role: msg.role,
                    content: msg.content,
                })
            }
            "function_call_output" => {
                let fco: TypedFunctionCallOutput =
                    serde_json::from_value(v).map_err(serde::de::Error::custom)?;
                Ok(ResponsesInputItem::FunctionCallOutput {
                    id: fco.id,
                    call_id: fco.call_id,
                    output: fco.output,
                })
            }
            "function_call" => {
                let fc: TypedFunctionCall =
                    serde_json::from_value(v).map_err(serde::de::Error::custom)?;
                Ok(ResponsesInputItem::FunctionCall {
                    id: fc.id,
                    call_id: fc.call_id,
                    name: fc.name,
                    arguments: fc.arguments,
                })
            }
            "custom_tool_call" => {
                let tc: TypedCustomToolCall =
                    serde_json::from_value(v).map_err(serde::de::Error::custom)?;
                Ok(ResponsesInputItem::CustomToolCall {
                    id: tc.id,
                    status: tc.status,
                    call_id: tc.call_id,
                    name: tc.name,
                    input: tc.input,
                })
            }
            "custom_tool_call_output" => {
                let tco: TypedCustomToolCallOutput =
                    serde_json::from_value(v).map_err(serde::de::Error::custom)?;
                Ok(ResponsesInputItem::CustomToolCallOutput {
                    id: tco.id,
                    call_id: tco.call_id,
                    output: tco.output,
                })
            }
            "local_shell_call" => {
                let sc: TypedLocalShellCall =
                    serde_json::from_value(v).map_err(serde::de::Error::custom)?;
                Ok(ResponsesInputItem::LocalShellCall {
                    id: sc.id,
                    call_id: sc.call_id,
                    status: sc.status,
                    action: sc.action,
                })
            }
            "reasoning" => {
                let r: TypedReasoning =
                    serde_json::from_value(v).map_err(serde::de::Error::custom)?;
                Ok(ResponsesInputItem::Reasoning {
                    id: r.id,
                    summary: r.summary,
                    content: r.content,
                    encrypted_content: r.encrypted_content,
                })
            }
            "web_search_call" => {
                let ws: TypedWebSearchCall =
                    serde_json::from_value(v).map_err(serde::de::Error::custom)?;
                Ok(ResponsesInputItem::WebSearchCall {
                    id: ws.id,
                    status: ws.status,
                    action: ws.action,
                })
            }
            "ghost_snapshot" => {
                let gs: TypedGhostSnapshot =
                    serde_json::from_value(v).map_err(serde::de::Error::custom)?;
                Ok(ResponsesInputItem::GhostSnapshot {
                    id: gs.id,
                    ghost_commit: gs.ghost_commit,
                })
            }
            "compaction" | "compaction_summary" => {
                let c: TypedCompaction =
                    serde_json::from_value(v).map_err(serde::de::Error::custom)?;
                Ok(ResponsesInputItem::Compaction {
                    id: c.id,
                    encrypted_content: c.encrypted_content,
                })
            }
            other => {
                let id = v
                    .get("id")
                    .and_then(|x| x.as_str())
                    .map(|s| s.to_string())
                    .unwrap_or_else(default_msg_id);
                Ok(ResponsesInputItem::Other {
                    id,
                    kind: other.to_string(),
                    raw: v,
                })
            }
        }
    }
}

#[derive(Debug, Clone, Deserialize, Serialize, ToSchema)]
#[serde(untagged)]
pub enum ResponsesInput {
    Text(String),
    Items(Vec<ResponsesInputItem>),
}

impl ResponsesInput {
    pub fn into_items(self) -> Vec<ResponsesInputItem> {
        match self {
            ResponsesInput::Text(s) => vec![ResponsesInputItem::Message {
                id: default_msg_id(),
                role: "user".to_string(),
                content: ResponsesInputMessageContent::Text(s),
            }],
            ResponsesInput::Items(items) => items,
        }
    }
}

fn default_msg_id() -> String {
    format!("msg_{}", Uuid::new_v4())
}

fn default_fco_id() -> String {
    format!("fco_{}", Uuid::new_v4())
}

#[derive(Debug, Clone, Serialize, ToSchema)]
#[serde(tag = "type", rename_all = "snake_case")]
pub enum ResponsesTextFormatParam {
    Text,
    JsonSchema {
        /// Friendly name for the schema, used for telemetry/debugging.
        name: String,
        /// JSON schema for the desired output.
        schema: Value,
        /// When true, the server is expected to strictly validate responses.
        #[serde(default)]
        strict: bool,
    },
}

impl<'de> Deserialize<'de> for ResponsesTextFormatParam {
    fn deserialize<D>(deserializer: D) -> Result<Self, D::Error>
    where
        D: serde::Deserializer<'de>,
    {
        #[derive(Deserialize)]
        struct NestedJsonSchema {
            name: String,
            schema: Value,
            #[serde(default)]
            strict: bool,
        }

        let v = serde_json::Value::deserialize(deserializer)?;
        let Some(obj) = v.as_object() else {
            return Err(serde::de::Error::custom("text.format must be an object"));
        };

        let format_type = obj.get("type").and_then(|t| t.as_str()).unwrap_or("text");

        match format_type {
            "text" => Ok(ResponsesTextFormatParam::Text),
            "json_schema" => {
                // OpenAI-style nested shape:
                // { "type": "json_schema", "json_schema": { "name": ..., "schema": ..., "strict": ... } }
                if let Some(nested) = obj.get("json_schema") {
                    let ns: NestedJsonSchema =
                        serde_json::from_value(nested.clone()).map_err(serde::de::Error::custom)?;
                    return Ok(ResponsesTextFormatParam::JsonSchema {
                        name: ns.name,
                        schema: ns.schema,
                        strict: ns.strict,
                    });
                }

                // Codex-style flat shape:
                // { "type": "json_schema", "name": ..., "schema": ..., "strict": ... }
                let name = obj
                    .get("name")
                    .and_then(|v| v.as_str())
                    .ok_or_else(|| serde::de::Error::custom("text.format.name is required"))?
                    .to_string();
                let schema = obj
                    .get("schema")
                    .cloned()
                    .ok_or_else(|| serde::de::Error::custom("text.format.schema is required"))?;
                let strict = obj.get("strict").and_then(|v| v.as_bool()).unwrap_or(false);

                Ok(ResponsesTextFormatParam::JsonSchema {
                    name,
                    schema,
                    strict,
                })
            }
            other => Err(serde::de::Error::custom(format!(
                "Unsupported text.format type: {other}"
            ))),
        }
    }
}

/// Controls the `text` field for the Responses API, combining verbosity and optional JSON schema formatting.
#[derive(Debug, Clone, Deserialize, Serialize, ToSchema)]
pub struct ResponsesTextControls {
    #[serde(default)]
    pub verbosity: Option<String>,
    #[serde(default)]
    pub format: Option<ResponsesTextFormatParam>,
}

/// Response creation request
#[derive(Debug, Clone, Deserialize, Serialize, ToSchema)]
pub struct ResponsesCreateRequest {
    #[schema(example = "mistral")]
    #[serde(default = "default_model")]
    pub model: String,
    pub input: ResponsesInput,
    #[schema(example = json!(Option::None::<String>))]
    pub instructions: Option<String>,
    #[schema(example = json!(Option::None::<Vec<String>>))]
    pub modalities: Option<Vec<String>>,
    #[schema(example = json!(Option::None::<String>))]
    pub previous_response_id: Option<String>,
    #[schema(example = json!(Option::None::<HashMap<u32, f32>>))]
    pub logit_bias: Option<HashMap<u32, f32>>,
    #[serde(default = "default_false")]
    #[schema(example = false)]
    pub logprobs: bool,
    #[schema(example = json!(Option::None::<usize>))]
    pub top_logprobs: Option<usize>,
    #[schema(example = 256)]
    #[serde(alias = "max_completion_tokens", alias = "max_output_tokens")]
    pub max_tokens: Option<usize>,
    #[serde(rename = "n")]
    #[serde(default = "default_1usize")]
    #[schema(example = 1)]
    pub n_choices: usize,
    #[schema(example = json!(Option::None::<f32>))]
    pub presence_penalty: Option<f32>,
    #[schema(example = json!(Option::None::<f32>))]
    pub frequency_penalty: Option<f32>,
    #[serde(rename = "stop")]
    #[schema(example = json!(Option::None::<StopTokens>))]
    pub stop_seqs: Option<StopTokens>,
    #[schema(example = 0.7)]
    pub temperature: Option<f64>,
    #[schema(example = json!(Option::None::<f64>))]
    pub top_p: Option<f64>,
    #[schema(example = false)]
    pub stream: Option<bool>,
    #[schema(example = json!(Option::None::<Vec<Tool>>))]
    pub tools: Option<Vec<Tool>>,
    #[schema(example = json!(Option::None::<ToolChoice>))]
    pub tool_choice: Option<ToolChoice>,
    #[schema(example = json!(Option::None::<ResponsesTextControls>))]
    pub text: Option<ResponsesTextControls>,
    #[schema(example = json!(Option::None::<ResponseFormat>))]
    pub response_format: Option<ResponseFormat>,
    #[schema(example = json!(Option::None::<WebSearchOptions>))]
    pub web_search_options: Option<WebSearchOptions>,
    #[schema(example = json!(Option::None::<Value>))]
    pub metadata: Option<Value>,
    #[schema(example = json!(Option::None::<bool>))]
    pub output_token_details: Option<bool>,
    #[schema(example = json!(Option::None::<bool>))]
    pub parallel_tool_calls: Option<bool>,
    #[schema(example = json!(Option::None::<bool>))]
    pub store: Option<bool>,
    #[schema(example = json!(Option::None::<usize>))]
    pub max_tool_calls: Option<usize>,
    #[schema(example = json!(Option::None::<bool>))]
    pub reasoning_enabled: Option<bool>,
    #[schema(example = json!(Option::None::<usize>))]
    pub reasoning_max_tokens: Option<usize>,
    #[schema(example = json!(Option::None::<usize>))]
    pub reasoning_top_logprobs: Option<usize>,
    #[schema(example = json!(Option::None::<Vec<String>>))]
    #[serde(default, deserialize_with = "deserialize_truncation")]
    pub truncation: Option<String>,

    // mistral.rs additional
    #[schema(example = json!(Option::None::<usize>))]
    pub top_k: Option<usize>,
    #[schema(example = json!(Option::None::<Grammar>))]
    pub grammar: Option<Grammar>,
    #[schema(example = json!(Option::None::<f64>))]
    pub min_p: Option<f64>,
    #[schema(example = json!(Option::None::<f32>))]
    pub repetition_penalty: Option<f32>,
    #[schema(example = json!(Option::None::<f32>))]
    pub dry_multiplier: Option<f32>,
    #[schema(example = json!(Option::None::<f32>))]
    pub dry_base: Option<f32>,
    #[schema(example = json!(Option::None::<usize>))]
    pub dry_allowed_length: Option<usize>,
    #[schema(example = json!(Option::None::<String>))]
    pub dry_sequence_breakers: Option<Vec<String>>,
    #[schema(example = json!(Option::None::<bool>))]
    pub enable_thinking: Option<bool>,
    #[schema(example = json!(Option::None::<bool>))]
    #[serde(default)]
    pub truncate_sequence: Option<bool>,
<<<<<<< HEAD
    #[schema(example = json!(Option::None::<bool>))]
    pub compact_history_with_summary: Option<bool>,
}

#[cfg(test)]
mod responses_input_tests {
    use super::*;
    use serde_json::json;

    #[test]
    fn responses_message_shorthand_with_image_url_string_deserializes() {
        let v = json!({
            "model": "gpt-4.1",
            "input": [
                {
                    "role": "user",
                    "content": [
                        {"type": "input_text", "text": "what is in this image?"},
                        {"type": "input_image", "image_url": "https://example.com/image.jpg"}
                    ]
                }
            ]
        });

        let req: ResponsesCreateRequest = serde_json::from_value(v).expect("deserialize");
        let items = req.input.into_items();
        assert_eq!(items.len(), 1);

        match &items[0] {
            ResponsesInputItem::Message { role, content, .. } => {
                assert_eq!(role, "user");
                let parts = content.clone().into_parts();
                assert_eq!(parts.len(), 2);
                assert!(matches!(
                    parts[0],
                    ResponsesInputContentPart::InputText { .. }
                ));
                match &parts[1] {
                    ResponsesInputContentPart::InputImage { image_url, .. } => {
                        let url = image_url.as_ref().expect("image_url");
                        assert_eq!(url.url(), "https://example.com/image.jpg");
                    }
                    other => panic!("expected input_image, got {other:?}"),
                }
            }
            other => panic!("expected message, got {other:?}"),
        }
    }

    #[test]
    fn responses_message_accepts_output_text_parts() {
        let v = json!({
            "model": "gpt-4.1",
            "input": [
                {
                    "type": "message",
                    "role": "assistant",
                    "content": [
                        {"type": "output_text", "text": "hello"}
                    ]
                }
            ]
        });

        let req: ResponsesCreateRequest = serde_json::from_value(v).expect("deserialize");
        let items = req.input.into_items();
        match &items[0] {
            ResponsesInputItem::Message { role, content, .. } => {
                assert_eq!(role, "assistant");
                let parts = content.clone().into_parts();
                assert!(matches!(
                    parts[0],
                    ResponsesInputContentPart::OutputText { ref text } if text == "hello"
                ));
            }
            other => panic!("expected message, got {other:?}"),
        }
    }

    #[test]
    fn responses_function_call_output_accepts_array_output() {
        let v = json!({
            "model": "gpt-4.1",
            "input": [
                {
                    "type": "function_call_output",
                    "call_id": "call1",
                    "output": [
                        {"type": "input_text", "text": "note"},
                        {"type": "input_image", "image_url": "data:image/png;base64,XYZ"}
                    ]
                }
            ]
        });

        let req: ResponsesCreateRequest = serde_json::from_value(v).expect("deserialize");
        let items = req.input.into_items();
        match &items[0] {
            ResponsesInputItem::FunctionCallOutput {
                call_id, output, ..
            } => {
                assert_eq!(call_id, "call1");
                let parts = output.clone().into_parts();
                assert_eq!(parts.len(), 2);
                assert!(matches!(
                    parts[0],
                    ResponsesInputContentPart::InputText { .. }
                ));
                assert!(matches!(
                    parts[1],
                    ResponsesInputContentPart::InputImage { .. }
                ));
            }
            other => panic!("expected function_call_output, got {other:?}"),
        }
    }

    #[test]
    fn responses_function_call_deserializes() {
        let v = json!({
            "model": "gpt-4.1",
            "input": [
                {
                    "type": "function_call",
                    "call_id": "call1",
                    "name": "shell",
                    "arguments": "{\"cmd\":\"ls\"}"
                }
            ]
        });

        let req: ResponsesCreateRequest = serde_json::from_value(v).expect("deserialize");
        let items = req.input.into_items();
        match &items[0] {
            ResponsesInputItem::FunctionCall {
                call_id,
                name,
                arguments,
                ..
            } => {
                assert_eq!(call_id, "call1");
                assert_eq!(name, "shell");
                assert_eq!(arguments, "{\"cmd\":\"ls\"}");
            }
            other => panic!("expected function_call, got {other:?}"),
        }
    }

    #[test]
    fn responses_local_shell_call_deserializes() {
        let v = json!({
            "model": "gpt-4.1",
            "input": [
                {
                    "type": "local_shell_call",
                    "call_id": "call1",
                    "status": "completed",
                    "action": {
                        "type": "exec",
                        "command": ["ls"],
                        "timeout_ms": 1000
                    }
                }
            ]
        });

        let req: ResponsesCreateRequest = serde_json::from_value(v).expect("deserialize");
        let items = req.input.into_items();
        match &items[0] {
            ResponsesInputItem::LocalShellCall {
                call_id,
                status,
                action,
                ..
            } => {
                assert_eq!(call_id.as_deref(), Some("call1"));
                assert_eq!(status.as_deref(), Some("completed"));
                assert!(action.is_some());
            }
            other => panic!("expected local_shell_call, got {other:?}"),
        }
    }

    #[test]
    fn responses_reasoning_item_deserializes() {
        let v = json!({
            "model": "gpt-4.1",
            "input": [
                {
                    "type": "reasoning",
                    "id": "rsn_1",
                    "summary": [{"type": "summary_text", "text": "short summary"}],
                    "content": [
                        {"type": "reasoning_text", "text": "hidden"},
                        {"type": "text", "text": "visible"}
                    ],
                    "encrypted_content": null
                }
            ]
        });

        let req: ResponsesCreateRequest = serde_json::from_value(v).expect("deserialize");
        let items = req.input.into_items();
        match &items[0] {
            ResponsesInputItem::Reasoning {
                id,
                summary,
                content,
                encrypted_content,
                ..
            } => {
                assert_eq!(id, "rsn_1");
                assert_eq!(summary.len(), 1);
                assert!(content.as_ref().is_some_and(|c| c.len() == 2));
                assert!(encrypted_content.is_none());
            }
            other => panic!("expected reasoning, got {other:?}"),
        }
    }

    #[test]
    fn responses_web_search_call_deserializes() {
        let v = json!({
            "model": "gpt-4.1",
            "input": [
                {
                    "type": "web_search_call",
                    "id": "ws_1",
                    "status": "completed",
                    "action": {"type": "search", "query": "weather: SF"}
                }
            ]
        });

        let req: ResponsesCreateRequest = serde_json::from_value(v).expect("deserialize");
        let items = req.input.into_items();
        match &items[0] {
            ResponsesInputItem::WebSearchCall { id, status, action } => {
                assert_eq!(id, "ws_1");
                assert_eq!(status.as_deref(), Some("completed"));
                assert!(matches!(action, ResponsesWebSearchAction::Search { .. }));
            }
            other => panic!("expected web_search_call, got {other:?}"),
        }
    }

    #[test]
    fn responses_compaction_summary_alias_deserializes() {
        let v = json!({
            "model": "gpt-4.1",
            "input": [
                {
                    "type": "compaction_summary",
                    "encrypted_content": "abc"
                }
            ]
        });

        let req: ResponsesCreateRequest = serde_json::from_value(v).expect("deserialize");
        let items = req.input.into_items();
        match &items[0] {
            ResponsesInputItem::Compaction {
                encrypted_content, ..
            } => {
                assert_eq!(encrypted_content, "abc");
            }
            other => panic!("expected compaction, got {other:?}"),
        }
    }

    #[test]
    fn responses_ghost_snapshot_deserializes() {
        let v = json!({
            "model": "gpt-4.1",
            "input": [
                {
                    "type": "ghost_snapshot",
                    "ghost_commit": {"sha": "deadbeef"}
                }
            ]
        });

        let req: ResponsesCreateRequest = serde_json::from_value(v).expect("deserialize");
        let items = req.input.into_items();
        match &items[0] {
            ResponsesInputItem::GhostSnapshot { ghost_commit, .. } => {
                assert_eq!(
                    ghost_commit.get("sha").and_then(|v| v.as_str()),
                    Some("deadbeef")
                );
            }
            other => panic!("expected ghost_snapshot, got {other:?}"),
        }
    }

    #[test]
    fn responses_unknown_item_is_accepted_as_other() {
        let v = json!({
            "model": "gpt-4.1",
            "input": [
                {
                    "type": "mystery_item",
                    "foo": "bar"
                }
            ]
        });

        let req: ResponsesCreateRequest = serde_json::from_value(v).expect("deserialize");
        let items = req.input.into_items();
        match &items[0] {
            ResponsesInputItem::Other { kind, raw, .. } => {
                assert_eq!(kind, "mystery_item");
                assert_eq!(raw.get("foo").and_then(|v| v.as_str()), Some("bar"));
            }
            other => panic!("expected other, got {other:?}"),
        }
    }

    #[test]
    fn responses_text_format_json_schema_deserializes() {
        let v = json!({
            "model": "gpt-4.1",
            "input": "hi",
            "text": {
                "verbosity": "medium",
                "format": {
                    "type": "json_schema",
                    "name": "codex_output_schema",
                    "strict": true,
                    "schema": {"type": "object", "properties": {"x": {"type": "string"}}}
                }
            }
        });

        let req: ResponsesCreateRequest = serde_json::from_value(v).expect("deserialize");
        let text = req.text.expect("text");
        let fmt = text.format.expect("format");
        match fmt {
            ResponsesTextFormatParam::JsonSchema {
                name,
                schema,
                strict,
            } => {
                assert_eq!(name, "codex_output_schema");
                assert!(strict);
                assert_eq!(schema.get("type").and_then(|v| v.as_str()), Some("object"));
            }
            other => panic!("expected json_schema, got {other:?}"),
        }
    }

    #[test]
    fn responses_text_format_json_schema_nested_deserializes() {
        let v = json!({
            "model": "gpt-4.1",
            "input": "hi",
            "text": {
                "format": {
                    "type": "json_schema",
                    "json_schema": {
                        "name": "nested",
                        "strict": true,
                        "schema": {"type": "object"}
                    }
                }
            }
        });

        let req: ResponsesCreateRequest = serde_json::from_value(v).expect("deserialize");
        let fmt = req.text.unwrap().format.unwrap();
        match fmt {
            ResponsesTextFormatParam::JsonSchema { name, strict, .. } => {
                assert_eq!(name, "nested");
                assert!(strict);
            }
            other => panic!("expected json_schema, got {other:?}"),
        }
    }
}

#[derive(Debug, Clone, Serialize, Deserialize, ToSchema)]
pub struct ResponsesTextFormat {
    #[serde(rename = "type")]
    pub format_type: String,
}

#[derive(Debug, Clone, Serialize, Deserialize, ToSchema)]
pub struct ResponsesTextConfig {
    pub format: ResponsesTextFormat,
=======
    /// Reasoning effort level for models that support extended thinking.
    /// Valid values: "low", "medium", "high"
    #[schema(example = json!(Option::None::<String>))]
    pub reasoning_effort: Option<String>,
>>>>>>> 429610d2
}

/// Response object
#[derive(Debug, Clone, Serialize, Deserialize, ToSchema)]
pub struct ResponsesObject {
    pub id: String,
    pub object: &'static str,
    pub created_at: i64,
    pub model: String,
    pub status: String,
    pub output: Vec<ResponsesOutput>,
    pub output_text: Option<String>,
    pub usage: Option<ResponsesUsage>,
    pub error: Option<ResponsesError>,
    pub metadata: Option<Value>,
    pub instructions: Option<String>,
    pub incomplete_details: Option<ResponsesIncompleteDetails>,
    pub previous_response_id: Option<String>,
    pub store: Option<bool>,
    pub temperature: Option<f64>,
    pub top_p: Option<f64>,
    pub truncation: Option<String>,
    pub tool_choice: Option<Value>,
    pub tools: Option<Vec<Tool>>,
    pub parallel_tool_calls: Option<bool>,
    pub text: Option<ResponsesTextConfig>,
    pub max_output_tokens: Option<usize>,
    pub max_tool_calls: Option<usize>,
}

/// Response usage information
#[derive(Debug, Clone, Serialize, Deserialize, ToSchema)]
pub struct ResponsesUsage {
    pub input_tokens: usize,
    pub output_tokens: usize,
    pub total_tokens: usize,
    pub input_tokens_details: Option<ResponsesInputTokensDetails>,
    pub output_tokens_details: Option<ResponsesOutputTokensDetails>,
}

/// Input tokens details
#[derive(Debug, Clone, Serialize, Deserialize, ToSchema)]
pub struct ResponsesInputTokensDetails {
    pub audio_tokens: Option<usize>,
    pub cached_tokens: Option<usize>,
    pub image_tokens: Option<usize>,
    pub text_tokens: Option<usize>,
}

/// Output tokens details
#[derive(Debug, Clone, Serialize, Deserialize, ToSchema)]
pub struct ResponsesOutputTokensDetails {
    pub audio_tokens: Option<usize>,
    pub text_tokens: Option<usize>,
    pub reasoning_tokens: Option<usize>,
}

/// Response error
#[derive(Debug, Clone, Serialize, Deserialize, ToSchema)]
pub struct ResponsesError {
    #[serde(rename = "type")]
    pub error_type: String,
    pub message: String,
    #[serde(skip_serializing_if = "Option::is_none")]
    pub param: Option<String>,
    #[serde(skip_serializing_if = "Option::is_none")]
    pub code: Option<String>,
}

/// Incomplete details for incomplete responses
#[derive(Debug, Clone, Serialize, Deserialize, ToSchema)]
pub struct ResponsesIncompleteDetails {
    pub reason: String,
}

/// Response output item
#[derive(Debug, Clone, Serialize, Deserialize, ToSchema)]
pub struct ResponsesOutput {
    pub id: String,
    #[serde(rename = "type")]
    pub output_type: String,
    #[serde(default)]
    pub role: String,
    pub status: Option<String>,
    pub content: Vec<ResponsesContent>,
    #[serde(skip_serializing_if = "Option::is_none")]
    pub action: Option<Value>,
    #[serde(skip_serializing_if = "Option::is_none")]
    pub name: Option<String>,
    #[serde(skip_serializing_if = "Option::is_none")]
    pub call_id: Option<String>,
    #[serde(skip_serializing_if = "Option::is_none")]
    pub arguments: Option<String>,
}

/// Response content item
#[derive(Debug, Clone, Serialize, Deserialize, ToSchema)]
pub struct ResponsesContent {
    #[serde(rename = "type")]
    pub content_type: String,
    pub text: Option<String>,
    pub annotations: Option<Vec<ResponsesAnnotation>>,
}

/// Response annotation
#[derive(Debug, Clone, Serialize, Deserialize, ToSchema)]
pub struct ResponsesAnnotation {
    #[serde(rename = "type")]
    pub annotation_type: String,
    pub text: String,
    pub start_index: usize,
    pub end_index: usize,
}

/// Response streaming chunk
#[derive(Debug, Clone, Serialize, Deserialize, ToSchema)]
pub struct ResponsesChunk {
    pub id: String,
    pub object: &'static str,
    pub created_at: f64,
    pub model: String,
    pub chunk_type: String,
    pub delta: Option<ResponsesDelta>,
    pub usage: Option<ResponsesUsage>,
    pub metadata: Option<Value>,
}

/// Response delta for streaming
#[derive(Debug, Clone, Serialize, Deserialize, ToSchema)]
pub struct ResponsesDelta {
    pub output: Option<Vec<ResponsesDeltaOutput>>,
    pub status: Option<String>,
}

/// Response delta output item
#[derive(Debug, Clone, Serialize, Deserialize, ToSchema)]
pub struct ResponsesDeltaOutput {
    pub id: String,
    #[serde(rename = "type")]
    pub output_type: String,
    pub content: Option<Vec<ResponsesDeltaContent>>,
}

/// Response delta content item
#[derive(Debug, Clone, Serialize, Deserialize, ToSchema)]
pub struct ResponsesDeltaContent {
    #[serde(rename = "type")]
    pub content_type: String,
    pub text: Option<String>,
}<|MERGE_RESOLUTION|>--- conflicted
+++ resolved
@@ -174,15 +174,9 @@
 pub struct FunctionCalled {
     /// The name of the function to call
     pub name: String,
-<<<<<<< HEAD
-    /// The function arguments
-    #[serde(rename = "arguments", alias = "parameters")]
-    pub parameters: String,
-=======
     /// The function arguments (JSON string)
     #[serde(alias = "parameters")]
     pub arguments: String,
->>>>>>> 429610d2
 }
 
 /// Represents a tool call made by the assistant
@@ -231,14 +225,7 @@
     /// The role of the message sender ("user", "assistant", "system", "tool", etc.)
     pub role: String,
     pub name: Option<String>,
-<<<<<<< HEAD
-    /// When role is `tool`, this associates the message with a tool call.
-    #[serde(default)]
-    pub tool_call_id: Option<String>,
-    /// Optional list of tool calls
-=======
     /// Optional list of tool calls (for assistant messages)
->>>>>>> 429610d2
     pub tool_calls: Option<Vec<ToolCall>>,
     /// Tool call ID this message is responding to (for tool messages)
     pub tool_call_id: Option<String>,
@@ -1604,7 +1591,6 @@
     #[schema(example = json!(Option::None::<bool>))]
     #[serde(default)]
     pub truncate_sequence: Option<bool>,
-<<<<<<< HEAD
     #[schema(example = json!(Option::None::<bool>))]
     pub compact_history_with_summary: Option<bool>,
 }
@@ -1994,12 +1980,6 @@
 #[derive(Debug, Clone, Serialize, Deserialize, ToSchema)]
 pub struct ResponsesTextConfig {
     pub format: ResponsesTextFormat,
-=======
-    /// Reasoning effort level for models that support extended thinking.
-    /// Valid values: "low", "medium", "high"
-    #[schema(example = json!(Option::None::<String>))]
-    pub reasoning_effort: Option<String>,
->>>>>>> 429610d2
 }
 
 /// Response object
