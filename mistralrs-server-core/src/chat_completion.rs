//! ## Chat Completions functionality and route handler.

use std::{ops::Deref, pin::Pin, task::Poll, time::Duration};

use anyhow::{Context, Result};
use axum::{
    extract::{Json, State},
    http::{self},
    response::{
        sse::{Event, KeepAlive, KeepAliveStream},
        IntoResponse, Sse,
    },
};
use either::Either;
use indexmap::IndexMap;
use itertools::Itertools;
use mistralrs_core::{
    ChatCompletionChunkResponse, ChatCompletionResponse, Constraint, MistralRs, NormalRequest,
    ReasoningEffort, Request, RequestMessage, Response, SamplingParams,
};
use serde_json::{Map, Value};
use tokio::sync::mpsc::{Receiver, Sender};
use uuid::Uuid;

use crate::{
    completion_core::{
        convert_stop_tokens, get_dry_sampling_params, handle_completion_error,
        BaseCompletionResponder,
    },
    handler_core::{
        base_process_non_streaming_response, create_response_channel, send_request_with_model,
        BaseJsonModelError, ErrorToResponse, JsonError, ModelErrorMessage,
    },
    mistral3_chat::canonicalize_messages_for_mistral3_template_if_needed,
    openai::{
        ChatCompletionRequest, Grammar, JsonSchemaResponseFormat, MessageInnerContent,
        ResponseFormat,
    },
    streaming::{base_create_streamer, get_keep_alive_interval, BaseStreamer, DoneState},
    types::{
        ExtractedMistralRsState, ExtractedSamplingDefaults, OnChunkCallback, OnDoneCallback,
        SamplingDefaults, SharedMistralRsState,
    },
    util::{parse_audio_url, parse_image_url, sanitize_error_message, validate_model_name},
};

/// A callback function that processes streaming response chunks before they are sent to the client.
///
/// This hook allows modification of each chunk in the streaming response, enabling features like
/// content filtering, transformation, or logging. The callback receives a chunk and must return
/// a (potentially modified) chunk.
///
/// ### Examples
///
/// ```no_run
/// use mistralrs_server_core::chat_completion::ChatCompletionOnChunkCallback;
///
/// let on_chunk: ChatCompletionOnChunkCallback = Box::new(|mut chunk| {
///     // Log the chunk or modify its content
///     println!("Processing chunk: {:?}", chunk);
///     chunk
/// });
/// ```
pub type ChatCompletionOnChunkCallback = OnChunkCallback<ChatCompletionChunkResponse>;

/// A callback function that is executed when the streaming response completes.
///
/// This hook receives all chunks that were streamed during the response, allowing for
/// post-processing, analytics, or cleanup operations after the stream finishes.
///
/// ### Examples
///
/// ```no_run
/// use mistralrs_server_core::chat_completion::ChatCompletionOnDoneCallback;
///
/// let on_done: ChatCompletionOnDoneCallback = Box::new(|chunks| {
///     println!("Stream completed with {} chunks", chunks.len());
///     // Process all chunks for analytics
/// });
/// ```
pub type ChatCompletionOnDoneCallback = OnDoneCallback<ChatCompletionChunkResponse>;

/// A streaming response handler.
///
/// It processes incoming response chunks from a model and converts them
/// into Server-Sent Events (SSE) format for real-time streaming to clients.
pub type ChatCompletionStreamer = BaseStreamer<
    ChatCompletionChunkResponse,
    ChatCompletionOnChunkCallback,
    ChatCompletionOnDoneCallback,
>;

impl futures::Stream for ChatCompletionStreamer {
    type Item = Result<Event, axum::Error>;

    /// Polls the stream for the next Server-Sent Event.
    ///
    /// This method implements the core streaming logic:
    /// 1. Handles stream completion by sending `[DONE]` and executing callbacks
    /// 2. Processes incoming model responses and converts them to SSE events
    /// 3. Applies chunk modifications if a callback is provided
    /// 4. Stores chunks if completion callback is configured
    fn poll_next(
        mut self: Pin<&mut Self>,
        cx: &mut std::task::Context<'_>,
    ) -> Poll<Option<Self::Item>> {
        match self.done_state {
            DoneState::SendingDone => {
                // https://platform.openai.com/docs/api-reference/completions/create
                // If true, returns a stream of events that happen during the Run as server-sent events, terminating when the Run enters a terminal state with a data: [DONE] message.
                self.done_state = DoneState::Done;
                return Poll::Ready(Some(Ok(Event::default().data("[DONE]"))));
            }
            DoneState::Done => {
                if let Some(on_done) = &self.on_done {
                    on_done(&self.chunks);
                }
                return Poll::Ready(None);
            }
            DoneState::Running => (),
        }

        loop {
            match self.rx.poll_recv(cx) {
                Poll::Ready(Some(resp)) => match resp {
                    // Responses-only item; ignore on the Chat Completions wire format.
                    Response::WebSearchCall { .. } => continue,
                    Response::ModelError(msg, _) => {
                        MistralRs::maybe_log_error(
                            self.state.clone(),
                            &ModelErrorMessage(msg.to_string()),
                        );
                        // Done now, just need to send the [DONE]
                        self.done_state = DoneState::SendingDone;
                        return Poll::Ready(Some(Ok(Event::default().data(msg))));
                    }
                    Response::ValidationError(e) => {
                        return Poll::Ready(Some(Ok(
                            Event::default().data(sanitize_error_message(e.as_ref()))
                        )));
                    }
                    Response::InternalError(e) => {
                        MistralRs::maybe_log_error(self.state.clone(), &*e);
                        return Poll::Ready(Some(Ok(
                            Event::default().data(sanitize_error_message(e.as_ref()))
                        )));
                    }
                    Response::Chunk(mut response) => {
                        if response.choices.iter().all(|x| x.finish_reason.is_some()) {
                            self.done_state = DoneState::SendingDone;
                        }
                        // Done now, just need to send the [DONE]
                        MistralRs::maybe_log_response(self.state.clone(), &response);

                        if let Some(on_chunk) = &self.on_chunk {
                            response = on_chunk(response);
                        }

                        if self.store_chunks {
                            self.chunks.push(response.clone());
                        }

                        return Poll::Ready(Some(Event::default().json_data(response)));
                    }
                    Response::Done(_) => unreachable!(),
                    Response::CompletionDone(_) => unreachable!(),
                    Response::CompletionModelError(_, _) => unreachable!(),
                    Response::CompletionChunk(_) => unreachable!(),
                    Response::ImageGeneration(_) => unreachable!(),
                    Response::Speech { .. } => unreachable!(),
                    Response::Raw { .. } => unreachable!(),
                    Response::Embeddings { .. } => unreachable!(),
                },
                Poll::Pending | Poll::Ready(None) => return Poll::Pending,
            }
        }
    }
}

/// Represents different types of chat completion responses.
pub type ChatCompletionResponder =
    BaseCompletionResponder<ChatCompletionResponse, KeepAliveStream<ChatCompletionStreamer>>;

type JsonModelError = BaseJsonModelError<ChatCompletionResponse>;
impl ErrorToResponse for JsonModelError {}

impl IntoResponse for ChatCompletionResponder {
    /// Converts the chat completion responder into an HTTP response.
    fn into_response(self) -> axum::response::Response {
        match self {
            ChatCompletionResponder::Sse(s) => s.into_response(),
            ChatCompletionResponder::Json(s) => Json(s).into_response(),
            ChatCompletionResponder::InternalError(e) => {
                JsonError::new(sanitize_error_message(e.as_ref()))
                    .to_response(http::StatusCode::INTERNAL_SERVER_ERROR)
            }
            ChatCompletionResponder::ValidationError(e) => {
                JsonError::new(sanitize_error_message(e.as_ref()))
                    .to_response(http::StatusCode::UNPROCESSABLE_ENTITY)
            }
            ChatCompletionResponder::ModelError(msg, response) => {
                JsonModelError::new(msg, response)
                    .to_response(http::StatusCode::INTERNAL_SERVER_ERROR)
            }
        }
    }
}

/// Parse reasoning_effort string to ReasoningEffort enum
fn parse_reasoning_effort(effort: &Option<String>) -> Option<ReasoningEffort> {
    effort
        .as_ref()
        .and_then(|e| match e.to_lowercase().as_str() {
            "low" => Some(ReasoningEffort::Low),
            "medium" => Some(ReasoningEffort::Medium),
            "high" => Some(ReasoningEffort::High),
            _ => None,
        })
}

/// Parses and validates a chat completion request.
///
/// This function transforms an OpenAI-compatible chat completion request into the
/// request format used by mistral.rs.
pub async fn parse_request(
    mut oairequest: ChatCompletionRequest,
    state: SharedMistralRsState,
    tx: Sender<Response>,
    sampling_defaults: SamplingDefaults,
) -> Result<(Request, bool)> {
    if oairequest.temperature.is_none() {
        oairequest.temperature = sampling_defaults.temperature;
    }
    if oairequest.top_p.is_none() {
        oairequest.top_p = sampling_defaults.top_p;
    }
    if oairequest.min_p.is_none() {
        oairequest.min_p = sampling_defaults.min_p;
    }
    if oairequest.top_k.is_none() {
        oairequest.top_k = sampling_defaults.top_k;
    }

    let repr = serde_json::to_string(&oairequest).expect("Serialization of request failed.");
    MistralRs::maybe_log_request(state.clone(), repr);

    // Validate that the requested model matches the loaded model
    validate_model_name(&oairequest.model, state.clone())?;

    // Parse reasoning effort for Harmony-format models
    let reasoning_effort = parse_reasoning_effort(&oairequest.reasoning_effort);

    let stop_toks = convert_stop_tokens(oairequest.stop_seqs);

    fn tool_calls_to_template_value(
        calls: &[crate::openai::ToolCall],
    ) -> Vec<IndexMap<String, Value>> {
        calls
            .iter()
            .map(|call| {
                let mut tool_map: IndexMap<String, Value> = IndexMap::new();
                tool_map.insert(
                    "type".to_string(),
                    Value::String(match call.tp {
                        mistralrs_core::ToolType::Function => "function".to_string(),
                    }),
                );
                let mut function_map = Map::new();
                function_map.insert(
                    "name".to_string(),
                    Value::String(call.function.name.clone()),
                );
                function_map.insert(
                    "arguments".to_string(),
                    Value::String(call.function.parameters.clone()),
                );
                tool_map.insert("function".to_string(), Value::Object(function_map));
                tool_map
            })
            .collect()
    }

    let messages = match oairequest.messages {
        Either::Left(req_messages) => {
            let req_messages = canonicalize_messages_for_mistral3_template_if_needed(req_messages);
            let mut messages = Vec::new();
            let mut image_urls = Vec::new();
            let mut audio_urls = Vec::new();
            for message in req_messages {
                let content = match message.content.as_deref() {
                    Some(content) => content.clone(),
                    None => {
                        // Tool call messages (assistant + tool_calls) should keep `content` empty so
                        // Devstral's chat template can render them via `tool_calls`.
                        Either::Left(String::new())
                    }
                };

                match &content {
                    Either::Left(content) => {
                        let mut message_map: IndexMap<
                            String,
                            Either<String, Vec<IndexMap<String, Value>>>,
                        > = IndexMap::new();
<<<<<<< HEAD
                        message_map.insert("role".to_string(), Either::Left(message.role));

                        let has_tool_calls =
                            message.tool_calls.as_ref().is_some_and(|tc| !tc.is_empty());

                        // Only insert content if it is not empty or if there are no tool calls.
                        // Some templates (e.g. Devstral) strictly check if content is defined/empty
                        // before checking for tool calls, and will raise an error if content is present but empty.
                        if !content.is_empty() || !has_tool_calls {
                            message_map
                                .insert("content".to_string(), Either::Left(content.clone()));
                        }

                        if let Some(tool_call_id) = message.tool_call_id {
                            message_map
                                .insert("tool_call_id".to_string(), Either::Left(tool_call_id));
                        }
                        if let Some(tool_calls) = message.tool_calls.as_ref() {
                            if !tool_calls.is_empty() {
                                message_map.insert(
                                    "tool_calls".to_string(),
                                    Either::Right(tool_calls_to_template_value(tool_calls)),
                                );
                            }
                        }
=======
                        message_map.insert("role".to_string(), Either::Left(message.role.clone()));
                        message_map.insert("content".to_string(), Either::Left(content.clone()));

                        // Add tool_calls for assistant messages that have them
                        if let Some(ref tool_calls) = message.tool_calls {
                            // Convert tool_calls to Vec<IndexMap<String, Value>> for Jinja template
                            let tool_calls_vec: Vec<IndexMap<String, Value>> = tool_calls
                                .iter()
                                .map(|tc| {
                                    let mut tc_map = IndexMap::new();
                                    // Use provided ID or fallback to function name
                                    let id =
                                        tc.id.clone().unwrap_or_else(|| tc.function.name.clone());
                                    tc_map.insert("id".to_string(), Value::String(id));
                                    tc_map.insert(
                                        "type".to_string(),
                                        Value::String("function".to_string()),
                                    );
                                    let mut function_map = serde_json::Map::new();
                                    function_map.insert(
                                        "name".to_string(),
                                        Value::String(tc.function.name.clone()),
                                    );
                                    function_map.insert(
                                        "arguments".to_string(),
                                        Value::String(tc.function.arguments.clone()),
                                    );
                                    tc_map.insert(
                                        "function".to_string(),
                                        Value::Object(function_map),
                                    );
                                    tc_map
                                })
                                .collect();
                            message_map
                                .insert("tool_calls".to_string(), Either::Right(tool_calls_vec));
                        }

                        // Add tool_call_id for tool messages
                        if let Some(ref tool_call_id) = message.tool_call_id {
                            message_map.insert(
                                "tool_call_id".to_string(),
                                Either::Left(tool_call_id.clone()),
                            );
                        }

                        // Add name for tool messages
                        if let Some(ref name) = message.name {
                            message_map.insert("name".to_string(), Either::Left(name.clone()));
                        }

>>>>>>> 429610d2
                        messages.push(message_map);
                    }
                    Either::Right(image_messages) => {
                        // If there is only one part, it may be a text-only message encoded as
                        // structured content (observed with some clients like rig). In that case,
                        // accept it as a plain text message. Otherwise, treat it as a multimodal
                        // message (e.g. image-only).
                        if image_messages.len() == 1 && image_messages[0].contains_key("text") {
                            let content = match image_messages[0]["text"].deref() {
                                Either::Left(left) => left.to_string(),
                                Either::Right(right) => format!("{right:?}"),
                            };
                            let mut message_map: IndexMap<
                                String,
                                Either<String, Vec<IndexMap<String, Value>>>,
                            > = IndexMap::new();
                            message_map.insert("role".to_string(), Either::Left(message.role));
                            message_map.insert("content".to_string(), Either::Left(content));
                            if let Some(tool_call_id) = message.tool_call_id {
                                message_map
                                    .insert("tool_call_id".to_string(), Either::Left(tool_call_id));
                            }
                            if let Some(tool_calls) = message.tool_calls.as_ref() {
                                if !tool_calls.is_empty() {
                                    message_map.insert(
                                        "tool_calls".to_string(),
                                        Either::Right(tool_calls_to_template_value(tool_calls)),
                                    );
                                }
                            }
                            messages.push(message_map);
                            continue;
                        }
                        if message.role != "user" && message.role != "tool" {
                            anyhow::bail!(
                                "Role for an image message must be `user` or `tool`, but it is {}",
                                message.role
                            );
                        }

                        enum ContentPart {
                            Text { text: String },
                            Image { image_url: String },
                            Audio { audio_url: String },
                        }

                        let mut items = Vec::new();
                        for image_message in image_messages {
                            match image_message.get("type") {
                                Some(MessageInnerContent(Either::Left(x))) if x == "text" => {
                                    items.push(ContentPart::Text {
                                        text: image_message
                                            .get("text").as_ref()
                                            .context("Text sub-content must have `text` key.")?.as_ref()
                                            .left().context("Text sub-content `text` key must be a string.")?.clone(),
                                    });
                                }
                                Some(MessageInnerContent(Either::Left(x))) if x == "image_url" => {
                                    items.push(ContentPart::Image {
                                        image_url: image_message
                                            .get("image_url")
                                            .as_ref()
                                            .context("Image sub-content must have `image_url` key.")?
                                            .as_ref()
                                            .right()
                                            .context("Image sub-content `image_url` key must be an object.")?
                                            .get("url")
                                            .context("Image sub-content `image_url` object must have a `url` key.")?
                                            .as_str()
                                            .context("Image sub-content `image_url` object `url` key must be a string.")?
                                            .to_string(),
                                    });
                                }
                                Some(MessageInnerContent(Either::Left(x))) if x == "audio_url" => {
                                    items.push(ContentPart::Audio {
                                        audio_url: image_message
                                            .get("audio_url")
                                            .as_ref()
                                            .context("Audio sub-content must have `audio_url` key.")?
                                            .as_ref()
                                            .right()
                                            .context("Audio sub-content `audio_url` key must be an object.")?
                                            .get("url")
                                            .context("Audio sub-content `audio_url` object must have a `url` key.")?
                                            .as_str()
                                            .context("Audio sub-content `audio_url` object `url` key must be a string.")?
                                            .to_string(),
                                    });
                                }
                                _ => anyhow::bail!("Expected array content sub-content to be of format {{`type`: `text`, `text`: ...}} and {{`type`: `url`, `image_url`: {{`url`: ...}}}}")
                            }
                        }

                        let text_content = items
                            .iter()
                            .filter_map(|item| match item {
                                ContentPart::Text { text } => Some(text),
                                _ => None,
                            })
                            .join(" ");
                        let image_urls_iter = items
                            .iter()
                            .filter_map(|item| match item {
                                ContentPart::Image { image_url } => Some(image_url.clone()),
                                _ => None,
                            })
                            .collect::<Vec<_>>();

                        let audio_urls_iter = items
                            .iter()
                            .filter_map(|item| match item {
                                ContentPart::Audio { audio_url } => Some(audio_url.clone()),
                                _ => None,
                            })
                            .collect::<Vec<_>>();

                        let mut message_map: IndexMap<
                            String,
                            Either<String, Vec<IndexMap<String, Value>>>,
                        > = IndexMap::new();
                        message_map.insert("role".to_string(), Either::Left(message.role));

                        let mut content_map: Vec<IndexMap<String, Value>> = Vec::new();
                        for _ in &image_urls_iter {
                            let mut content_image_map = IndexMap::new();
                            content_image_map
                                .insert("type".to_string(), Value::String("image".to_string()));
                            content_map.push(content_image_map);
                        }
                        for _ in &audio_urls_iter {
                            let mut content_audio_map = IndexMap::new();
                            content_audio_map
                                .insert("type".to_string(), Value::String("audio".to_string()));
                            content_map.push(content_audio_map);
                        }
                        {
                            let mut content_text_map = IndexMap::new();
                            content_text_map
                                .insert("type".to_string(), Value::String("text".to_string()));
                            content_text_map
                                .insert("text".to_string(), Value::String(text_content));
                            content_map.push(content_text_map);
                        }

                        message_map.insert("content".to_string(), Either::Right(content_map));
                        if let Some(tool_call_id) = message.tool_call_id {
                            message_map
                                .insert("tool_call_id".to_string(), Either::Left(tool_call_id));
                        }
                        if let Some(tool_calls) = message.tool_calls.as_ref() {
                            if !tool_calls.is_empty() {
                                message_map.insert(
                                    "tool_calls".to_string(),
                                    Either::Right(tool_calls_to_template_value(tool_calls)),
                                );
                            }
                        }
                        messages.push(message_map);
                        image_urls.extend(image_urls_iter);
                        audio_urls.extend(audio_urls_iter);
                    }
                }
            }
            if !image_urls.is_empty() || !audio_urls.is_empty() {
                // Parse images
                let mut images = Vec::new();
                for url_unparsed in image_urls {
                    let image = parse_image_url(&url_unparsed)
                        .await
                        .context(format!("Failed to parse image resource: {url_unparsed}"))?;
                    images.push(image);
                }

                // Parse audios
                let mut audios = Vec::new();
                for url_unparsed in audio_urls {
                    let audio = parse_audio_url(&url_unparsed)
                        .await
                        .context(format!("Failed to parse audio resource: {url_unparsed}"))?;
                    audios.push(audio);
                }

                RequestMessage::VisionChat {
                    messages,
                    images,
                    audios,
                    enable_thinking: oairequest.enable_thinking,
                    reasoning_effort,
                }
            } else {
                RequestMessage::Chat {
                    messages,
                    enable_thinking: oairequest.enable_thinking,
                    reasoning_effort,
                }
            }
        }
        Either::Right(prompt) => {
            let mut messages = Vec::new();
            let mut message_map: IndexMap<String, Either<String, Vec<IndexMap<String, Value>>>> =
                IndexMap::new();
            message_map.insert("role".to_string(), Either::Left("user".to_string()));
            message_map.insert("content".to_string(), Either::Left(prompt));
            messages.push(message_map);
            RequestMessage::Chat {
                messages,
                enable_thinking: oairequest.enable_thinking,
                reasoning_effort,
            }
        }
    };

    let dry_params = get_dry_sampling_params(
        oairequest.dry_multiplier,
        oairequest.dry_sequence_breakers,
        oairequest.dry_base,
        oairequest.dry_allowed_length,
    )?;

    let is_streaming = oairequest.stream.unwrap_or(false);

    if oairequest.grammar.is_some() && oairequest.response_format.is_some() {
        anyhow::bail!("Request `grammar` and `response_format` were both provided but are mutually exclusive.")
    }

    let constraint = match oairequest.grammar {
        Some(Grammar::Regex(regex)) => Constraint::Regex(regex),
        Some(Grammar::Lark(lark)) => Constraint::Lark(lark),
        Some(Grammar::JsonSchema(schema)) => Constraint::JsonSchema(schema),
        Some(Grammar::Llguidance(llguidance)) => Constraint::Llguidance(llguidance),
        None => match oairequest.response_format {
            Some(ResponseFormat::JsonSchema {
                json_schema: JsonSchemaResponseFormat { name: _, schema },
            }) => Constraint::JsonSchema(schema),
            Some(ResponseFormat::Text) => Constraint::None,
            None => Constraint::None,
        },
    };

    Ok((
        Request::Normal(Box::new(NormalRequest {
            id: state.next_request_id(),
            messages,
            sampling_params: SamplingParams {
                temperature: oairequest.temperature,
                top_k: oairequest.top_k,
                top_p: oairequest.top_p,
                min_p: oairequest.min_p,
                top_n_logprobs: oairequest.top_logprobs.unwrap_or(1),
                frequency_penalty: oairequest.frequency_penalty,
                presence_penalty: oairequest.presence_penalty,
                repetition_penalty: oairequest.repetition_penalty,
                max_len: oairequest.max_tokens,
                stop_toks,
                logits_bias: oairequest.logit_bias,
                n_choices: oairequest.n_choices,
                dry_params,
            },
            response: tx,
            return_logprobs: oairequest.logprobs,
            is_streaming,
            suffix: None,
            constraint,
            tool_choice: oairequest.tool_choice,
            tools: oairequest.tools,
            logits_processors: None,
            return_raw_logits: false,
            web_search_options: oairequest.web_search_options,
            model_id: if oairequest.model == "default" {
                None
            } else {
                Some(oairequest.model.clone())
            },
            truncate_sequence: oairequest.truncate_sequence.unwrap_or(false),
        })),
        is_streaming,
    ))
}

/// OpenAI-compatible chat completions endpoint handler.
#[utoipa::path(
    post,
    tag = "Mistral.rs",
    path = "/v1/chat/completions",
    request_body = ChatCompletionRequest,
    responses((status = 200, description = "Chat completions"))
)]
pub async fn chatcompletions(
    State(state): ExtractedMistralRsState,
    State(sampling_defaults): ExtractedSamplingDefaults,
    Json(mut oairequest): Json<ChatCompletionRequest>,
) -> ChatCompletionResponder {
    let (tx, mut rx) = create_response_channel(None);

    if oairequest.temperature.is_none() {
        oairequest.temperature = sampling_defaults.temperature;
    }
    if oairequest.top_p.is_none() {
        oairequest.top_p = sampling_defaults.top_p;
    }
    if oairequest.min_p.is_none() {
        oairequest.min_p = sampling_defaults.min_p;
    }
    if oairequest.top_k.is_none() {
        oairequest.top_k = sampling_defaults.top_k;
    }

    let debug_id = format!("chatcmpl_{}", Uuid::new_v4());
    tracing::info!(
        "chat_completions {} params: temperature={:?} top_p={:?} top_k={:?} min_p={:?} max_tokens={:?} n_choices={:?} presence_penalty={:?} frequency_penalty={:?} repetition_penalty={:?}",
        debug_id,
        oairequest.temperature,
        oairequest.top_p,
        oairequest.top_k,
        oairequest.min_p,
        oairequest.max_tokens,
        oairequest.n_choices,
        oairequest.presence_penalty,
        oairequest.frequency_penalty,
        oairequest.repetition_penalty
    );

    // Extract model_id for routing before parsing
    let model_id = if oairequest.model == "default" {
        None
    } else {
        Some(oairequest.model.clone())
    };

    let (request, is_streaming) =
        match parse_request(oairequest, state.clone(), tx, sampling_defaults).await {
            Ok(x) => x,
            Err(e) => return handle_error(state, e.into()),
        };

    if let Err(e) = send_request_with_model(&state, request, model_id.as_deref()).await {
        return handle_error(state, e.into());
    }

    if is_streaming {
        ChatCompletionResponder::Sse(create_streamer(rx, state, None, None))
    } else {
        process_non_streaming_response(&mut rx, state).await
    }
}

/// Handle route / generation errors and logging them.
pub fn handle_error(
    state: SharedMistralRsState,
    e: Box<dyn std::error::Error + Send + Sync + 'static>,
) -> ChatCompletionResponder {
    handle_completion_error(state, e)
}

/// Creates a SSE streamer for chat completions with optional callbacks.
pub fn create_streamer(
    rx: Receiver<Response>,
    state: SharedMistralRsState,
    on_chunk: Option<ChatCompletionOnChunkCallback>,
    on_done: Option<ChatCompletionOnDoneCallback>,
) -> Sse<KeepAliveStream<ChatCompletionStreamer>> {
    let streamer = base_create_streamer(rx, state, on_chunk, on_done);
    let keep_alive_interval = get_keep_alive_interval();

    Sse::new(streamer)
        .keep_alive(KeepAlive::new().interval(Duration::from_millis(keep_alive_interval)))
}

/// Process non-streaming chat completion responses.
pub async fn process_non_streaming_response(
    rx: &mut Receiver<Response>,
    state: SharedMistralRsState,
) -> ChatCompletionResponder {
    base_process_non_streaming_response(rx, state, match_responses, handle_error).await
}

/// Matches and processes different types of model responses into appropriate chat completion responses.
pub fn match_responses(state: SharedMistralRsState, response: Response) -> ChatCompletionResponder {
    match response {
        Response::InternalError(e) => {
            MistralRs::maybe_log_error(state, &*e);
            ChatCompletionResponder::InternalError(e)
        }
        Response::ModelError(msg, response) => {
            MistralRs::maybe_log_error(state.clone(), &ModelErrorMessage(msg.to_string()));
            MistralRs::maybe_log_response(state, &response);
            ChatCompletionResponder::ModelError(msg, response)
        }
        Response::ValidationError(e) => ChatCompletionResponder::ValidationError(e),
        Response::Done(response) => {
            MistralRs::maybe_log_response(state, &response);
            ChatCompletionResponder::Json(response)
        }
        Response::Chunk(_) => unreachable!(),
        Response::CompletionDone(_) => unreachable!(),
        Response::CompletionModelError(_, _) => unreachable!(),
        Response::CompletionChunk(_) => unreachable!(),
        Response::ImageGeneration(_) => unreachable!(),
        Response::Speech { .. } => unreachable!(),
        Response::Raw { .. } => unreachable!(),
        Response::Embeddings { .. } => unreachable!(),
        Response::WebSearchCall { .. } => unreachable!(),
    }
}<|MERGE_RESOLUTION|>--- conflicted
+++ resolved
@@ -272,7 +272,7 @@
                 );
                 function_map.insert(
                     "arguments".to_string(),
-                    Value::String(call.function.parameters.clone()),
+                    Value::String(call.function.arguments.clone()),
                 );
                 tool_map.insert("function".to_string(), Value::Object(function_map));
                 tool_map
@@ -302,8 +302,7 @@
                             String,
                             Either<String, Vec<IndexMap<String, Value>>>,
                         > = IndexMap::new();
-<<<<<<< HEAD
-                        message_map.insert("role".to_string(), Either::Left(message.role));
+                        message_map.insert("role".to_string(), Either::Left(message.role.clone()));
 
                         let has_tool_calls =
                             message.tool_calls.as_ref().is_some_and(|tc| !tc.is_empty());
@@ -328,59 +327,11 @@
                                 );
                             }
                         }
-=======
-                        message_map.insert("role".to_string(), Either::Left(message.role.clone()));
-                        message_map.insert("content".to_string(), Either::Left(content.clone()));
-
-                        // Add tool_calls for assistant messages that have them
-                        if let Some(ref tool_calls) = message.tool_calls {
-                            // Convert tool_calls to Vec<IndexMap<String, Value>> for Jinja template
-                            let tool_calls_vec: Vec<IndexMap<String, Value>> = tool_calls
-                                .iter()
-                                .map(|tc| {
-                                    let mut tc_map = IndexMap::new();
-                                    // Use provided ID or fallback to function name
-                                    let id =
-                                        tc.id.clone().unwrap_or_else(|| tc.function.name.clone());
-                                    tc_map.insert("id".to_string(), Value::String(id));
-                                    tc_map.insert(
-                                        "type".to_string(),
-                                        Value::String("function".to_string()),
-                                    );
-                                    let mut function_map = serde_json::Map::new();
-                                    function_map.insert(
-                                        "name".to_string(),
-                                        Value::String(tc.function.name.clone()),
-                                    );
-                                    function_map.insert(
-                                        "arguments".to_string(),
-                                        Value::String(tc.function.arguments.clone()),
-                                    );
-                                    tc_map.insert(
-                                        "function".to_string(),
-                                        Value::Object(function_map),
-                                    );
-                                    tc_map
-                                })
-                                .collect();
-                            message_map
-                                .insert("tool_calls".to_string(), Either::Right(tool_calls_vec));
-                        }
-
-                        // Add tool_call_id for tool messages
-                        if let Some(ref tool_call_id) = message.tool_call_id {
-                            message_map.insert(
-                                "tool_call_id".to_string(),
-                                Either::Left(tool_call_id.clone()),
-                            );
-                        }
-
-                        // Add name for tool messages
+
                         if let Some(ref name) = message.name {
                             message_map.insert("name".to_string(), Either::Left(name.clone()));
                         }
 
->>>>>>> 429610d2
                         messages.push(message_map);
                     }
                     Either::Right(image_messages) => {
